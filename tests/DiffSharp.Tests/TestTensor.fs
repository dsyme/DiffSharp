--- conflicted
+++ resolved
@@ -2599,55 +2599,6 @@
     [<Test>]
     member _.TestTensorPermuteT () =
         for combo in Combos.All do 
-<<<<<<< HEAD
-            let t = combo.arange(24).view([2;4;3]).cast(combo.dtype)
-            
-            let t00 = t.permute([0;1;2])
-            let t00Correct = t
-
-            let t01 = t.permute([1;0;2])
-            let t01Correct = combo.tensor([[[ 0,  1,  2],
-                                             [12, 13, 14]],
-
-                                            [[ 3,  4,  5],
-                                             [15, 16, 17]],
-
-                                            [[ 6,  7,  8],
-                                             [18, 19, 20]],
-
-                                            [[ 9, 10, 11],
-                                             [21, 22, 23]]])
-            let t02 = t.permute([2;1;0])
-            let t02Correct = combo.tensor([[[ 0, 12],
-                                             [ 3, 15],
-                                             [ 6, 18],
-                                             [ 9, 21]],
-
-                                            [[ 1, 13],
-                                             [ 4, 16],
-                                             [ 7, 19],
-                                             [10, 22]],
-
-                                            [[ 2, 14],
-                                             [ 5, 17],
-                                             [ 8, 20],
-                                             [11, 23]]])
-            let t12 = t.permute([0;2;1])
-            let t12Correct = combo.tensor([[[ 0,  3,  6,  9],
-                                             [ 1,  4,  7, 10],
-                                             [ 2,  5,  8, 11]],
-
-                                            [[12, 15, 18, 21],
-                                             [13, 16, 19, 22],
-                                             [14, 17, 20, 23]]])
-
-            Assert.CheckEqual(t00Correct, t00)
-            Assert.CheckEqual(t01Correct, t01)
-            Assert.CheckEqual(t02Correct, t02)
-            Assert.CheckEqual(t12Correct, t12)
-            Assert.CheckEqual(t00.dtype, combo.dtype)
-            Assert.CheckEqual(t01.dtype, combo.dtype)
-=======
             let t = combo.arange(2*3*4*5).view([2;3;4;5]).cast(combo.dtype)
             
             let t0123 = t.permute([0;1;2;3])
@@ -2814,7 +2765,6 @@
             Assert.CheckEqual(t1032Correct, t1032)
             Assert.CheckEqual(t3210Correct, t3210)
             Assert.CheckEqual(t0123.dtype, combo.dtype)
->>>>>>> 55057913
 
     [<Test>]
     member _.TestTensorTransposeT () =
