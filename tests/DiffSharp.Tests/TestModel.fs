namespace Tests

open NUnit.Framework
open DiffSharp
open DiffSharp.Compose
open DiffSharp.Model
open DiffSharp.Data
open DiffSharp.Optim

type ModelStyle1a() =
    inherit Model()
    let fc1 = Linear(10, 16)
    let fc2 = Linear(16, 20)
    do base.add([fc1; fc2], ["fc1"; "fc2"])
    override __.forward(x) =
        x
        |> fc1.forward
        |> dsharp.relu
        |> fc2.forward

type ModelStyle1b() =
    inherit Model()
    let fc1 = Linear(20, 32)
    let fc2 = Linear(32, 30)
    let p = Parameter(dsharp.randn([]))
    do base.add([fc1; fc2; p], ["fc1"; "fc2"; "p"])
    override __.forward(x) =
        x
        |> fc1.forward
        |> dsharp.relu
        |> fc2.forward
        |> dsharp.mul p.value

[<TestFixture>]
type TestModel () =

    [<Test>]
    member _.TestParameterDictFlattenUnflatten () =
        let d1t1 = Parameter <| dsharp.randn([15;5])
        let d1t2 = Parameter <| dsharp.randn(4)
        let d1 = ParameterDict()
        d1.add("w", d1t1)
        d1.add("b", d1t2)
        let d1flat = d1.flatten()
        let d1flatCorrect = dsharp.cat([d1t1.value.flatten(); d1t2.value.flatten()])
        Assert.AreEqual(d1flatCorrect, d1flat)

        let d2t1 = Parameter <| dsharp.randn([15;5])
        let d2t2 = Parameter <| dsharp.randn(4)
        let d2 = ParameterDict()
        d2.add("w", d2t1)
        d2.add("b", d2t2)
        let d2flat = d2.flatten()
        Assert.AreNotEqual(d1flatCorrect, d2flat)

        let d3 = d2.unflattenToNew(d1flat)
        let d3flat = d3.flatten()
        Assert.AreEqual(d1flatCorrect, d3flat)

    [<Test>]
    member _.TestModelCreationStyle1 () =
        let net = ModelStyle1a()
        Assert.AreEqual(516, net.nparameters)

        let net2 = ModelStyle1b()
        Assert.AreEqual(1663, net2.nparameters)

    [<Test>]
    member _.TestModelCreationStyle2 () =
        let fc1 = Linear(10, 32)
        let fc2 = Linear(32, 10)
        let net = Model.create [fc1; fc2] 
                    (dsharp.view [-1; 10]
                    >> fc1.forward
                    >> dsharp.relu
                    >> fc2.forward)
        Assert.AreEqual(682, net.nparameters)

        let fc1 = Linear(10, 32)
        let fc2 = Linear(32, 10)
        let p = Parameter(dsharp.randn([]))
        let net2 = Model.create [fc1; fc2; p] 
                    (dsharp.view [-1; 10]
                    >> fc1.forward
                    >> dsharp.relu
                    >> fc2.forward
                    >> dsharp.mul p.value)
        Assert.AreEqual(683, net2.nparameters)

    [<Test>]
    member _.TestModelCreationStyle3 () =
        let net = dsharp.view [-1; 10] --> Linear(10, 32) --> dsharp.relu --> Linear(32, 10)
        Assert.AreEqual(682, net.nparameters)        

    [<Test>]
    member _.TestModelUsageStyle1 () =
        let net = ModelStyle1a()
        let x = dsharp.randn([1; 10])
        let y = net.forward x |> dsharp.sin
        Assert.AreEqual([1;20], y.shape)

    [<Test>]
    member _.TestModelUsageStyle2 () =
        let net = ModelStyle1a()
        let x = dsharp.randn([1; 10])
        let y = x --> net --> dsharp.sin
        Assert.AreEqual([1;20], y.shape)

    [<Test>]
    member _.TestModelCompose () =
        let net1 = ModelStyle1a()
        let net2 = ModelStyle1b()
        let net3 = Model.compose net1 net2
        Assert.AreEqual(516 + 1663, net3.nparameters)

        let x = dsharp.randn([5;10])
        let y = net3.forward(x)
        Assert.AreEqual([5;30], y.shape)

    [<Test>]
    member _.TestModelParametersDiff () =
        let net = ModelStyle1a()

        Assert.True(net.parameters.isNoDiff())

        let p = net.parameters
        let p = p.forwardDiff(p.onesLike())
        net.parameters <- p
        Assert.True(net.parameters.isForwardDiff())

        net.noDiff()
        Assert.True(net.parameters.isNoDiff())

        let p = net.parameters
        let p = p.reverseDiff()
        net.parameters <- p
        Assert.True(net.parameters.isReverseDiff())

        net.noDiff()
        Assert.True(net.parameters.isNoDiff())

        let p = net.parameters
        let x = dsharp.randn([1;10])
        ignore <| dsharp.grad (net.forwardCompose dsharp.sum x) p
        Assert.True(net.parameters.isNoDiff())

    [<Test>]
    member _.TestModelForwardParameters () =
        let net = ModelStyle1a()
        let f = net.forwardParameters
        let p = net.parameters
        let x = dsharp.randn([1;10])
        let y = f x p
        Assert.AreEqual([1;20], y.shape)

    [<Test>]
    member _.TestModelForwardCompose () =
        let net = ModelStyle1a()
        let f = net.forwardCompose dsharp.sin
        let p = net.parameters
        let x = dsharp.randn([1;10])
        let y = f x p
        Assert.AreEqual([1;20], y.shape)

    [<Test>]
    member _.TestModelForwardLoss () =
        let net = ModelStyle1a()
        let f = net.forwardLoss dsharp.mseLoss
        let p = net.parameters
        let x = dsharp.randn([1;10])
        let t = dsharp.randn([1;20])
        let y = f x t p
        Assert.AreEqual([], y.shape)

    [<Test>]
    member _.TestModelSaveLoadParameters () =
        let net1 = ModelStyle1a()
        let p1 = net1.parameters
        let fileName = System.IO.Path.GetTempFileName()
        net1.saveParameters(fileName)

        let net2 = ModelStyle1a()
        let p2 = net2.parameters
        Assert.AreNotEqual(p1, p2)

        net2.loadParameters(fileName)
        let p2 = net2.parameters
        Assert.AreEqual(p1, p2)

        let x = dsharp.randn([1;10])
        let y1 = x --> net1
        let y2 = x --> net2
        Assert.AreEqual(y1, y2)

    [<Test>]
    member _.TestModelSaveLoad () =
        let net1 = ModelStyle1a()
        let p1 = net1.parameters
        let fileName = System.IO.Path.GetTempFileName()
        net1.save(fileName)

        let net2 = Model.load(fileName)
        let p2 = net2.parameters
        Assert.AreEqual(p1, p2)

        let x = dsharp.randn([1;10])
        let y1 = x --> net1
        let y2 = x --> net2
        Assert.AreEqual(y1, y2)

    [<Test>]
    member _.TestModelMove () =
        let confBackup = dsharp.config()
        for combo1 in Combos.FloatingPoint do
            dsharp.config(combo1.dtype, combo1.device, combo1.backend)
            let net = dsharp.view [-1; 2] --> Linear(2, 4) --> dsharp.relu --> Linear(4, 1)
            Assert.AreEqual(combo1.dtype, net.parameters.dtype)
            Assert.AreEqual(combo1.device, net.parameters.device)
            Assert.AreEqual(combo1.backend, net.parameters.backend)
            for combo2 in Combos.FloatingPoint do
                // printfn "\n%A %A" (combo1.dtype, combo1.device, combo1.backend) (combo2.dtype, combo2.device, combo2.backend)
                net.move(combo2.dtype, combo2.device, combo2.backend)
                Assert.AreEqual(combo2.dtype, net.parameters.dtype)
                Assert.AreEqual(combo2.device, net.parameters.device)
                Assert.AreEqual(combo2.backend, net.parameters.backend)
        dsharp.config(confBackup)

    [<Test>]
    member _.TestModelClone () =
        let net1 = ModelStyle1a()
        let p1 = net1.parameters

        let net2 = net1.clone()
        let p2 = net2.parameters
        Assert.AreEqual(p1, p2)

        let x = dsharp.randn([1;10])
        let y1 = x --> net1
        let y2 = x --> net2
        Assert.AreEqual(y1, y2)

    [<Test>]
    member _.TestModelTrainEval () =
        let m = Linear(1, 2) --> Linear(2, 3) --> Linear(3, 4)
        Assert.AreEqual(Mode.Train, m.mode)
        Assert.AreEqual(Mode.Train, m.allModels.[0].mode)
        Assert.AreEqual(Mode.Train, m.allModels.[1].mode)
        Assert.AreEqual(Mode.Train, m.allModels.[2].mode)

        m.eval()
        Assert.AreEqual(Mode.Eval, m.mode)
        Assert.AreEqual(Mode.Eval, m.allModels.[0].mode)
        Assert.AreEqual(Mode.Eval, m.allModels.[1].mode)
        Assert.AreEqual(Mode.Eval, m.allModels.[2].mode)

        m.train()
        Assert.AreEqual(Mode.Train, m.mode)
        Assert.AreEqual(Mode.Train, m.allModels.[0].mode)
        Assert.AreEqual(Mode.Train, m.allModels.[1].mode)
        Assert.AreEqual(Mode.Train, m.allModels.[2].mode)

    [<Test>]
    member _.TestModelLinear () =
        // Trains a linear regressor
        let n, din, dout = 4, 100, 10
        let inputs  = dsharp.randn([n; din])
        let targets = dsharp.randn([n; dout])
        let net = Linear(din, dout)

        let lr, steps = 1e-2, 1000
        let loss = net.forwardLoss dsharp.mseLoss
        let mutable p = net.parameters
        for _ in 0..steps do
            let g = dsharp.grad (loss inputs targets) p
            p <- p - lr * g
        let y = net.forward inputs
        Assert.True(targets.allclose(y, 0.01))

    [<Test>]
    member _.TestModelConv1d () =
        // Trains a little binary classifier
        let din, cin, cout, k = 16, 1, 2, 3
        let inputs  = dsharp.randn([2; cin; din])
        let conv1 = Conv1d(cin, cout, k)
        let fcin = inputs.[0] --> dsharp.unsqueeze 0 --> conv1 --> dsharp.nelement
        let net = conv1 --> dsharp.relu --> dsharp.flatten 1 --> Linear(fcin, 2)
        let targets = dsharp.tensor([0; 1])
        let targetsp = dsharp.tensor([[1,0],[0,1]])
        let dataset = TensorDataset(inputs, targets)
        let dataloader = dataset.loader(8, shuffle=true)        
        let lr, iters = 1e-2, 250
        optim.sgd(net, dataloader, dsharp.crossEntropyLoss, lr=dsharp.tensor(lr), iters=iters)
        let y = inputs --> net --> dsharp.softmax 1
        Assert.True(targetsp.allclose(y, 0.1, 0.1))

    [<Test>]
    member _.TestModelConv2d () =
        // Trains a little binary classifier
        let cin, hin, win, cout, k = 1, 6, 6, 2, 3
        let inputs  = dsharp.randn([2; cin; hin; win])
        let conv1 = Conv2d(cin, cout, k)
        let fcin = inputs.[0] --> dsharp.unsqueeze 0 --> conv1 --> dsharp.nelement
        let net = conv1 --> dsharp.relu --> dsharp.flatten 1 --> Linear(fcin, 2)
        let targets = dsharp.tensor([0; 1])
        let targetsp = dsharp.tensor([[1,0],[0,1]])
        let dataset = TensorDataset(inputs, targets)
        let dataloader = dataset.loader(8, shuffle=true)        
        let lr, iters = 1e-2, 250
        optim.sgd(net, dataloader, dsharp.crossEntropyLoss, lr=dsharp.tensor(lr), iters=iters)
        let y = inputs --> net --> dsharp.softmax 1
        Assert.True(targetsp.allclose(y, 0.1, 0.1))

    [<Test>]
    member _.TestModelConv3d () =
        // Trains a little binary classifier
        let cin, din, hin, win, cout, k = 1, 6, 6, 6, 2, 3
        let inputs  = dsharp.randn([2; cin; din; hin; win])
        let conv1 = Conv3d(cin, cout, k)
        let fcin = inputs.[0] --> dsharp.unsqueeze 0 --> conv1 --> dsharp.nelement
        let net = conv1 --> dsharp.relu --> dsharp.flatten 1 --> Linear(fcin, 2)
        let targets = dsharp.tensor([0; 1])
        let targetsp = dsharp.tensor([[1,0],[0,1]])
        let dataset = TensorDataset(inputs, targets)
        let dataloader = dataset.loader(8, shuffle=true)        
        let lr, iters = 1e-2, 250
        optim.sgd(net, dataloader, dsharp.crossEntropyLoss, lr=dsharp.tensor(lr), iters=iters)
        let y = inputs --> net --> dsharp.softmax 1
        Assert.True(targetsp.allclose(y, 0.1, 0.1))

    [<Test>]
    member _.TestModelConvTranspose1d () =
        let x = dsharp.randn([5; 3; 12])
        let m = ConvTranspose1d(3, 4, 3)
        let y = x --> m
        let yShape = y.shape
        let yShapeCorrect = [|5; 4; 14|]
        Assert.AreEqual(yShapeCorrect, yShape)

        let x = dsharp.randn([3; 3; 12])
        let m = ConvTranspose1d(3, 5, 2, dilation=5)
        let y = x --> m
        let yShape = y.shape
        let yShapeCorrect = [|3; 5; 17|]
        Assert.AreEqual(yShapeCorrect, yShape)

    [<Test>]
    member _.TestModelConvTranspose2d () =
        let x = dsharp.randn([3; 3; 12; 6])
        let m = ConvTranspose2d(3, 5, 3)
        let y = x --> m
        let yShape = y.shape
        let yShapeCorrect = [|3; 5; 14; 8|]
        Assert.AreEqual(yShapeCorrect, yShape)

        let x = dsharp.randn([2; 3; 12; 6])
        let m = ConvTranspose2d(3, 1, 5, stride=2)
        let y = x --> m
        let yShape = y.shape
        let yShapeCorrect = [|2; 1; 27; 15|]
        Assert.AreEqual(yShapeCorrect, yShape)

    [<Test>]
    member _.TestModelConvTranspose3d () =
        let x = dsharp.randn([2; 3; 12; 6; 6])
        let m = ConvTranspose3d(3, 2, 3)
        let y = x --> m
        let yShape = y.shape
        let yShapeCorrect = [|2; 2; 14; 8; 8|]
        Assert.AreEqual(yShapeCorrect, yShape)

        let x = dsharp.randn([2; 3; 12; 6; 6])
        let m = ConvTranspose3d(3, 2, 2, padding=1)
        let y = x --> m
        let yShape = y.shape
        let yShapeCorrect = [|2; 2; 11; 5; 5|]
        Assert.AreEqual(yShapeCorrect, yShape)

    [<Test>]
    member _.TestModelDropout () =
        let m = Dropout(1.)
        let x = dsharp.randn([10;10])
        
        m.train()
        let xtrain = x --> m
        Assert.AreEqual(x.zerosLike(), xtrain)
        m.eval()
        let xeval = x --> m
        Assert.AreEqual(x, xeval)

    [<Test>]
    member _.TestModelDropout2d () =
        let m = Dropout2d(1.)
        let x = dsharp.randn([10;4;10;10])
        
        m.train()
        let xtrain = x --> m
        Assert.AreEqual(x.zerosLike(), xtrain)
        m.eval()
        let xeval = x --> m
        Assert.AreEqual(x, xeval)

    [<Test>]
    member _.TestModelDropout3d () =
        let m = Dropout3d(1.)
        let x = dsharp.randn([10;4;10;10;10])
        
        m.train()
        let xtrain = x --> m
        Assert.AreEqual(x.zerosLike(), xtrain)
        m.eval()
        let xeval = x --> m
        Assert.AreEqual(x, xeval)

    [<Test>]
    member _.TestModelBatchNorm1d () =
        let m = BatchNorm1d(6, momentum=dsharp.tensor(0.1), trackRunningStats=true)
        let x = dsharp.tensor([[ -16.5297,  232.6709,  -52.6495,   54.6292,   49.3702, -166.4819],
                                [  97.1978,  -91.1589,  -27.9064,  -20.3609,  -32.6582, -171.3310],
                                [  63.8823,  129.6659, -114.9046,   12.8199, -210.7685, -167.7993],
                                [  54.1845,   86.1106, -153.1860,   69.3225,   89.2402,   61.2882]])

        m.train()
        let z0 = x --> m
        let z0Correct = dsharp.tensor([[-1.5984,  1.2252,  0.6961,  0.7234,  0.6557, -0.5566],
                                        [ 1.1470, -1.5425,  1.1952, -1.4017, -0.0560, -0.6053],
                                        [ 0.3428,  0.3448, -0.5596, -0.4614, -1.6012, -0.5698],
                                        [ 0.1087, -0.0274, -1.3318,  1.1398,  1.0016,  1.7318]])
        let mean0 = m.mean
        let mean0Correct = dsharp.tensor([  4.9684,   8.9322,  -8.7162,   2.9103,  -2.6204, -11.1081])
        let var0 = m.variance
        let var0Correct = dsharp.tensor([ 229.6887, 1826.2400,  328.6053,  166.9337, 1772.3845, 1321.8143])
        let weight0 = m.weight
        let weight0Correct = dsharp.tensor([1., 1., 1., 1., 1., 1.])
        let bias0 = m.bias
        let bias0Correct = dsharp.tensor([0., 0., 0., 0., 0., 0.])

        Assert.True(z0Correct.allclose(z0, 0.1, 0.1))
        Assert.True(mean0Correct.allclose(mean0, 0.1, 0.1))
        Assert.True(var0Correct.allclose(var0, 0.1, 0.1))
        Assert.True(weight0Correct.allclose(weight0, 0.1, 0.1))
        Assert.True(bias0Correct.allclose(bias0, 0.1, 0.1))

        let optimizer = SGD(m)
        for _=1 to 99 do
            m.reverseDiff()
            let z = x --> m
            dsharp.mseLoss(z, x).reverse()
            optimizer.step()

        let z100 = x --> m
        let z100Correct = dsharp.tensor([[-2.0832,  8.7395, -1.0358,  2.4735,  2.2373, -5.9437],
                                            [ 4.2655, -4.4521,  0.2504, -2.0172, -1.1145, -6.1482],
                                            [ 2.4057,  4.5434, -4.2720, -0.0302, -8.3922, -5.9992],
                                            [ 1.8643,  2.7692, -6.2620,  3.3534,  3.8664,  3.6654]])
        let mean100 = m.mean
        let mean100Correct = dsharp.tensor([  49.6825,   89.3200,  -87.1595,   29.1020,  -26.2034, -111.0784])
        let var100 = m.variance
        let var100Correct = dsharp.tensor([ 2287.8325, 18252.9648,  3276.9749,  1660.2977, 17714.4199, 13208.8271])
        let weight100 = m.weight
        let weight100Correct = dsharp.tensor([2.3124, 4.7663, 2.5771, 2.1132, 4.7098, 4.1991])
        let bias100 = m.bias
        let bias100Correct = dsharp.tensor([ 1.6131,  2.9000, -2.8299,  0.9449, -0.8508, -3.6064])

        Assert.True(z100Correct.allclose(z100, 0.1, 0.1))
        Assert.True(mean100Correct.allclose(mean100, 0.1, 0.1))
        Assert.True(var100Correct.allclose(var100, 0.1, 0.1))
        Assert.True(weight100Correct.allclose(weight100, 0.1, 0.1))
        Assert.True(bias100Correct.allclose(bias100, 0.1, 0.1))

        m.eval()
        let zEval = x --> m
        let zEvalCorrect = dsharp.tensor([[-1.5880,  7.9572, -1.2762,  2.2688,  1.8236, -5.6307],
                                            [ 3.9102, -3.4671, -0.1623, -1.6204, -1.0792, -5.8078],
                                            [ 2.2996,  4.3234, -4.0789,  0.1004, -7.3819, -5.6788],
                                            [ 1.8307,  2.7868, -5.8023,  3.0308,  3.2344,  2.6911]])

        Assert.True(zEvalCorrect.allclose(zEval, 0.1, 0.1))

    [<Test>]
    member _.TestModelBatchNorm1dWithChannel () =
        let m = BatchNorm1d(3, momentum=dsharp.tensor(0.1), trackRunningStats=true)
        let x = dsharp.tensor([[[-149.1423,  -30.7808, -130.7123,  118.5613,  -50.9501],
                                 [  25.7468, -160.6043,  -70.1356,  -11.4244,  114.6217],
                                 [  97.1559,  -37.8110, -206.4251,   -8.9415,  -76.7563]],

                                [[ 178.9990,  152.6738,   66.8462,  146.0069,   34.9528],
                                 [  31.2735,   60.0766,  124.1946,  -95.0830,   26.5270],
                                 [   7.8316,  -22.9795, -105.4548,  168.2986, -144.0582]],

                                [[  -0.9826,   66.9230,  -68.1120,   85.3303, -135.3473],
                                 [  -5.7174,    6.7239,  -89.4217,  -99.6134, -282.3056],
                                 [  66.7493,  -23.1203,   13.9502,  -43.4741,  -87.9603]],

                                [[  30.9997,   31.3321,  111.1568,   79.0237,  -29.4414],
                                 [  25.0114,  -51.1452,  -78.8680, -183.9044,  -48.7126],
                                 [ 184.8902, -119.3005,  -19.2157,  -49.4947, -139.3300]]])

        m.train()
        let z0 = x --> m
        let z0Correct = dsharp.tensor([[[-1.8266, -0.5877, -1.6337,  0.9755, -0.7988],
                                         [ 0.6578, -1.2609, -0.3295,  0.2750,  1.5728],
                                         [ 1.2738, -0.1079, -1.8341,  0.1877, -0.5066]],

                                        [[ 1.6081,  1.3325,  0.4342,  1.2628,  0.1003],
                                         [ 0.7147,  1.0112,  1.6714, -0.5863,  0.6658],
                                         [ 0.3594,  0.0439, -0.8004,  2.0022, -1.1956]],

                                        [[-0.2758,  0.4350, -0.9785,  0.6276, -1.6822],
                                         [ 0.3338,  0.4619, -0.5280, -0.6330, -2.5140],
                                         [ 0.9626,  0.0425,  0.4220, -0.1659, -0.6213]],

                                        [[ 0.0590,  0.0624,  0.8980,  0.5616, -0.5737],
                                         [ 0.6502, -0.1339, -0.4194, -1.5008, -0.1089],
                                         [ 2.1720, -0.9421,  0.0825, -0.2275, -1.1472]]])
        let mean0 = m.mean
        let mean0Correct = dsharp.tensor([ 2.5367, -3.8138, -2.7272])
        let var0 = m.variance
        let var0Correct = dsharp.tensor([ 961.6732,  993.8416, 1005.2363])
        let weight0 = m.weight
        let weight0Correct = dsharp.tensor([1., 1., 1.])
        let bias0 = m.bias
        let bias0Correct = dsharp.tensor([0., 0., 0.])

        Assert.True(z0Correct.allclose(z0, 0.1, 0.1))
        Assert.True(mean0Correct.allclose(mean0, 0.1, 0.1))
        Assert.True(var0Correct.allclose(var0, 0.1, 0.1))
        Assert.True(weight0Correct.allclose(weight0, 0.1, 0.1))
        Assert.True(bias0Correct.allclose(bias0, 0.1, 0.1))

        let optimizer = SGD(m)
        for _=1 to 99 do
            m.reverseDiff()
            let z = x --> m
            dsharp.mseLoss(z, x).reverse()
            optimizer.step()

        let z100 = x --> m
        let z100Correct = dsharp.tensor([[[-11.2386,  -2.5167,  -9.8805,   8.4880,  -4.0030],
                                             [  2.2607, -11.4413,  -4.7893,  -0.4724,   8.7955],
                                             [  7.3997,  -2.5167, -14.9054,  -0.3956,  -5.3782]],

                                            [[ 12.9415,  11.0017,   4.6772,  10.5104,   2.3271],
                                             [  2.6671,   4.7849,   9.4994,  -6.6237,   2.3181],
                                             [  0.8368,  -1.4270,  -7.4867,  12.6268, -10.3231]],

                                            [[ -0.3210,   4.6829,  -5.2676,   6.0393, -10.2220],
                                             [ -0.0528,   0.8620,  -6.2074,  -6.9568, -20.3898],
                                             [  5.1657,  -1.4374,   1.2863,  -2.9328,  -6.2014]],

                                            [[  2.0358,   2.0602,   7.9424,   5.5746,  -2.4180],
                                             [  2.2066,  -3.3930,  -5.4314, -13.1546,  -3.2142],
                                             [ 13.8458,  -8.5040,  -1.1505,  -3.3752,  -9.9757]]])
        let mean100 = m.mean
        let mean100Correct = dsharp.tensor([ 25.3662, -38.1371, -27.2717])
        let var100 = m.variance
        let var100Correct = dsharp.tensor([ 9607.5020,  9929.1797, 10043.1221])
        let weight100 = m.weight
        let weight100Correct = dsharp.tensor([7.0400, 7.1413, 7.1768])
        let bias100 = m.bias
        let bias100Correct = dsharp.tensor([ 1.6207, -2.4366, -1.7424])

        Assert.True(z100Correct.allclose(z100, 0.1, 0.1))
        Assert.True(mean100Correct.allclose(mean100, 0.1, 0.1))
        Assert.True(var100Correct.allclose(var100, 0.1, 0.1))
        Assert.True(weight100Correct.allclose(weight100, 0.1, 0.1))
        Assert.True(bias100Correct.allclose(bias100, 0.1, 0.1))

        m.eval()
        let zEval = x --> m
        let zEvalCorrect = dsharp.tensor([[[-10.9131,  -2.4120,  -9.5894,   8.3142,  -3.8606],
                                             [  2.1418, -11.2135,  -4.7299,  -0.5222,   8.5112],
                                             [  7.1683,  -2.4972, -14.5723,  -0.4297,  -5.2862]],

                                            [[ 12.6551,  10.7643,   4.5999,  10.2855,   2.3092],
                                             [  2.5378,   4.6021,   9.1972,  -6.5178,   2.1977],
                                             [  0.7715,  -1.4350,  -7.3414,  12.2631, -10.1059]],

                                            [[ -0.2718,   4.6054,  -5.0932,   5.9275,  -9.9223],
                                             [ -0.1132,   0.7784,  -6.1120,  -6.8425, -19.9355],
                                             [  4.9908,  -1.4451,   1.2096,  -2.9027,  -6.0886]],

                                            [[  2.0253,   2.0492,   7.7824,   5.4745,  -2.3158],
                                             [  2.0890,  -3.3689,  -5.3557, -12.8834,  -3.1945],
                                             [ 13.4513,  -8.3330,  -1.1655,  -3.3339,  -9.7673]]])

        Assert.True(zEvalCorrect.allclose(zEval, 0.1, 0.1))

    [<Test>]
    member _.TestModelBatchNorm2d () =
        let m = BatchNorm2d(3, momentum=dsharp.tensor(0.1), trackRunningStats=true)
        let x = dsharp.tensor([[[[-7.7716e+01,  9.5762e+01,  1.0315e+02,  1.1872e+01],
                                  [ 2.1943e+02, -7.1335e+01, -1.8787e+01,  1.9394e+02],
                                  [-1.0419e+02,  1.1854e+02, -1.4793e+02, -4.1594e+01],
                                  [ 1.3719e+02,  8.9766e+01,  1.0997e+02, -5.9439e+00]],

                                 [[ 8.3717e+01, -2.3541e+02, -2.6503e+02,  3.4806e+01],
                                  [ 4.1034e+01, -9.1234e+00,  1.3147e+02,  9.3037e+01],
                                  [-8.2944e+00, -1.1279e+02,  3.1441e-01, -5.8712e+01],
                                  [ 1.1284e-01, -1.2127e+02,  9.6771e+01,  4.4762e+00]],

                                 [[ 9.3470e+01,  1.3881e+02,  3.9392e+01,  1.3340e+02],
                                  [ 6.0517e+00, -1.5608e+02, -6.1606e+01,  1.2483e+02],
                                  [-1.5972e+02, -4.5167e+01, -8.0421e+01, -1.7988e+01],
                                  [ 5.2329e+01,  1.5187e+02,  9.1073e+01,  2.0072e+01]]],


                                [[[-2.9044e+02, -9.9492e+01, -8.4986e+01,  1.0289e+01],
                                  [ 7.1335e+01, -6.5161e+01, -5.8109e+01,  4.9377e+01],
                                  [-6.3812e+01,  2.7927e+01, -5.5035e+01,  5.4773e+00],
                                  [ 4.4723e+00, -2.0010e+01,  1.7842e+02, -1.7935e+00]],

                                 [[-1.2239e+02,  8.2393e+01,  4.5658e+01, -4.0712e+01],
                                  [ 6.7032e+01,  1.1340e+02, -2.5236e+01,  3.5875e+01],
                                  [ 1.9278e+02, -8.7840e+01,  1.1571e+01, -6.2274e+01],
                                  [ 6.6944e+01, -3.3211e+01,  6.3044e+01,  1.0125e+02]],

                                 [[-9.0048e+01, -1.4724e+02, -6.4564e+01,  9.1224e+01],
                                  [-1.3021e+02, -5.8248e+01, -8.4391e+01, -9.6276e+01],
                                  [-1.0409e+02,  7.0371e+01,  3.5041e+01,  1.3038e+02],
                                  [-4.5460e+01, -9.2695e+01, -4.4244e+01, -9.9095e+01]]]])

        m.train()
        let z0 = x --> m
        let z0Correct = dsharp.tensor([[[[-0.7976,  0.8377,  0.9074,  0.0469],
                                          [ 2.0035, -0.7374, -0.2421,  1.7632],
                                          [-1.0472,  1.0524, -1.4594, -0.4571],
                                          [ 1.2283,  0.7812,  0.9717, -0.1210]],

                                         [[ 0.8173, -2.3983, -2.6967,  0.3245],
                                          [ 0.3872, -0.1182,  1.2985,  0.9112],
                                          [-0.1098, -1.1628, -0.0231, -0.6178],
                                          [-0.0251, -1.2481,  0.9488,  0.0188]],

                                         [[ 1.1120,  1.5879,  0.5444,  1.5312],
                                          [ 0.1945, -1.5073, -0.5157,  1.4412],
                                          [-1.5455, -0.3431, -0.7132, -0.0579],
                                          [ 0.6802,  1.7250,  1.0869,  0.3416]]],


                                        [[[-2.8029, -1.0029, -0.8661,  0.0320],
                                          [ 0.6075, -0.6792, -0.6128,  0.4005],
                                          [-0.6665,  0.1983, -0.5838, -0.0133],
                                          [-0.0228, -0.2536,  1.6169, -0.0819]],

                                         [[-1.2595,  0.8039,  0.4338, -0.4365],
                                          [ 0.6492,  1.1164, -0.2805,  0.3352],
                                          [ 1.9162, -0.9113,  0.0903, -0.6537],
                                          [ 0.6483, -0.3609,  0.6090,  0.9939]],

                                         [[-0.8142, -1.4146, -0.5467,  1.0885],
                                          [-1.2357, -0.4804, -0.7548, -0.8796],
                                          [-0.9616,  0.8696,  0.4987,  1.4994],
                                          [-0.3462, -0.8420, -0.3334, -0.9092]]]])
        let mean0 = m.mean
        let mean0Correct = dsharp.tensor([ 0.6893,  0.2606, -1.2476])
        let var0 = m.variance
        let var0Correct = dsharp.tensor([1162.5181, 1017.6503,  937.8387])
        let weight0 = m.weight
        let weight0Correct = dsharp.tensor([1., 1., 1.])
        let bias0 = m.bias
        let bias0Correct = dsharp.tensor([0., 0., 0.])

        Assert.True(z0Correct.allclose(z0, 0.1, 0.1))
        Assert.True(mean0Correct.allclose(mean0, 0.1, 0.1))
        Assert.True(var0Correct.allclose(var0, 0.1, 0.1))
        Assert.True(weight0Correct.allclose(weight0, 0.1, 0.1))
        Assert.True(bias0Correct.allclose(bias0, 0.1, 0.1))

        let optimizer = SGD(m)
        for _=1 to 99 do
            m.reverseDiff()
            let z = x --> m
            dsharp.mseLoss(z, x).reverse()
            optimizer.step()

        let z100 = x --> m
        let z100Correct = dsharp.tensor([[[[-5.7119e+00,  6.9024e+00,  7.4399e+00,  8.0244e-01],
                                              [ 1.5895e+01, -5.2479e+00, -1.4269e+00,  1.4041e+01],
                                              [-7.6372e+00,  8.5584e+00, -1.0817e+01, -3.0853e+00],
                                              [ 9.9147e+00,  6.4664e+00,  7.9359e+00, -4.9303e-01]],

                                             [[ 6.1137e+00, -1.7286e+01, -1.9457e+01,  2.5275e+00],
                                              [ 2.9841e+00, -6.9353e-01,  9.6153e+00,  6.7971e+00],
                                              [-6.3274e-01, -8.2949e+00, -1.5241e-03, -4.3295e+00],
                                              [-1.6303e-02, -8.9161e+00,  7.0709e+00,  3.0363e-01]],

                                             [[ 7.0128e+00,  1.0355e+01,  3.0264e+00,  9.9564e+00],
                                              [ 5.6869e-01, -1.1383e+01, -4.4187e+00,  9.3243e+00],
                                              [-1.1651e+01, -3.2069e+00, -5.8057e+00, -1.2034e+00],
                                              [ 3.9801e+00,  1.1318e+01,  6.8361e+00,  1.6022e+00]]],


                                            [[[-2.1180e+01, -7.2953e+00, -6.2405e+00,  6.8729e-01],
                                              [ 5.1262e+00, -4.7989e+00, -4.2862e+00,  3.5296e+00],
                                              [-4.7009e+00,  1.9699e+00, -4.0627e+00,  3.3745e-01],
                                              [ 2.6437e-01, -1.5158e+00,  1.2913e+01, -1.9124e-01]],

                                             [[-8.9988e+00,  6.0166e+00,  3.3231e+00, -3.0096e+00],
                                              [ 4.8903e+00,  8.2905e+00, -1.8749e+00,  2.6059e+00],
                                              [ 1.4110e+01, -6.4652e+00,  8.2383e-01, -4.5906e+00],
                                              [ 4.8839e+00, -2.4597e+00,  4.5979e+00,  7.3993e+00]],

                                             [[-6.5154e+00, -1.0731e+01, -4.6368e+00,  6.8472e+00],
                                              [-9.4756e+00, -4.1712e+00, -6.0983e+00, -6.9745e+00],
                                              [-7.5502e+00,  5.3100e+00,  2.7056e+00,  9.7333e+00],
                                              [-3.2285e+00, -6.7105e+00, -3.1389e+00, -7.1823e+00]]]])
        let mean100 = m.mean
        let mean100Correct = dsharp.tensor([  6.8930,   2.6056, -12.4755])
        let var100 = m.variance
        let var100Correct = dsharp.tensor([11615.9023, 10167.2607,  9369.1621])
        let weight100 = m.weight
        let weight100Correct = dsharp.tensor([7.7136, 7.2769, 7.0230])
        let bias100 = m.bias
        let bias100Correct = dsharp.tensor([ 0.4404,  0.1665, -0.7971])

        Assert.True(z100Correct.allclose(z100, 0.1, 0.1))
        Assert.True(mean100Correct.allclose(mean100, 0.1, 0.1))
        Assert.True(var100Correct.allclose(var100, 0.1, 0.1))
        Assert.True(weight100Correct.allclose(weight100, 0.1, 0.1))
        Assert.True(bias100Correct.allclose(bias100, 0.1, 0.1))

        m.eval()
        let zEval = x --> m
        let zEvalCorrect = dsharp.tensor([[[[-5.6150e+00,  6.8007e+00,  7.3297e+00,  7.9676e-01],
                                              [ 1.5652e+01, -5.1584e+00, -1.3975e+00,  1.3827e+01],
                                              [-7.5101e+00,  8.4307e+00, -1.0640e+01, -3.0298e+00],
                                              [ 9.7656e+00,  6.3716e+00,  7.8179e+00, -4.7833e-01]],

                                             [[ 6.0201e+00, -1.7011e+01, -1.9149e+01,  2.4904e+00],
                                              [ 2.9398e+00, -6.7999e-01,  9.4666e+00,  6.6927e+00],
                                              [-6.2016e-01, -8.1617e+00,  1.1242e-03, -4.2587e+00],
                                              [-1.3422e-02, -8.7731e+00,  6.9622e+00,  3.0147e-01]],

                                             [[ 6.8898e+00,  1.0179e+01,  2.9662e+00,  9.7872e+00],
                                              [ 5.4717e-01, -1.1216e+01, -4.3617e+00,  9.1650e+00],
                                              [-1.1480e+01, -3.1690e+00, -5.7269e+00, -1.1970e+00],
                                              [ 3.9049e+00,  1.1127e+01,  6.7159e+00,  1.5644e+00]]],


                                            [[[-2.0840e+01, -7.1736e+00, -6.1354e+00,  6.8342e-01],
                                              [ 5.0525e+00, -4.7165e+00, -4.2118e+00,  3.4810e+00],
                                              [-4.6200e+00,  1.9458e+00, -3.9918e+00,  3.3908e-01],
                                              [ 2.6715e-01, -1.4850e+00,  1.2716e+01, -1.8129e-01]],

                                             [[-8.8545e+00,  5.9246e+00,  3.2735e+00, -2.9597e+00],
                                              [ 4.8160e+00,  8.1626e+00, -1.8428e+00,  2.5675e+00],
                                              [ 1.3891e+01, -6.3608e+00,  8.1349e-01, -4.5157e+00],
                                              [ 4.8096e+00, -2.4184e+00,  4.5282e+00,  7.2855e+00]],

                                             [[-6.4254e+00, -1.0575e+01, -4.5764e+00,  6.7269e+00],
                                              [-9.3390e+00, -4.1181e+00, -6.0149e+00, -6.8773e+00],
                                              [-7.4440e+00,  5.2139e+00,  2.6505e+00,  9.5676e+00],
                                              [-3.1903e+00, -6.6174e+00, -3.1020e+00, -7.0818e+00]]]])

        Assert.True(zEvalCorrect.allclose(zEval, 0.1, 0.1))

    [<Test>]
    member _.TestModelBatchNorm3d () =
        let m = BatchNorm3d(3, momentum=dsharp.tensor(0.1), trackRunningStats=true)
        let x = dsharp.tensor([[[[  -1.9917, -125.1875],
                                   [ -10.8246,   -0.6371]],

                                  [[ -29.9101,   62.9125],
                                   [-103.9648,  -40.4188]]],


                                 [[[   2.1155, -179.4632],
                                   [  14.3901,   79.1110]],

                                  [[ 256.2570,  110.3948],
                                   [  66.7616,  105.1888]]],


                                 [[[-122.7142,  120.5997],
                                   [  72.4510,  101.4663]],

                                  [[   9.6043,  143.2797],
                                   [   2.2688, -127.6234]]]]).unsqueeze(0)

        m.train()
        let z0 = x --> m
        let z0Correct = dsharp.tensor([[[[ 0.5206, -1.6712],
                                           [ 0.3634,  0.5447]],

                                          [[ 0.0239,  1.6753],
                                           [-1.2936, -0.1631]]],


                                         [[[-0.4750, -2.0509],
                                           [-0.3685,  0.1933]],

                                          [[ 1.7307,  0.4648],
                                           [ 0.0861,  0.4196]]],


                                         [[[-1.5039,  0.9747],
                                           [ 0.4842,  0.7798]],

                                          [[-0.1560,  1.2057],
                                           [-0.2307, -1.5539]]]]).unsqueeze(0)
        let mean0 = m.mean
        let mean0Correct = dsharp.tensor([-3.1253,  5.6844,  2.4917])
        let var0 = m.variance
        let var0Correct = dsharp.tensor([ 361.9645, 1518.0892, 1102.2589])
        let weight0 = m.weight
        let weight0Correct = dsharp.tensor([1., 1., 1.])
        let bias0 = m.bias
        let bias0Correct = dsharp.tensor([0., 0., 0.])

        Assert.True(z0Correct.allclose(z0, 0.1, 0.1))
        Assert.True(mean0Correct.allclose(mean0, 0.1, 0.1))
        Assert.True(var0Correct.allclose(var0, 0.1, 0.1))
        Assert.True(weight0Correct.allclose(weight0, 0.1, 0.1))
        Assert.True(bias0Correct.allclose(bias0, 0.1, 0.1))

        let optimizer = SGD(m)
        for _=1 to 99 do
            m.reverseDiff()
            let z = x --> m
            dsharp.mseLoss(z, x).reverse()
            optimizer.step()

        let z100 = x --> m
        let z100Correct = dsharp.tensor([[[[  0.3601,  -9.5626],
                                           [ -0.3514,   0.4692]],

                                          [[ -1.8886,   5.5877],
                                           [ -7.8533,  -2.7350]]],


                                         [[[ -0.3095, -13.3858],
                                           [  0.5745,   5.2353]],

                                          [[ 17.9923,   7.4882],
                                           [  4.3460,   7.1133]]],


                                         [[[ -9.2480,   8.6175],
                                           [  5.0822,   7.2126]],

                                          [[  0.4676,  10.2828],
                                           [ -0.0710,  -9.6084]]]]).unsqueeze(0)
        let mean100 = m.mean
        let mean100Correct = dsharp.tensor([-31.2520,  56.8431,  24.9159])
        let var100 = m.variance
        let var100Correct = dsharp.tensor([ 3610.5591, 15171.5293, 11013.3271])
        let weight100 = m.weight
        let weight100Correct = dsharp.tensor([4.5272, 8.2974, 7.2080])
        let bias100 = m.bias
        let bias100Correct = dsharp.tensor([-1.9967,  3.6318,  1.5919])

        Assert.True(z100Correct.allclose(z100, 0.1, 0.1))
        Assert.True(mean100Correct.allclose(mean100, 0.1, 0.1))
        Assert.True(var100Correct.allclose(var100, 0.1, 0.1))
        Assert.True(weight100Correct.allclose(weight100, 0.1, 0.1))
        Assert.True(bias100Correct.allclose(bias100, 0.1, 0.1))

        m.eval()
        let zEval = x --> m
        let zEvalCorrect = dsharp.tensor([[[[  0.2078,  -9.0741],
                                               [ -0.4577,   0.3099]],

                                              [[ -1.8956,   5.0979],
                                               [ -7.4751,  -2.6874]]],


                                             [[[ -0.0549, -12.2868],
                                               [  0.7720,   5.1318]],

                                              [[ 17.0651,   7.2392],
                                               [  4.2999,   6.8885]]],


                                             [[[ -8.5479,   8.1639],
                                               [  4.8568,   6.8497]],

                                              [[  0.5402,   9.7216],
                                               [  0.0364,  -8.8851]]]]).unsqueeze(0)

<<<<<<< HEAD
        Assert.True(zEvalCorrect.allclose(zEval, 0.1, 0.1))
    
    [<Test>]
    member _.TestModelVAE () =
        // Fits a little VAE to structured noise
        let xdim, zdim, n = 16, 4, 32
        let m = VAE(xdim, zdim)
        let x = dsharp.stack(Array.init n (fun _ -> dsharp.eye(xdim)*dsharp.rand([xdim;xdim])))

        let lr, steps = 1e-3, 200
        let optimizer = Adam(m, lr=dsharp.tensor(lr))
        let mutable loss = 0.
        for _ in 0..steps do
            m.reverseDiff()
            let l = m.loss(x)
            l.reverse()
            optimizer.step()
            loss <- float l

        Assert.Less(loss, 100.)
=======
        Assert.True(zEvalCorrect.allclose(zEval, 0.1, 0.1))
>>>>>>> e230ca05
<|MERGE_RESOLUTION|>--- conflicted
+++ resolved
@@ -877,7 +877,6 @@
                                               [[  0.5402,   9.7216],
                                                [  0.0364,  -8.8851]]]]).unsqueeze(0)
 
-<<<<<<< HEAD
         Assert.True(zEvalCorrect.allclose(zEval, 0.1, 0.1))
     
     [<Test>]
@@ -897,7 +896,4 @@
             optimizer.step()
             loss <- float l
 
-        Assert.Less(loss, 100.)
-=======
-        Assert.True(zEvalCorrect.allclose(zEval, 0.1, 0.1))
->>>>>>> e230ca05
+        Assert.Less(loss, 100.)