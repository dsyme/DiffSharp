--- conflicted
+++ resolved
@@ -119,13 +119,8 @@
         outShapes |> Array.map (fun outShape -> t.MakeLike(outShape))
 
     override t.PermuteT(permutation) =
-<<<<<<< HEAD
-        let _, outShape = Shape.checkCanPermute t.Shape permutation
-        t.MakeLike(outShape)
-=======
         let _, newShape = Shape.checkCanPermute t.Shape permutation
         t.MakeLike(newShape)
->>>>>>> 55057913
 
     override t.TransposeT(dim0, dim1) =
         Shape.checkCanTranspose t.Shape dim0 dim1
