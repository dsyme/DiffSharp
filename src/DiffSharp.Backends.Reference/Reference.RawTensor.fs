#if TEST_DUPLICATE_BACKEND
namespace rec DiffSharp.Backends.TestDuplicate
#else
namespace rec DiffSharp.Backends.Reference
#endif

open System
open DiffSharp
open DiffSharp.Backends
open DiffSharp.Util

#nowarn "77" // use of op_Explicit

[<AutoOpen>]
module internal Utils = 
    type RawTensor with
        member x.GetTypedValues() : 'T[] = (x :?> RawTensorCPU<'T>).Values

/// This is the base class for all RawTensorXyz tuypes.
/// All type-independent operations are implemented directly on this class. 
[<AbstractClass>]
type RawTensorCPU<'T when 'T : equality>(values: 'T[], shape: Shape, dtype: Dtype, device: Device) =
    inherit RawTensor()

    override _.Shape = shape
    override _.Dim = shape.Length
    override _.Nelement = shapeLength shape
    override _.Dtype = dtype
    override _.Device = device
    override _.DeviceType = device.DeviceType
    override _.Handle = box values
    override _.Backend =
#if TEST_DUPLICATE_BACKEND
        Backend.Register "TestDuplicate"
#else
        Backend.Reference
#endif

    member _.Values : 'T[] = values

    member internal t.IndexToFlatIndex(index:int[]) =
        indexToFlatIndex t.Shape index
    
    member internal t.FlatIndexToIndex(flatIndex:int) =
        flatIndexToIndex t.Shape flatIndex

    override t.GetItem(indexes) = box t.[indexes]

    member t.Item
        with get ([<System.ParamArray>] index:int[]) =
            // printfn "rawtensor shape %A item index %A" t.Shape index
            if index.Length <> t.Dim then failwithf "Expecting a %id index" t.Dim
            let vvv = t.Values.[t.IndexToFlatIndex(index)]
            vvv

        and set ([<System.ParamArray>] index:int[]) v =
            if index.Length <> t.Dim then failwithf "Expecting a %id index" t.Dim
            t.Values.[t.IndexToFlatIndex(index)] <- v

    override t.GetSlice(fullBounds:int[,]) =
        // printfn "rfullBounds\n%A" fullBounds
        let shape = Shape.checkCanGetSlice t.Shape fullBounds
        // printfn "rshape\n%A" shape
        let array = Array.zeroCreate (shapeLength shape)
        let mutable arrayi = 0
        let rec slice (fullBounds:int[,]) externalCoords =
            if fullBounds.GetLength(0) = 1 then
                for i=fullBounds.[0,0] to fullBounds.[0,1] do
                    // printfn "inner %A" i
                    let globalCoords = Array.append externalCoords [|i|]
                    array.[arrayi] <- t.[globalCoords]
                    arrayi <- arrayi + 1
            else
                for i=fullBounds.[0,0] to fullBounds.[0,1] do
                    // printfn "outer %A" i
                    slice fullBounds.[1..,*] (Array.append externalCoords [|i|])
        slice fullBounds [||]
        t.MakeLike(array, shape)

    override t.Clone() = t.MakeLike(Array.copy t.Values, Array.copy t.Shape)

    abstract member MakeLike: values: 'T[] * shape: Shape * ?device: Device -> RawTensor

    override x.ComputeHash() = hash shape + hash values
    
    override t.Expand(newShape) =
        if newShape.Length = 1 && newShape.[0] = 0 then t.MakeLike([||], newShape) else  // Return zero-sized tensor if expanding to zero-sized tensor
        if shape = newShape then t :> _ else
        Shape.checkCanExpand shape newShape
        let trim = newShape.Length - shape.Length
        let exp = shapeLength newShape.[0..trim-1]
        let jshape = newShape.[trim..]
        let n = shapeLength newShape
        let result = Array.zeroCreate n 
        if jshape.Length = 0 then 
            // The expansion is everything
            for jP = 0 to exp-1 do
                result.[jP] <- values.[0]
        else
            for jP = 0 to exp-1 do
                let rec loop ibase jbase d = 
                    let strideD = if (shape.[d] = jshape.[d]) then 1 else 0
                    if d < jshape.Length-1 then
                        let mutable iD = 0
                        for jD = 0 to jshape.[d]-1 do 
                            let ibaseD = (ibase+iD)*shape.[d+1]
                            let jbaseD = (jbase+jD)*jshape.[d+1]
                            loop ibaseD jbaseD (d+1)
                            iD <- iD + strideD
                    else
                        let mutable iD = 0
                        // last loop does the actual copy fragments
                        for jD = 0 to jshape.[d]-1 do 
                            result.[jbase+jD] <- values.[ibase+iD]
                            iD <- iD + strideD
                loop 0 (jP*jshape.[0]) 0
        t.MakeLike(result, newShape)

    override t.ToValues() =
        match t.Dim with
        | 0 -> box values.[0]
        | 1 -> upcast Array.init t.Shape.[0] (fun i -> t.[i])
        | 2 -> upcast Array2D.init t.Shape.[0] t.Shape.[1] (fun i j -> t.[i, j])
        | 3 -> upcast Array3D.init t.Shape.[0] t.Shape.[1] t.Shape.[2] (fun i j k -> t.[i, j, k])
        | 4 -> upcast Array4D.init t.Shape.[0] t.Shape.[1] t.Shape.[2] t.Shape.[3] (fun i j k l -> t.[i, j, k, l])
        | _ -> arrayND t.Shape (fun idxs -> t.[idxs])

    override _.StackTs(tensors, dim) =
        let values, shapes = tensors |> Array.map (fun t -> t.GetTypedValues(), t.Shape) |> Array.unzip
        let n, shape1, shape2, newShape = Shape.checkCanStack shapes dim
        let m1 = shapeLength shape1
        let m2 = shapeLength shape2
        let m = m1 * m2
        let result = Array.zeroCreate (n * m)
        for i=0 to (n*m)-1 do
            let chunk = i/m2
            let i2 = chunk%n
            let j2 = (chunk/n)*m2+i%m2
            result.[i] <-values.[i2].[j2]

        (tensors.[0] :?> RawTensorCPU<'T>).MakeLike(result, newShape)

    override t.UnstackT(dim) =
        let shape = t.Shape
        let shape1, shape2, unstackedShape = Shape.checkCanUnstack shape dim
        let n = shape.[dim]
        let m1 = shapeLength shape1
        let m2 = shapeLength shape2
        let m = m1 * m2
        let values = t.Values
        let results = Array.init n (fun _ -> Array.zeroCreate m)
        for i=0 to (n*m)-1 do
            let chunk = i/m2
            let i2 = chunk%n
            let j2 = (chunk/n)*m2+i%m2
            results.[i2].[j2] <- values.[i]
        results |> Array.map (fun rvalues -> t.MakeLike(rvalues, unstackedShape))

    override t.CatTs(tensors, dim) =
        let values, shapes = tensors |> Array.map (fun t -> t.GetTypedValues(), t.Shape) |> Array.unzip
        let n, shape1, m2, shape3, outShape = Shape.checkCanCat shapes dim
        let m1 = shapeLength shape1
        let m3 = shapeLength shape3
        let m = m1 * m2 * m3
        let result = Array.zeroCreate m
        let mutable i = 0
        for j1 = 0 to m1-1 do 
            for k = 0 to n-1 do
                let d = shapes.[k].[dim]
                let b = j1*m3*d
                for j2 = 0 to d*m3-1 do
                    result.[i+j2] <-values.[k].[b+j2]
                i <- i + d*m3

        t.MakeLike(result, outShape)

    override t.SplitT(sizes, dim) =
        let shape = t.Shape
        let outShapes = Shape.checkCanSplit shape sizes dim
        let n = sizes.Length
        let shape1 = shape.[0..dim-1]
        let shape2 = shape.[dim+1..]
        let m1 = shapeLength shape1
        let m3 = shapeLength shape2
        let values = t.Values
        let results = Array.init n (fun k -> Array.zeroCreate (m1 * sizes.[k] * m3))
        let mutable i = 0
        for j1 = 0 to m1-1 do 
            for k = 0 to n-1 do
                let d = sizes.[k]
                let b = j1*m3*d
                for j2 = 0 to d*m3-1 do
                    results.[k].[b+j2] <-values.[i+j2]
                i <- i + d*m3

        (results, outShapes) ||> Array.map2 (fun rvalues outShape -> 
            t.MakeLike(rvalues, outShape))

    override t.TransposeT(dim0, dim1) =
        Shape.checkCanTranspose t.Shape dim0 dim1
        if dim0 = dim1 then
            let result = Array.copy t.Values
            t.MakeLike(result, t.Shape)
        else
            let shape = Array.copy t.Shape
            shape.[dim0] <- t.Shape.[dim1]
            shape.[dim1] <- t.Shape.[dim0]
            let result = t.ZerosLike(shape) :?> RawTensorCPU<'T>
            let rec transpose (shape:Shape) externalCoords = 
                if shape.Length = 1 then
                    for i=0 to shape.[0]-1 do
                        let globalCoords = Array.append externalCoords [|i|]
                        let transposedCoords = Array.copy globalCoords
                        transposedCoords.[dim0] <- globalCoords.[dim1]
                        transposedCoords.[dim1] <- globalCoords.[dim0]
                        result.[transposedCoords] <- t.[globalCoords]
                else
                    for i=0 to shape.[0]-1 do
                        transpose shape.[1..] (Array.append externalCoords [|i|])
            transpose t.Shape [||]        
            upcast result

    override t.TransposeT2() =
        Shape.checkCanTranspose2d t.Dim
        let tcols = t.Shape.[1]
        let result = Array2D.init t.Shape.[1] t.Shape.[0] (fun i j -> t.Values.[j*tcols + i])
        t.CreateLike(result)

    override t.SqueezeT(dim) =
        let result = Array.copy t.Values
        t.MakeLike(result, Shape.squeeze dim t.Shape)

    override t.UnsqueezeT(dim) =
        let outputShape = Shape.checkCanUnsqueeze dim t.Shape
        let result = Array.copy t.Values
        t.MakeLike(result, outputShape)

    override t.FlipT(dims:int[]) =
        Shape.checkCanFlip t.Dim dims
        match t.Dim with
        | 0 -> t.Clone()
        | _ ->
            let result = t.ZerosLike(t.Shape) :?> RawTensorCPU<'T>
            let rec flip (shape:Shape) externalCoords = 
                if shape.Length = 1 then
                    for i=0 to shape.[0]-1 do
                        let globalCoords = Array.append externalCoords [|i|]
                        result.[mirrorCoordinates globalCoords t.Shape dims] <- t.[globalCoords]
                else
                    for i=0 to shape.[0]-1 do
                        flip shape.[1..] (Array.append externalCoords [|i|])
            flip t.Shape [||]        
            upcast result

    override t.DilateT(dilations:int[]) =
        Shape.checkCanDilate t.Dim dilations
        match t.Dim with
        | 0 -> t.Clone()
        | _ ->
            let result = t.ZerosLike(Shape.dilated t.Shape dilations) :?> RawTensorCPU<'T>
            let rec dilate (shape:Shape) externalCoords = 
                if shape.Length = 1 then
                    for i=0 to shape.[0]-1 do
                        let globalCoords = Array.append externalCoords [|i|]
                        result.[dilatedCoordinates globalCoords dilations] <- t.[globalCoords]
                else
                    for i=0 to shape.[0]-1 do
                        dilate shape.[1..] (Array.append externalCoords [|i|])
            dilate t.Shape [||]        
            upcast result        

    override t.UndilateT(dilations:int[]) =
        match t.Dim with
        | 0 -> t.Clone()
        | _ ->
            let result = t.ZerosLike(Shape.undilatedShape t.Shape dilations) :?> RawTensorCPU<'T>
            let rec dilate (shape:Shape) externalCoords = 
                if shape.Length = 1 then
                    for i=0 to shape.[0]-1 do
                        let globalCoords = Array.append externalCoords [|i|]
                        result.[globalCoords] <- t.[dilatedCoordinates globalCoords dilations]
                else
                    for i=0 to shape.[0]-1 do
                        dilate shape.[1..] (Array.append externalCoords [|i|])
            dilate result.Shape [||]
            upcast result

    override t.GatherT(dim:int, indices) =
        Shape.checkCanGather t.Shape dim indices.Shape indices.Dtype
        let indices = indices :?> RawTensorCPU<int>
        let result = t.ZerosLike(indices.Shape) :?> RawTensorCPU<'T>
        let rec gather (shape:Shape) externalCoords =
            if shape.Length = 1 then
                for i=0 to shape.[0]-1 do
                    let globalCoords = Array.append externalCoords [|i|]
                    let globalCoordsIndices = Array.copy globalCoords
                    globalCoordsIndices.[dim] <- indices.[globalCoords]
                    result.[globalCoords] <- t.[globalCoordsIndices]
            else
                for i=0 to shape.[0]-1 do
                    gather shape.[1..] (Array.append externalCoords [|i|])
        gather result.Shape [||]
        upcast result

    override t.ViewT(shape:Shape) =
        Shape.checkCanView t.Shape shape
        let result = Array.copy t.Values
        t.MakeLike(result, shape)

    override t.Cast(dtype: Dtype) =
        if dtype = t.Dtype then 
            upcast t
        else
            let tflat = t.ViewT([|t.Nelement|]) // We flatten, cast, and return with the correct shape because .ToValues() in the next line does not support tensors with dimension > 4.
            RawTensor.Create(tflat.ToValues(), dtype=dtype, backend=t.Backend, device=t.Device).ViewT(t.Shape)

    override t.MoveTo(device: Device) = t.MakeLike(values, shape, device=device)

// Defines the math-dependent operations for `RawTensorCPU<T>` types
// using generic inline code. Each implementing type (e.g. RawTensorFloat32) instantiates
// inlines these at concrete types.
//
// Most of the functions produce (value, shape) pairs for use in constructing an instance
// of the final implementing type.
[<System.Diagnostics.CodeAnalysis.ExcludeFromCodeCoverage>]
module internal RawTensorCPU = 

    /// Access the natural "0" value for the element of a CPU tensor type
    let inline zero< ^T when ^T : (static member Zero : ^T) > = LanguagePrimitives.GenericZero< ^T >

    /// Access the natural "1" value for the element of a CPU tensor type
    let inline one< ^T when ^T : (static member One : ^T) > = LanguagePrimitives.GenericOne< ^T >
    
    /// Get the scalar "0" tensor for a CPU tensor type
    let inline Zero () : (^T[] * Shape) =
        let values = [|zero< ^T > |]
        (values, [| |])

    /// Get the scalar "1" tensor for a CPU tensor type
    let inline One() : (^T[] * Shape) =
        let values = [| one< ^T > |]
        (values, [| |])
    
    /// Get the "0" tensor for a CPU tensor type of the given shape
    let inline Zeros(shape:Shape)  : (^T[] * Shape) =
        let values = Array.create (shapeLength shape) zero< ^T >
        (values, shape)

    /// Get the "0" tensor for a CPU tensor type of the given shape
    let inline Empty(shape:Shape)  : (^T[] * Shape) = Zeros shape

    let inline Ones(shape:Shape) =
        let values = Array.create (shapeLength shape) one< ^T >
        (values, shape)

    let inline CreateFromFlatArray (values: System.Array, shape: Shape) : (^T[] * Shape) = 
        match values with 
        | :? ( ^T[]) as arr -> arr, shape
        | _ -> invalidArg "value" (sprintf "Data unsuitable for RawTensorCPU of type %A" typeof< ^T >)

    let inline Equals(t1: RawTensorCPU< ^T >, t2: RawTensor) = 
        match t2 with
        | :? RawTensorCPU< ^T > as t2 -> t1.Shape = t2.Shape && t1.Values = t2.Values
        | _ -> invalidOp <| sprintf "Cannot compare RawTensors t1 (Shape=%A, Dtype=%A, Device=%A, Backend=%A) and t2 (Shape=%A, Dtype=%A, Device=%A, Backend=%A)" t1.Shape t1.Dtype t1.Device t1.Backend t2.Shape t2.Dtype t2.Device t2.Backend

    let inline Full(shape:Shape, value: ^T) =
        let result = Array.create (shapeLength shape) value
        (result, shape)

    let inline AllClose(t1: RawTensorCPU< ^T >, t2:RawTensor, relativeTolerance: ^T, absoluteTolerance: ^T) =
        match t2 with
        | :? RawTensorCPU< ^T > as t2 -> t1.Shape = t2.Shape && Array.allClose relativeTolerance absoluteTolerance t1.Values t2.Values
        | _ -> invalidOp <| sprintf "Cannot compare RawTensors t1 (Shape=%A, Dtype=%A, Device=%A, Backend=%A) and t2 (Shape=%A, Dtype=%A, Device=%A, Backend=%A)" t1.Shape t1.Dtype t1.Device t1.Backend t2.Shape t2.Dtype t2.Device t2.Backend

    let inline ClampT(t: RawTensorCPU< ^T>, low: RawTensor, high:RawTensor) : (^T[] * Shape) =
        if low.Dim <> 0 || high.Dim <> 0 then failwithf "Expecting scalar low and high"
        let tvalue = t.Values
        let lowvalue = low.GetTypedValues().[0]
        let highvalue = high.GetTypedValues().[0]
        let result = Array.map (fun v -> (max (min v highvalue) lowvalue)) tvalue
        (result, t.Shape)

    let inline LtTT(t1: RawTensorCPU< ^T >, t2: RawTensor) : (bool[] * Shape) =
        let t1value = t1.Values
        let t2value = t2.GetTypedValues()
        let result = Array.map2 (<) t1value t2value
        (result, t1.Shape)

    let inline GtTT(t1: RawTensorCPU< ^T >, t2: RawTensor) : (bool[] * Shape) =
        let t1value = t1.Values
        let t2value = t2.GetTypedValues()
        let result = Array.map2 (>) t1value t2value
        (result, t1.Shape)

    let inline LeTT(t1: RawTensorCPU< ^T >, t2: RawTensor) : (bool[] * Shape) =
        let t1value = t1.Values
        let t2value = t2.GetTypedValues()
        let result = Array.map2 (<=) t1value t2value
        (result, t1.Shape)

    let inline GeTT(t1: RawTensorCPU< ^T >, t2: RawTensor) : (bool[] * Shape) =
        let t1value = t1.Values
        let t2value = t2.GetTypedValues()
        let result = Array.map2 (>=) t1value t2value
        (result, t1.Shape)

    let inline EqTT(t1: RawTensorCPU< ^T >, t2: RawTensor) : (bool[] * Shape) =
        let t1value = t1.Values
        let t2value = t2.GetTypedValues()
        let result = Array.map2 (=) t1value t2value
        (result, t1.Shape)

    let inline NeqTT(t1: RawTensorCPU< ^T >, t2: RawTensor) : (bool[] * Shape) =
        let t1value = t1.Values
        let t2value = t2.GetTypedValues()
        let result = Array.map2 (<>) t1value t2value
        (result, t1.Shape)

    let inline MaxIndexT(t: RawTensorCPU< ^T >) =
        t.FlatIndexToIndex(Seq.maxIndex t.Values)

    let inline MinIndexT(t: RawTensorCPU< ^T >) =
        t.FlatIndexToIndex(Seq.minIndex t.Values)

    let inline AddTT(t1: RawTensorCPU< ^T >, t2: RawTensor) : (^T[] * Shape) =
        let t1value = t1.Values
        let t2value = t2.GetTypedValues()
        let result = Array.map2 (+) t1value t2value
        (result, t1.Shape)

    let inline AddTT0(t1: RawTensorCPU< ^T >, t2: RawTensor) : (^T[] * Shape) =
        let t1value = t1.Values
        let t2value = t2.GetTypedValues().[0]
        let result = Array.map ((+) t2value) t1value
        (result, t1.Shape)

    let inline AddT2T1(t1: RawTensorCPU< ^T >, t2: RawTensor) : (^T[] * Shape) =
        let t1value = t1.Values
        let t2value = t2.GetTypedValues()
        let result = Array.copy t1value
        for i=0 to t1.Shape.[0]-1 do
            for j=0 to t1.Shape.[1]-1 do
                let flatindex = i*t1.Shape.[1] + j
                result.[flatindex] <- result.[flatindex] + t2value.[j]
        (result, t1.Shape)

    let inline internal AddTTSlice(plus, t1: RawTensorCPU< ^T >, location:int[], t2: RawTensor) : (^T[] * Shape) =
        Shape.checkCanAddSlice t1.Shape location t2.Shape
        let t1value = t1.Values
        let t2 = t2 :?> RawTensorCPU< ^T >
        let result = Array.copy t1value
        let shape2 = Shape.unsqueezeAs t2.Shape t1.Shape
        let rec add (shape2:Shape) externalCoords =
            if shape2.Length = 1 then
                for i=0 to shape2.[0]-1 do
                    let globalCoords = Array.append externalCoords [|i|]
                    let t1Coords = Array.map2 (+) globalCoords location
                    let t1FlatIndex = t1.IndexToFlatIndex(t1Coords)
                    result.[t1FlatIndex] <- plus result.[t1FlatIndex] t2.[globalCoords]
            else
                for i=0 to shape2.[0]-1 do
                    add (shape2.[1..]) (Array.append externalCoords [|i|])
        add shape2 [||]
        (result, t1.Shape)

    let inline SubTT(t1: RawTensorCPU< ^T >, t2: RawTensor) : (^T[] * Shape) =
        let t1value = t1.Values
        let t2value = t2.GetTypedValues()
        let result = Array.map2 (-) t1value t2value
        (result, t1.Shape)

    let inline SubT0T(t1: RawTensorCPU< ^T >, t2: RawTensor) : (^T[] * Shape) =
        let t1value = t1.Values.[0]
        let t2value = t2.GetTypedValues()
        let result = Array.map ((-) t1value) t2value
        (result, t2.Shape)

    let inline SubTT0(t1: RawTensorCPU< ^T >, t2: RawTensor) : (^T[] * Shape) =
        let t1value = t1.Values
        let t2value = t2.GetTypedValues().[0]
        let result = Array.map (fun t -> t - t2value) t1value
        (result, t1.Shape)

    let inline MulTT(t1: RawTensorCPU< ^T >, t2: RawTensor) : (^T[] * Shape) =
        let t1value = t1.Values
        let t2value = t2.GetTypedValues()
        let result = Array.map2 (*) t1value t2value
        (result, t1.Shape)

    let inline MulTT0(t1: RawTensorCPU< ^T >, t2: RawTensor) : (^T[] * Shape) =
        let t1value = t1.Values
        let t2value = t2.GetTypedValues().[0]
        let result = Array.map ((*) t2value) t1value
        (result, t1.Shape)

    let inline DivTT(t1: RawTensorCPU< ^T >, t2: RawTensor) : (^T[] * Shape) =
        let t1value = t1.Values
        let t2value = t2.GetTypedValues()
        let result = Array.map2 (/) t1value t2value
        (result, t1.Shape)

    let inline DivT0T(t1: RawTensorCPU< ^T >, t2: RawTensor) : (^T[] * Shape) =
        let t1value = t1.Values.[0]
        let t2value = t2.GetTypedValues()
        let result = Array.map ((/) t1value) t2value
        (result, t2.Shape)

    let inline DivTT0(t1: RawTensorCPU< ^T >, t2: RawTensor) : (^T[] * Shape) =
        let t1value = t1.Values
        let t2value = t2.GetTypedValues().[0]
        let result = Array.map (fun t -> t / t2value) t1value
        (result, t1.Shape)

    let inline PowTT(t1: RawTensorCPU< ^T >, t2: RawTensor) : (^T[] * Shape) =
        let t1value = t1.Values
        let t2value = t2.GetTypedValues()
        let result = Array.map2 ( ** ) t1value t2value
        (result, t1.Shape)

    let inline PowT0T(t1: RawTensorCPU< ^T >, t2: RawTensor) : (^T[] * Shape) =
        let t1value = t1.Values.[0]
        let t2value = t2.GetTypedValues()
        let result = Array.map (fun t -> t1value ** t) t2value
        (result, t2.Shape)

    let inline PowTT0(t1: RawTensorCPU< ^T >, t2: RawTensor) : (^T[] * Shape) =
        let t1value = t1.Values
        let t2value = t2.GetTypedValues().[0]
        let result = Array.map (fun t -> t ** t2value) t1value
        (result, t1.Shape)

    let inline MatMulT2T2(t1: RawTensorCPU< ^T >, t2: RawTensor) : (^T[] * Shape) =
        Shape.checkCanMatmul t1.Shape t2.Shape
        let t1rows, t1cols = t1.Shape.[0], t1.Shape.[1]
        let t2rows, t2cols = t2.Shape.[0], t2.Shape.[1]
        let t1value = t1.Values
        let t2value = t2.GetTypedValues()        
        let result = Array.zeroCreate (t1rows*t2cols) 
        for i in 0 .. t1rows - 1 do
            for j in 0 .. t2cols - 1 do
                let mutable acc = zero
                for k in 0..t2rows-1 do 
                    acc <- acc + t1value.[i*t1cols + k] * t2value.[k*t2cols + j]
                result.[i*t2cols + j] <- acc
        (result,[| t1rows; t2cols |])
    
    let inline MaxPool1D(t1: RawTensorCPU< ^T >, kernelSize, stride, padding) : RawTensorCPU< ^T > * RawTensorCPU< int > =
        let batchSize, channels, inputSize, outputSize, outputShape =
            Shape.checkCanMaxpool1d t1.Dtype t1.Shape kernelSize stride padding
        let result = t1.ZerosLike(outputShape) :?> RawTensorCPU<'T>
        let indices = t1.ZerosLike(outputShape, dtype=Int32) :?> RawTensorCPU<int>
        let minValue = t1.[t1.MinIndexT()] - one
        for n=0 to batchSize-1 do
            for c=0 to channels-1 do
                for v=0 to outputSize-1 do
                    let mutable maxvalue = minValue
                    let mutable maxindex = -1
                    for u=0 to kernelSize-1 do
                        let i = (v*stride) + u - padding
                        if i >= 0 && i < inputSize then
                            let value = t1.[n, c, i]
                            if value > maxvalue then
                                maxvalue <- value
                                maxindex <- i
                    result.[[|n; c; v|]] <- maxvalue
                    indices.[[|n; c; v|]] <- maxindex
        result, indices

    let inline MaxPool2D(t1: RawTensorCPU< ^T >, kernelSize, stride, padding) : RawTensorCPU< ^T > * RawTensorCPU< int > =
        let batchSize, channels, (inputHeight, inputWidth), (kernelHeight, kernelWidth), (outputHeight, outputWidth), outputShape =
            Shape.checkCanMaxpool2d t1.Dtype t1.Shape kernelSize stride padding
        let result = t1.ZerosLike(outputShape) :?> RawTensorCPU<'T>
        let indices = t1.ZerosLike(outputShape, dtype=Int32) :?> RawTensorCPU<int>
        let minValue = t1.[t1.MinIndexT()] - one
        for n=0 to batchSize-1 do
            for c=0 to channels-1 do
                for v0=0 to outputHeight-1 do
                    for v1=0 to outputWidth-1 do
                        let mutable maxvalue = minValue
                        let mutable maxindexi0 = -1
                        let mutable maxindexi1 = -1
                        for u0=0 to kernelHeight-1 do
                            for u1=0 to kernelWidth-1 do
                                let i0 = (v0*stride.[0]) + u0 - padding.[0]
                                let i1 = (v1*stride.[1]) + u1 - padding.[1]
                                if i0 >= 0 && i0 < inputHeight && i1 >= 0 && i1 < inputWidth then
                                    let value = t1.[n, c, i0, i1]
                                    if value > maxvalue then
                                        maxvalue <- value
                                        maxindexi0 <- i0
                                        maxindexi1 <- i1
                        result.[[|n; c; v0; v1|]] <- maxvalue
                        indices.[[|n; c; v0; v1|]] <- indexToFlatIndex [|inputHeight; inputWidth|] [|maxindexi0; maxindexi1|]
        result, indices

    let inline MaxPool3D(t1: RawTensorCPU< ^T >, kernelSize, stride, padding) : RawTensorCPU< ^T > * RawTensorCPU< int > =
        let (batchSize, channels, (inputDepth, inputHeight, inputWidth), (kernelDepth, kernelHeight, kernelWidth), (outputDepth, outputHeight, outputWidth), outputShape) =
            Shape.checkCanMaxpool3d t1.Dtype t1.Shape kernelSize stride padding
        let result = t1.ZerosLike(outputShape) :?> RawTensorCPU<'T>
        let indices = t1.ZerosLike(outputShape, dtype=Int32) :?> RawTensorCPU<int>
        let minValue = t1.[t1.MinIndexT()] - one
        for n=0 to batchSize-1 do
            for c=0 to channels-1 do
                for v0=0 to outputDepth-1 do
                    for v1=0 to outputHeight-1 do
                        for v2=0 to outputWidth-1 do
                            let mutable maxvalue = minValue
                            let mutable maxindexi0 = -1
                            let mutable maxindexi1 = -1
                            let mutable maxindexi2 = -1
                            for u0=0 to kernelDepth-1 do
                                for u1=0 to kernelHeight-1 do
                                    for u2=0 to kernelWidth-1 do
                                        let i0 = (v0*stride.[0]) + u0 - padding.[0]
                                        let i1 = (v1*stride.[1]) + u1 - padding.[1]
                                        let i2 = (v2*stride.[2]) + u2 - padding.[2]
                                        if i0 >= 0 && i0 < inputDepth && i1 >= 0 && i1 < inputHeight && i2 >= 0 && i2 < inputWidth then
                                            let value = t1.[n, c, i0, i1, i2]
                                            if value > maxvalue then
                                                maxvalue <- value
                                                maxindexi0 <- i0
                                                maxindexi1 <- i1
                                                maxindexi2 <- i2
                            result.[[|n; c; v0; v1; v2|]] <- maxvalue
                            indices.[[|n; c; v0; v1; v2|]] <- indexToFlatIndex [|inputDepth; inputHeight; inputWidth|] [|maxindexi0; maxindexi1; maxindexi2|]
        result, indices

    let inline MaxUnpool1D(t1: RawTensorCPU< ^T >, indices: RawTensorCPU<int>, outputSize: int[]) : RawTensorCPU< ^T > =
        let batchSize, channels, inputSize, outputShape =
            Shape.checkCanMaxunpool1d t1.Dtype t1.Shape indices.Dtype indices.Shape outputSize
        let result = t1.ZerosLike(outputShape) :?> RawTensorCPU<'T>
        for n=0 to batchSize-1 do
            for c=0 to channels-1 do
                for u=0 to inputSize-1 do
                    let i = indices.[[|n; c; u|]]
                    result.[[|n; c; i|]] <- t1.[[|n; c; u|]]
        result

    let inline MaxUnpool2D(t1: RawTensorCPU< ^T >, indices: RawTensorCPU<int>, outputSize:int[]) : RawTensorCPU< ^T > =
        let batchSize, channels, (inputHeight, inputWidth), outputShape =
            Shape.checkCanMaxunpool2d t1.Dtype t1.Shape indices.Dtype indices.Shape outputSize
        let result = t1.ZerosLike(outputShape) :?> RawTensorCPU<'T>
        for n=0 to batchSize-1 do
            for c=0 to channels-1 do
                for u0=0 to inputHeight-1 do
                    for u1=0 to inputWidth-1 do
                        let iflat = indices.[[|n; c; u0; u1|]]
                        let i = flatIndexToIndex [|outputSize.[2]; outputSize.[3]|] iflat
                        result.[[|n; c; i.[0]; i.[1]|]] <- t1.[[|n; c; u0; u1|]]
        result

    let inline MaxUnpool3D(t1: RawTensorCPU< ^T >, indices: RawTensorCPU<int>, outputSize:int[]) : RawTensorCPU< ^T > =
        let batchSize, channels, (inputDepth, inputHeight, inputWidth), outputShape =
            Shape.checkCanMaxunpool3d t1.Dtype t1.Shape indices.Dtype indices.Shape outputSize
        let result = t1.ZerosLike(outputShape) :?> RawTensorCPU<'T>
        for n=0 to batchSize-1 do
            for c=0 to channels-1 do
                for u0=0 to inputDepth-1 do
                    for u1=0 to inputHeight-1 do
                        for u2=0 to inputWidth-1 do
                            let iflat = indices.[[|n; c; u0; u1; u2|]]
                            let i = flatIndexToIndex [|outputSize.[2]; outputSize.[3]; outputSize.[4]|] iflat
                            result.[[|n; c; i.[0]; i.[1]; i.[2]|]] <- t1.[[|n; c; u0; u1; u2|]]
        result

    let inline Conv1D(t1: RawTensorCPU< ^T >, t2: RawTensor, stride, padding) : RawTensorCPU< ^T > =
        // t1: input, NxCxI (batchSize x inputChannels x inputLength)
        // t2: filters, KxCxF (outputChannels x inputChannels x kernelLength)
        let batchSize, inputChannels, kernelSize, outputChannels, outputSize, outputShape =
            Shape.checkCanConv1d t1.DeviceType t2.DeviceType t1.Dtype t2.Dtype t1.Shape t2.Shape stride padding 1
        let result = t1.ZerosLike(outputShape) :?> RawTensorCPU<'T>
        let t1 =
            if padding = 0 then
                t1
            else
                let tshape = Array.copy t1.Shape
                tshape.[2] <- t1.Shape.[2] + padding * 2
                let t = t1.ZerosLike(tshape)
                t.AddTTSlice([|0; 0; padding|], t1) :?> RawTensorCPU< ^T >
        let t2 = t2 :?> RawTensorCPU< ^T >
        for n=0 to batchSize-1 do
            for k=0 to outputChannels-1 do
                for v=0 to outputSize-1 do
                    let mutable value = zero
                    for c=0 to inputChannels-1 do
                        for u=0 to kernelSize-1 do
                            value <- value + t2.[k, c, u] * t1.[n, c, (v*stride) + u]
                    result.[[|n; k; v|]] <- value
        result

    let inline Conv2D(t1: RawTensorCPU< ^T >, t2: RawTensor, stride: int[], padding: int[]) : RawTensorCPU< ^T > =
        // t1: input, NxCxHxW (batchSize x inputChannels x inputHeight x inputWidth)
        // t2: filters, KxCxFxG (outputChannels x inputChannels x kernelHeight x kernelWidth)
        let batchSize, inputChannels, (kernelHeight, kernelWidth), (outputChannels, outputHeight, outputWidth), outputShape =
            Shape.checkCanConv2d t1.DeviceType t2.DeviceType t1.Dtype t2.Dtype t1.Shape t2.Shape stride padding [|1;1|]
        let result = t1.ZerosLike(outputShape) :?> RawTensorCPU< ^T>
        let t1 =
            if padding.[0] = 0 && padding.[1] = 0 then
                t1
            else
                let tshape = Array.copy t1.Shape
                tshape.[2] <- t1.Shape.[2] + padding.[0] * 2
                tshape.[3] <- t1.Shape.[3] + padding.[1] * 2
                let t = t1.ZerosLike(tshape)
                t.AddTTSlice([|0; 0; padding.[0]; padding.[1]|], t1) :?> RawTensorCPU< ^T >
        let t2 = t2 :?> RawTensorCPU< ^T >
        for n=0 to batchSize-1 do
            for k=0 to outputChannels-1 do
                for v0=0 to outputHeight-1 do
                    for v1=0 to outputWidth-1 do
                        let mutable value = zero
                        for c=0 to inputChannels-1 do
                            for u0=0 to kernelHeight-1 do
                                for u1=0 to kernelWidth-1 do
                                    value <- value + t2.[k, c, u0, u1] * t1.[n, c, (v0*stride.[0])+u0, (v1*stride.[1])+u1]
                        result.[[|n; k; v0; v1|]] <- value
        result

    let inline Conv3D(t1: RawTensorCPU< ^T >, t2: RawTensor, stride: int[], padding: int[]) : RawTensorCPU< ^T > =
        // t1: input, NxCxDxHxW (batchSize x inputChannels x inputDepth x inputHeight x inputWidth)
        // t2: filters, KxCxExFxG (outputChannels x inputChannels x kernelDepth x kernelHeight x kernelWidth)
        let batchSize, inputChannels, (kernelDepth, kernelHeight, kernelWidth), (outputChannels, outputDepth, outputHeight, outputWidth), outputShape = 
            Shape.checkCanConv3d t1.DeviceType t2.DeviceType t1.Dtype t2.Dtype t1.Shape t2.Shape stride padding [|1;1;1|]  
        let result = t1.ZerosLike(outputShape) :?> RawTensorCPU< ^T>
        let t1 =
            if padding.[0] = 0 && padding.[1] = 0 && padding.[2] = 0 then
                t1
            else
                let tshape = Array.copy t1.Shape
                tshape.[2] <- t1.Shape.[2] + padding.[0] * 2
                tshape.[3] <- t1.Shape.[3] + padding.[1] * 2
                tshape.[4] <- t1.Shape.[4] + padding.[2] * 2
                let t = t1.ZerosLike(tshape)
                t.AddTTSlice([|0; 0; padding.[0]; padding.[1]; padding.[2]|], t1) :?> RawTensorCPU< ^T >
        let t2 = t2 :?> RawTensorCPU< ^T >
        for n=0 to batchSize-1 do
            for k=0 to outputChannels-1 do
                for v0=0 to outputDepth-1 do
                    for v1=0 to outputHeight-1 do
                        for v2=0 to outputWidth-1 do
                            let mutable value = zero
                            for c=0 to inputChannels-1 do
                                for u0=0 to kernelDepth-1 do
                                    for u1=0 to kernelHeight-1 do
                                        for u2=0 to kernelWidth-1 do
                                            // printfn "%A %A %A | %A %A %A" v0 v1 v2 u0 u1 u2
                                            value <- value + t2.[k, c, u0, u1, u2] * t1.[n, c, (v0*stride.[0])+u0, (v1*stride.[1])+u1, (v2*stride.[2])+u2]
                            result.[[|n; k; v0; v1; v2|]] <- value
        result

    let inline NegT op (t: RawTensorCPU< ^T >) : (^T[] * Shape) =
        let result = Array.map op t.Values
        (result, t.Shape)

    let inline SumT(t: RawTensorCPU< ^T >) : (^T[] * Shape) =
        if Array.isEmpty t.Values then ([|zero< ^T >|], [||]) else // Return a zero-valued scalar tensor if summing a zero-sized tensor (not holding any value). This is mirroring the behavior in PyTorch 1.5.1.
        let result = Array.reduce (+) t.Values
        ([|result|], [||])
    
    let inline SumT2Dim0(t: RawTensorCPU< ^T >) : (^T[] * Shape) =
        if t.Dim <> 2 then invalidOp "Expecting a 2d Tensor"
        let result = Array.init t.Shape.[1] (fun j -> Array.init t.Shape.[0] (fun i -> t.Values.[i * t.Shape.[1] + j]) |> Array.reduce (+))
        let resultShape = [|t.Shape.[1]|]
        (result, resultShape)

    let inline SignT op (t: RawTensorCPU< ^T >) : (^T[] * Shape) =
        let result = t.Values |> Array.map op
        (result, t.Shape)

    let inline FloorT(t: RawTensorCPU< ^T >) : (^T[] * Shape) =
        let result = t.Values |> Array.map floor
        (result, t.Shape)

    let inline CeilT(t: RawTensorCPU< ^T >) : (^T[] * Shape) =
        let result = t.Values |> Array.map ceil
        (result, t.Shape)

    let inline RoundT(t: RawTensorCPU< ^T >) : (^T[] * Shape) =
        let result = t.Values |> Array.map round
        (result, t.Shape)

    let inline AbsT op (t: RawTensorCPU< ^T >) : (^T[] * Shape) =
        let result = t.Values |> Array.map op
        (result, t.Shape)

    let inline ReluT(t: RawTensorCPU< ^T >) : (^T[] * Shape) =
        let result = t.Values |> Array.map (max zero< ^T >) 
        (result, t.Shape)

    let inline SoftplusT(t: RawTensorCPU< ^T >) : (^T[] * Shape) =
        let result = t.Values |> Array.map (fun x -> (max zero< ^T > x) + log(one< ^T > + exp(-abs(x))))
        (result, t.Shape)

    let inline SigmoidT(t: RawTensorCPU< ^T >) : (^T[] * Shape) =
        let result = t.Values |> Array.map (fun v -> one / (one + exp -v))
        (result, t.Shape)

    let inline ExpT(t: RawTensorCPU< ^T >) : (^T[] * Shape) =
        let result = t.Values |> Array.map exp
        (result, t.Shape)

    let inline LogT(t: RawTensorCPU< ^T >) : (^T[] * Shape) =
        let result = t.Values |> Array.map log
        (result, t.Shape)

    let inline Log10T(t: RawTensorCPU< ^T >) : (^T[] * Shape) =
        let result = t.Values |> Array.map log10
        (result, t.Shape)
        
    let inline SqrtT(t: RawTensorCPU< ^T >) : (^T[] * Shape) =
        let result = t.Values |> Array.map sqrt
        (result, t.Shape)
        
    let inline SinT(t: RawTensorCPU< ^T >) : (^T[] * Shape) =
        let result = t.Values |> Array.map sin
        (result, t.Shape)
        
    let inline CosT(t: RawTensorCPU< ^T >) : (^T[] * Shape) =
        let result = t.Values |> Array.map cos
        (result, t.Shape)                
        
    let inline TanT(t: RawTensorCPU< ^T >) : (^T[] * Shape) =
        let result = t.Values |> Array.map tan
        (result, t.Shape)
        
    let inline SinhT(t: RawTensorCPU< ^T >) : (^T[] * Shape) =
        let result = t.Values |> Array.map sinh
        (result, t.Shape)
        
    let inline CoshT(t: RawTensorCPU< ^T >) : (^T[] * Shape) =
        let result = t.Values |> Array.map cosh
        (result, t.Shape)                
        
    let inline TanhT(t: RawTensorCPU< ^T >) : (^T[] * Shape) =
        let result = t.Values |> Array.map tanh
        (result, t.Shape)

    let inline AsinT(t: RawTensorCPU< ^T >) : (^T[] * Shape) =
        let result = t.Values |> Array.map asin
        (result, t.Shape)
        
    let inline AcosT(t: RawTensorCPU< ^T >) : (^T[] * Shape) =
        let result = t.Values |> Array.map acos
        (result, t.Shape)                
        
    let inline AtanT(t: RawTensorCPU< ^T >) : (^T[] * Shape) =
        let result = t.Values |> Array.map atan
        (result, t.Shape)

    let inline Random ofDouble (shape:Shape) : (^T[] * Shape) =
        let values = Array.init (shapeLength shape) (fun _ -> ofDouble (DiffSharp.Util.Random.Uniform()))
        (values, shape)

    let inline RandomNormal ofDouble (shape:Shape) : (^T[] * Shape) =
        let values = Array.init (shapeLength shape) (fun _ -> ofDouble (DiffSharp.Util.Random.Normal()))
        (values, shape)

    let inline RandomInt ofInt (shape:Shape) (low:int) (high:int) : (^T[] * Shape) =
        let values = Array.init (shapeLength shape) (fun _ -> ofInt (DiffSharp.Util.Random.Integer(low, high)))
        (values, shape)

/// The concrete implementation of RawTensor for Float32 data.
type RawTensorFloat32(values: float32[], shape:Shape, device) =
    inherit RawTensorCPU<float32>(values, shape, Dtype.Float32, device)
    let create(values, shape) : RawTensor = upcast RawTensorFloat32(values, shape, device)
    let createBool(values, shape) : RawTensor = upcast RawTensorBool(values, shape, device) 
    static let createOn device (values, shape) : RawTensor = upcast RawTensorFloat32(values, shape, device)

    override t.MakeLike(values, shape, newDevice) = upcast RawTensorFloat32(values, shape, defaultArg newDevice device)
    override t1.Equals(t2:RawTensor) = RawTensorCPU.Equals(t1, t2)
    override t1.AllClose(t2:RawTensor, relativeTolerance, absoluteTolerance) = RawTensorCPU.AllClose(t1, t2, float32 relativeTolerance, float32 absoluteTolerance)
    override t.ClampT(low, high) = RawTensorCPU.ClampT(t, low, high) |> create
    override t.SoftplusT() = RawTensorCPU.SoftplusT(t) |> create
    override t1.LtTT(t2) = RawTensorCPU.LtTT(t1, t2) |> createBool
    override t1.GtTT(t2) = RawTensorCPU.GtTT(t1, t2) |> createBool
    override t1.LeTT(t2) = RawTensorCPU.LeTT(t1, t2) |> createBool
    override t1.GeTT(t2) = RawTensorCPU.GeTT(t1, t2) |> createBool
    override t1.EqTT(t2) = RawTensorCPU.EqTT(t1, t2) |> createBool
    override t1.NeqTT(t2) = RawTensorCPU.NeqTT(t1, t2) |> createBool
    override t.MaxIndexT() = RawTensorCPU.MaxIndexT(t)
    override t.MinIndexT() = RawTensorCPU.MinIndexT(t)
    override t1.AddTT(t2) = RawTensorCPU.AddTT(t1, t2) |> create
    override t1.AddTT0(t2) = RawTensorCPU.AddTT0(t1, t2) |> create
    override t1.AddT2T1(t2) = RawTensorCPU.AddT2T1(t1, t2) |> create
    override t1.AddTTSlice(location:int[], t2) = RawTensorCPU.AddTTSlice((+), t1, location, t2) |> create
    override t1.SubTT(t2) = RawTensorCPU.SubTT(t1, t2) |> create
    override t1.SubT0T(t2) = RawTensorCPU.SubT0T(t1, t2) |> create
    override t1.SubTT0(t2) = RawTensorCPU.SubTT0(t1, t2) |> create
    override t1.MulTT(t2) = RawTensorCPU.MulTT(t1, t2) |> create
    override t1.MulTT0(t2) = RawTensorCPU.MulTT0(t1, t2) |> create
    override t1.DivTT(t2) = RawTensorCPU.DivTT(t1, t2) |> create
    override t1.DivT0T(t2) = RawTensorCPU.DivT0T(t1, t2) |> create
    override t1.DivTT0(t2) = RawTensorCPU.DivTT0(t1, t2) |> create
    override t1.PowTT(t2) = RawTensorCPU.PowTT(t1, t2) |> create
    override t1.PowT0T(t2) = RawTensorCPU.PowT0T(t1, t2) |> create
    override t1.PowTT0(t2) = RawTensorCPU.PowTT0(t1, t2) |> create
    override t1.MatMulT2T2(t2) = RawTensorCPU.MatMulT2T2(t1, t2) |> create
    override t1.MaxPool1D(kernelSize, stride, padding) = let result, indices = RawTensorCPU.MaxPool1D(t1, kernelSize, stride, padding) in result :> _, indices :> _
    override t1.MaxPool2D(kernelSize, stride, padding) = let result, indices = RawTensorCPU.MaxPool2D(t1, kernelSize, stride, padding) in result :> _, indices :> _
    override t1.MaxPool3D(kernelSize, stride, padding) = let result, indices = RawTensorCPU.MaxPool3D(t1, kernelSize, stride, padding) in result :> _, indices :> _
    override t1.MaxUnpool1D(indices, outputSize) = RawTensorCPU.MaxUnpool1D(t1, indices :?> RawTensorCPU<int>, outputSize) :> _
    override t1.MaxUnpool2D(indices, outputSize) = RawTensorCPU.MaxUnpool2D(t1, indices :?> RawTensorCPU<int>, outputSize) :> _
    override t1.MaxUnpool3D(indices, outputSize) = RawTensorCPU.MaxUnpool3D(t1, indices :?> RawTensorCPU<int>, outputSize) :> _
    override t1.Conv1D(t2, stride, padding) = RawTensorCPU.Conv1D (t1, t2, stride, padding) :> _
    override t1.Conv2D(t2, stride, padding) = RawTensorCPU.Conv2D (t1, t2, stride, padding) :> _
    override t1.Conv3D(t2, stride, padding) = RawTensorCPU.Conv3D (t1, t2, stride, padding) :> _
    override t.NegT() = RawTensorCPU.NegT (~-) (t) |> create
    override t.SumT(resultType) =
        let res = RawTensorCPU.SumT(t) |> create
        match resultType with 
        | None -> res
        | Some dtype -> res.Cast(dtype)
    override t.SumT2Dim0() = RawTensorCPU.SumT2Dim0(t) |> create
    override t.SignT() = RawTensorCPU.SignT (sign >> float32) t |> create
    override t.FloorT() = RawTensorCPU.FloorT(t) |> create
    override t.CeilT() = RawTensorCPU.CeilT(t) |> create
    override t.RoundT() = RawTensorCPU.RoundT(t) |> create
    override t.AbsT() = RawTensorCPU.AbsT abs t |> create
    override t.ReluT() = RawTensorCPU.ReluT(t) |> create
    override t.SigmoidT() = RawTensorCPU.SigmoidT(t) |> create
    override t.ExpT() = RawTensorCPU.ExpT(t) |> create
    override t.LogT() = RawTensorCPU.LogT(t) |> create
    override t.Log10T() = RawTensorCPU.Log10T(t) |> create
    override t.SqrtT() = RawTensorCPU.SqrtT(t) |> create
    override t.SinT() = RawTensorCPU.SinT(t) |> create
    override t.CosT() = RawTensorCPU.CosT(t) |> create
    override t.TanT() = RawTensorCPU.TanT(t) |> create
    override t.SinhT() = RawTensorCPU.SinhT(t) |> create
    override t.CoshT() = RawTensorCPU.CoshT(t) |> create
    override t.TanhT() = RawTensorCPU.TanhT(t) |> create
    override t.AsinT() = RawTensorCPU.AsinT(t) |> create
    override t.AcosT() = RawTensorCPU.AcosT(t) |> create
    override t.AtanT() = RawTensorCPU.AtanT(t) |> create

    static member Seed(seed) = Random.Seed(seed)
    static member Zero(device) = RawTensorCPU.Zero() |> createOn device
    static member One(device) = RawTensorCPU.One() |> createOn device
    static member Zeros(shape:Shape, device) = RawTensorCPU.Zeros(shape) |> createOn device
    static member Empty(shape:Shape, device) = RawTensorCPU.Empty(shape) |> createOn device
    static member Ones(shape:Shape, device) = RawTensorCPU.Ones(shape) |> createOn device
    static member Full(shape:Shape, value:obj, device) = RawTensorCPU.Full (shape, System.Convert.ToSingle value) |> createOn device
    static member Random(shape:Shape, device) = RawTensorCPU.Random float32 shape |> createOn device
    static member RandomNormal(shape:Shape, device) = RawTensorCPU.RandomNormal float32 shape |> createOn device
    static member RandomInt(shape:Shape, low:int, high:int, device) = RawTensorCPU.RandomInt float32 shape low high |> createOn device
    static member CreateFromFlatArray(values:Array, shape, device) = RawTensorCPU.CreateFromFlatArray (values, shape) |> createOn device

type RawTensorFloat64(values: double[], shape:Shape, device) =
    inherit RawTensorCPU<double>(values, shape, Dtype.Float64, device)

    let create(values, shape) : RawTensor = upcast RawTensorFloat64(values, shape, device)
    let createBool(values, shape) : RawTensor = upcast RawTensorBool(values, shape, device)
    static let createOn device (values, shape) : RawTensor = upcast RawTensorFloat64(values, shape, device)

    override t.MakeLike(values, shape, newDevice) = upcast RawTensorFloat64(values, shape, defaultArg newDevice device)
    override t1.Equals(t2:RawTensor) = RawTensorCPU.Equals(t1, t2)
    override t1.AllClose(t2:RawTensor, relativeTolerance, absoluteTolerance) = RawTensorCPU.AllClose(t1, t2, relativeTolerance, absoluteTolerance)
    override t.ClampT(low, high) = RawTensorCPU.ClampT(t, low, high) |> create
    override t.SoftplusT() = RawTensorCPU.SoftplusT(t) |> create
    override t1.LtTT(t2) = RawTensorCPU.LtTT(t1, t2) |> createBool
    override t1.GtTT(t2) = RawTensorCPU.GtTT(t1, t2) |> createBool
    override t1.LeTT(t2) = RawTensorCPU.LeTT(t1, t2) |> createBool
    override t1.GeTT(t2) = RawTensorCPU.GeTT(t1, t2) |> createBool
    override t1.EqTT(t2) = RawTensorCPU.EqTT(t1, t2) |> createBool
    override t1.NeqTT(t2) = RawTensorCPU.NeqTT(t1, t2) |> createBool
    override t.MaxIndexT() = RawTensorCPU.MaxIndexT(t)
    override t.MinIndexT() = RawTensorCPU.MinIndexT(t)
    override t1.AddTT(t2) = RawTensorCPU.AddTT(t1, t2) |> create
    override t1.AddTT0(t2) = RawTensorCPU.AddTT0(t1, t2) |> create
    override t1.AddT2T1(t2) = RawTensorCPU.AddT2T1(t1, t2) |> create
    override t1.AddTTSlice(location:int[], t2) = RawTensorCPU.AddTTSlice((+), t1, location, t2) |> create
    override t1.SubTT(t2) = RawTensorCPU.SubTT(t1, t2) |> create
    override t1.SubT0T(t2) = RawTensorCPU.SubT0T(t1, t2) |> create
    override t1.SubTT0(t2) = RawTensorCPU.SubTT0(t1, t2) |> create
    override t1.MulTT(t2) = RawTensorCPU.MulTT(t1, t2) |> create
    override t1.MulTT0(t2) = RawTensorCPU.MulTT0(t1, t2) |> create
    override t1.DivTT(t2) = RawTensorCPU.DivTT(t1, t2) |> create
    override t1.DivT0T(t2) = RawTensorCPU.DivT0T(t1, t2) |> create
    override t1.DivTT0(t2) = RawTensorCPU.DivTT0(t1, t2) |> create
    override t1.PowTT(t2) = RawTensorCPU.PowTT(t1, t2) |> create
    override t1.PowT0T(t2) = RawTensorCPU.PowT0T(t1, t2) |> create
    override t1.PowTT0(t2) = RawTensorCPU.PowTT0(t1, t2) |> create
    override t1.MatMulT2T2(t2) = RawTensorCPU.MatMulT2T2(t1, t2) |> create
    override t1.MaxPool1D(kernelSize, stride, padding) = let result, indices = RawTensorCPU.MaxPool1D(t1, kernelSize, stride, padding) in result :> _, indices :> _
    override t1.MaxPool2D(kernelSize, stride, padding) = let result, indices = RawTensorCPU.MaxPool2D(t1, kernelSize, stride, padding) in result :> _, indices :> _
    override t1.MaxPool3D(kernelSize, stride, padding) = let result, indices = RawTensorCPU.MaxPool3D(t1, kernelSize, stride, padding) in result :> _, indices :> _
    override t1.MaxUnpool1D(indices, outputSize) = RawTensorCPU.MaxUnpool1D(t1, indices :?> RawTensorCPU<int>, outputSize) :> _
    override t1.MaxUnpool2D(indices, outputSize) = RawTensorCPU.MaxUnpool2D(t1, indices :?> RawTensorCPU<int>, outputSize) :> _
    override t1.MaxUnpool3D(indices, outputSize) = RawTensorCPU.MaxUnpool3D(t1, indices :?> RawTensorCPU<int>, outputSize) :> _
    override t1.Conv1D(t2, stride, padding) = RawTensorCPU.Conv1D (t1, t2, stride, padding) :> _
    override t1.Conv2D(t2, stride, padding) = RawTensorCPU.Conv2D (t1, t2, stride, padding) :> _
    override t1.Conv3D(t2, stride, padding) = RawTensorCPU.Conv3D (t1, t2, stride, padding) :> _
    override t.NegT() = RawTensorCPU.NegT (~-) (t) |> create
    override t.SumT(resultType) =
        let res = RawTensorCPU.SumT(t) |> create
        match resultType with 
        | None -> res
        | Some dtype -> res.Cast(dtype)
    override t.SumT2Dim0() = RawTensorCPU.SumT2Dim0(t) |> create
    override t.SignT() = RawTensorCPU.SignT (sign >> double) t |> create
    override t.FloorT() = RawTensorCPU.FloorT(t) |> create
    override t.CeilT() = RawTensorCPU.CeilT(t) |> create
    override t.RoundT() = RawTensorCPU.RoundT(t) |> create
    override t.AbsT() = RawTensorCPU.AbsT abs t |> create
    override t.ReluT() = RawTensorCPU.ReluT(t) |> create
    override t.SigmoidT() = RawTensorCPU.SigmoidT(t) |> create
    override t.ExpT() = RawTensorCPU.ExpT(t) |> create
    override t.LogT() = RawTensorCPU.LogT(t) |> create
    override t.Log10T() = RawTensorCPU.Log10T(t) |> create
    override t.SqrtT() = RawTensorCPU.SqrtT(t) |> create
    override t.SinT() = RawTensorCPU.SinT(t) |> create
    override t.CosT() = RawTensorCPU.CosT(t) |> create
    override t.TanT() = RawTensorCPU.TanT(t) |> create
    override t.SinhT() = RawTensorCPU.SinhT(t) |> create
    override t.CoshT() = RawTensorCPU.CoshT(t) |> create
    override t.TanhT() = RawTensorCPU.TanhT(t) |> create
    override t.AsinT() = RawTensorCPU.AsinT(t) |> create
    override t.AcosT() = RawTensorCPU.AcosT(t) |> create
    override t.AtanT() = RawTensorCPU.AtanT(t) |> create

    static member Seed(seed) = Random.Seed(seed)
    static member Zero(device) = RawTensorCPU.Zero() |> createOn device
    static member One(device) = RawTensorCPU.One() |> createOn device
    static member Zeros(shape:Shape, device) = RawTensorCPU.Zeros(shape) |> createOn device
    static member Empty(shape:Shape, device) = RawTensorCPU.Empty(shape) |> createOn device
    static member Ones(shape:Shape, device) = RawTensorCPU.Ones(shape) |> createOn device
    static member Full(shape:Shape, value:obj, device) = RawTensorCPU.Full (shape, System.Convert.ToDouble value) |> createOn device
    static member Random(shape:Shape, device) = RawTensorCPU.Random double shape |> createOn device
    static member RandomNormal(shape:Shape, device) = RawTensorCPU.RandomNormal double shape |> createOn device
    static member RandomInt(shape:Shape, low:int, high:int, device) = RawTensorCPU.RandomInt double shape low high |> createOn device
    static member CreateFromFlatArray(values:Array, shape, device) = RawTensorCPU.CreateFromFlatArray (values, shape) |> createOn device

type RawTensorInt8(values: int8[], shape:Shape, device) =
    inherit RawTensorCPU<int8>(values, shape, Dtype.Int8, device)

    let create(values, shape) : RawTensor = upcast RawTensorInt8(values, shape, device)
    let createBool(values, shape) : RawTensor = upcast RawTensorBool(values, shape, device)
    static let createOn device (values, shape) : RawTensor = upcast RawTensorInt8(values, shape, device)

    override t.MakeLike(values, shape, newDevice) = upcast RawTensorInt8(values, shape, defaultArg newDevice device)
    override t1.Equals(t2:RawTensor) = RawTensorCPU.Equals(t1, t2)
    override t1.AllClose(t2:RawTensor, _relativeTolerance, _absoluteTolerance) = RawTensorCPU.Equals(t1, t2)
    override t.ClampT(low, high) = RawTensorCPU.ClampT(t, low, high) |> create
    override t1.LtTT(t2) = RawTensorCPU.LtTT(t1, t2) |> createBool
    override t1.GtTT(t2) = RawTensorCPU.GtTT(t1, t2) |> createBool
    override t1.LeTT(t2) = RawTensorCPU.LeTT(t1, t2) |> createBool
    override t1.GeTT(t2) = RawTensorCPU.GeTT(t1, t2) |> createBool
    override t1.EqTT(t2) = RawTensorCPU.EqTT(t1, t2) |> createBool
    override t1.NeqTT(t2) = RawTensorCPU.NeqTT(t1, t2) |> createBool
    override t.MaxIndexT() = RawTensorCPU.MaxIndexT(t)
    override t.MinIndexT() = RawTensorCPU.MinIndexT(t)
    override t1.AddTT(t2) = RawTensorCPU.AddTT(t1, t2) |> create
    override t1.AddTT0(t2) = RawTensorCPU.AddTT0(t1, t2) |> create
    override t1.AddT2T1(t2) = RawTensorCPU.AddT2T1(t1, t2) |> create
    override t1.AddTTSlice(location:int[], t2) = RawTensorCPU.AddTTSlice((+), t1, location, t2) |> create
    override t1.SubTT(t2) = RawTensorCPU.SubTT(t1, t2) |> create
    override t1.SubT0T(t2) = RawTensorCPU.SubT0T(t1, t2) |> create
    override t1.SubTT0(t2) = RawTensorCPU.SubTT0(t1, t2) |> create
    override t1.MulTT(t2) = RawTensorCPU.MulTT(t1, t2) |> create
    override t1.MulTT0(t2) = RawTensorCPU.MulTT0(t1, t2) |> create
    override t1.DivTT(t2) = RawTensorCPU.DivTT(t1, t2) |> create
    override t1.DivT0T(t2) = RawTensorCPU.DivT0T(t1, t2) |> create
    override t1.DivTT0(t2) = RawTensorCPU.DivTT0(t1, t2) |> create
    override t1.MatMulT2T2(t2) = RawTensorCPU.MatMulT2T2(t1, t2) |> create
    override t1.MaxPool1D(kernelSize, stride, padding) = let result, indices = RawTensorCPU.MaxPool1D(t1, kernelSize, stride, padding) in result :> _, indices :> _
    override t1.MaxPool2D(kernelSize, stride, padding) = let result, indices = RawTensorCPU.MaxPool2D(t1, kernelSize, stride, padding) in result :> _, indices :> _
    override t1.MaxPool3D(kernelSize, stride, padding) = let result, indices = RawTensorCPU.MaxPool3D(t1, kernelSize, stride, padding) in result :> _, indices :> _
    override t1.MaxUnpool1D(indices, outputSize) = RawTensorCPU.MaxUnpool1D(t1, indices :?> RawTensorCPU<int>, outputSize) :> _
    override t1.MaxUnpool2D(indices, outputSize) = RawTensorCPU.MaxUnpool2D(t1, indices :?> RawTensorCPU<int>, outputSize) :> _
    override t1.MaxUnpool3D(indices, outputSize) = RawTensorCPU.MaxUnpool3D(t1, indices :?> RawTensorCPU<int>, outputSize) :> _
    override t1.Conv1D(t2, stride, padding) = RawTensorCPU.Conv1D(t1, t2, stride, padding) :> _
    override t1.Conv2D(t2, stride, padding) = RawTensorCPU.Conv2D (t1, t2, stride, padding) :> _
    override t1.Conv3D(t2, stride, padding) = RawTensorCPU.Conv3D (t1, t2, stride, padding) :> _
    override t.NegT() = RawTensorCPU.NegT (~-) (t) |> create
    override t.SumT(resultType) = t.Cast(Dtype.Int64).SumT(?resultType=resultType)
    override t.SumT2Dim0() = RawTensorCPU.SumT2Dim0(t) |> create
    override t.SignT() = RawTensorCPU.SignT (sign >> int8) t |> create
    override t.AbsT() = RawTensorCPU.AbsT abs t |> create
    override t.ReluT() = RawTensorCPU.ReluT(t) |> create

    override t.SoftplusT() = opNotSupported "SoftplusT" t.Dtype
    override t1.PowTT(t2) = opNotSupported2 "PowTT" t1.Dtype t2.Dtype
    override t1.PowT0T(t2) = opNotSupported2 "PowT0T" t1.Dtype t2.Dtype
    override t1.PowTT0(t2) = opNotSupported2 "PowTT0" t1.Dtype t2.Dtype
    override t.FloorT() = opNotSupported "FloorT" t.Dtype
    override t.CeilT() = opNotSupported "CeilT" t.Dtype
    override t.RoundT() = opNotSupported "RoundT" t.Dtype
    override t.SigmoidT() = opNotSupported "SigmoidT" t.Dtype
    override t.ExpT() = opNotSupported "ExpT" t.Dtype
    override t.LogT() = opNotSupported "LogT" t.Dtype
    override t.Log10T() = opNotSupported "Log10T" t.Dtype
    override t.SqrtT() = opNotSupported "SqrtT" t.Dtype
    override t.SinT() = opNotSupported "SinT" t.Dtype
    override t.CosT() = opNotSupported "CosT" t.Dtype
    override t.TanT() = opNotSupported "TanT" t.Dtype
    override t.SinhT() = opNotSupported "SinhT" t.Dtype
    override t.CoshT() = opNotSupported "CoshT" t.Dtype
    override t.TanhT() = opNotSupported "TanhT" t.Dtype
    override t.AsinT() = opNotSupported "AsinT" t.Dtype
    override t.AcosT() = opNotSupported "AcosT" t.Dtype
    override t.AtanT() = opNotSupported "AtanT" t.Dtype

    static member Seed(seed) = Random.Seed(seed)
    static member Zero(device) = RawTensorCPU.Zero() |> createOn device
    static member One(device) = RawTensorCPU.One() |> createOn device
    static member Zeros(shape:Shape, device) = RawTensorCPU.Zeros(shape) |> createOn device
    static member Empty(shape:Shape, device) = RawTensorCPU.Empty(shape) |> createOn device
    static member Ones(shape:Shape, device) = RawTensorCPU.Ones(shape) |> createOn device
    static member Full(shape:Shape, value:obj, device) = RawTensorCPU.Full (shape, System.Convert.ToSByte value) |> createOn device
    static member Random(_shape:Shape, _device) = opNotSupported "Random" Dtype.Int8
    static member RandomNormal(_shape:Shape, _device) = opNotSupported "RandomNormal" Dtype.Int8
    static member RandomInt(shape, low, high, device) = RawTensorCPU.RandomInt int8 shape low high |> createOn device
    static member CreateFromFlatArray(values:Array, shape, device) = RawTensorCPU.CreateFromFlatArray (values, shape) |> createOn device

type RawTensorByte(values: byte[], shape:Shape, device) =
    inherit RawTensorCPU<byte>(values, shape, Dtype.Byte, device)

    let create(values, shape) : RawTensor = upcast RawTensorByte(values, shape, device)
    let createBool(values, shape) : RawTensor = upcast RawTensorBool(values, shape, device)
    static let createOn device (values, shape) : RawTensor = upcast RawTensorByte(values, shape, device)

    override t.MakeLike(values, shape, newDevice) = upcast RawTensorByte(values, shape, defaultArg newDevice device)
    override t1.Equals(t2:RawTensor) = RawTensorCPU.Equals(t1, t2)
    override t1.AllClose(t2:RawTensor, _relativeTolerance, _absoluteTolerance) = RawTensorCPU.Equals(t1, t2)
    override t.ClampT(low, high) = RawTensorCPU.ClampT(t, low, high) |> create
    override t1.LtTT(t2) = RawTensorCPU.LtTT(t1, t2) |> createBool
    override t1.GtTT(t2) = RawTensorCPU.GtTT(t1, t2) |> createBool
    override t1.LeTT(t2) = RawTensorCPU.LeTT(t1, t2) |> createBool
    override t1.GeTT(t2) = RawTensorCPU.GeTT(t1, t2) |> createBool
    override t1.EqTT(t2) = RawTensorCPU.EqTT(t1, t2) |> createBool
    override t1.NeqTT(t2) = RawTensorCPU.NeqTT(t1, t2) |> createBool
    override t.MaxIndexT() = RawTensorCPU.MaxIndexT(t)
    override t.MinIndexT() = RawTensorCPU.MinIndexT(t)
    override t1.AddTT(t2) = RawTensorCPU.AddTT(t1, t2) |> create
    override t1.AddTT0(t2) = RawTensorCPU.AddTT0(t1, t2) |> create
    override t1.AddT2T1(t2) = RawTensorCPU.AddT2T1(t1, t2) |> create
    override t1.AddTTSlice(location:int[], t2) = RawTensorCPU.AddTTSlice((+), t1, location, t2) |> create
    override t1.SubTT(t2) = RawTensorCPU.SubTT(t1, t2) |> create
    override t1.SubT0T(t2) = RawTensorCPU.SubT0T(t1, t2) |> create
    override t1.SubTT0(t2) = RawTensorCPU.SubTT0(t1, t2) |> create
    override t1.MulTT(t2) = RawTensorCPU.MulTT(t1, t2) |> create
    override t1.MulTT0(t2) = RawTensorCPU.MulTT0(t1, t2) |> create
    override t1.DivTT(t2) = RawTensorCPU.DivTT(t1, t2) |> create
    override t1.DivT0T(t2) = RawTensorCPU.DivT0T(t1, t2) |> create
    override t1.DivTT0(t2) = RawTensorCPU.DivTT0(t1, t2) |> create
    override t1.MatMulT2T2(t2) = RawTensorCPU.MatMulT2T2(t1, t2) |> create
    override t1.MaxPool1D(kernelSize, stride, padding) = let result, indices = RawTensorCPU.MaxPool1D(t1, kernelSize, stride, padding) in result :> _, indices :> _
    override t1.MaxPool2D(kernelSize, stride, padding) = let result, indices = RawTensorCPU.MaxPool2D(t1, kernelSize, stride, padding) in result :> _, indices :> _
    override t1.MaxPool3D(kernelSize, stride, padding) = let result, indices = RawTensorCPU.MaxPool3D(t1, kernelSize, stride, padding) in result :> _, indices :> _
    override t1.MaxUnpool1D(indices, outputSize) = RawTensorCPU.MaxUnpool1D(t1, indices :?> RawTensorCPU<int>, outputSize) :> _
    override t1.MaxUnpool2D(indices, outputSize) = RawTensorCPU.MaxUnpool2D(t1, indices :?> RawTensorCPU<int>, outputSize) :> _
    override t1.MaxUnpool3D(indices, outputSize) = RawTensorCPU.MaxUnpool3D(t1, indices :?> RawTensorCPU<int>, outputSize) :> _
    override t1.Conv1D(t2, stride, padding) = RawTensorCPU.Conv1D(t1, t2, stride, padding) :> _
    override t1.Conv2D(t2, stride, padding) = RawTensorCPU.Conv2D (t1, t2, stride, padding) :> _
    override t1.Conv3D(t2, stride, padding) = RawTensorCPU.Conv3D (t1, t2, stride, padding) :> _
    override t.NegT() = RawTensorCPU.NegT (sbyte >> (~-) >> byte ) (t) |> create
    override t.SumT(resultType) = t.Cast(Dtype.Int64).SumT(?resultType=resultType)
    override t.SumT2Dim0() = RawTensorCPU.SumT2Dim0(t) |> create
    override t.SignT() = RawTensorCPU.SignT (min 1uy) t |> create
    override t.AbsT() = RawTensorCPU.AbsT id t |> create
    override t.ReluT() = RawTensorCPU.ReluT(t) |> create

    override t.SoftplusT() = opNotSupported "SoftplusT" t.Dtype
    override t1.PowTT(t2) = opNotSupported2 "PowTT" t1.Dtype t2.Dtype
    override t1.PowT0T(t2) = opNotSupported2 "PowT0T" t1.Dtype t2.Dtype
    override t1.PowTT0(t2) = opNotSupported2 "PowTT0" t1.Dtype t2.Dtype
    override t.FloorT() = opNotSupported "FloorT" t.Dtype
    override t.CeilT() = opNotSupported "CeilT" t.Dtype
    override t.RoundT() = opNotSupported "RoundT" t.Dtype
    override t.SigmoidT() = opNotSupported "SigmoidT" t.Dtype
    override t.ExpT() = opNotSupported "ExpT" t.Dtype
    override t.LogT() = opNotSupported "LogT" t.Dtype
    override t.Log10T() = opNotSupported "Log10T" t.Dtype
    override t.SqrtT() = opNotSupported "SqrtT" t.Dtype
    override t.SinT() = opNotSupported "SinT" t.Dtype
    override t.CosT() = opNotSupported "CosT" t.Dtype
    override t.TanT() = opNotSupported "TanT" t.Dtype
    override t.SinhT() = opNotSupported "SinhT" t.Dtype
    override t.CoshT() = opNotSupported "CoshT" t.Dtype
    override t.TanhT() = opNotSupported "TanhT" t.Dtype
    override t.AsinT() = opNotSupported "AsinT" t.Dtype
    override t.AcosT() = opNotSupported "AcosT" t.Dtype
    override t.AtanT() = opNotSupported "AtanT" t.Dtype

    static member Seed(seed) = Random.Seed(seed)
    static member Zero(device) = RawTensorCPU.Zero() |> createOn device
    static member One(device) = RawTensorCPU.One() |> createOn device
    static member Zeros(shape:Shape, device) = RawTensorCPU.Zeros(shape) |> createOn device
    static member Empty(shape:Shape, device) = RawTensorCPU.Empty(shape) |> createOn device
    static member Ones(shape:Shape, device) = RawTensorCPU.Ones(shape) |> createOn device
    static member Full(shape:Shape, value:obj, device) = RawTensorCPU.Full (shape, System.Convert.ToByte value) |> createOn device
    static member Random(_shape:Shape, _device) = opNotSupported "Random" Dtype.Byte
    static member RandomNormal(_shape:Shape, _device) = opNotSupported "RandomNormal" Dtype.Byte
    static member RandomInt(shape:Shape, low:int, high:int, device) = RawTensorCPU.RandomInt byte shape low high |> createOn device
    static member CreateFromFlatArray(values:Array, shape, device) = RawTensorCPU.CreateFromFlatArray (values, shape) |> createOn device

type RawTensorInt16(values: int16[], shape:Shape, device) =
    inherit RawTensorCPU<int16>(values, shape, Dtype.Int16, device)

    let create(values, shape) : RawTensor = upcast RawTensorInt16(values, shape, device)
    let createBool(values, shape) : RawTensor = upcast RawTensorBool(values, shape, device)
    static let createOn device (values, shape) : RawTensor = upcast RawTensorInt16(values, shape, device)

    override t.MakeLike(values, shape, newDevice) = upcast RawTensorInt16(values, shape, defaultArg newDevice device)
    override t1.Equals(t2:RawTensor) = RawTensorCPU.Equals(t1, t2)
    override t1.AllClose(t2:RawTensor, _relativeTolerance, _absoluteTolerance) = RawTensorCPU.Equals(t1, t2)
    override t.ClampT(low, high) = RawTensorCPU.ClampT(t, low, high) |> create
    override t1.LtTT(t2) = RawTensorCPU.LtTT(t1, t2) |> createBool
    override t1.GtTT(t2) = RawTensorCPU.GtTT(t1, t2) |> createBool
    override t1.LeTT(t2) = RawTensorCPU.LeTT(t1, t2) |> createBool
    override t1.GeTT(t2) = RawTensorCPU.GeTT(t1, t2) |> createBool
    override t1.EqTT(t2) = RawTensorCPU.EqTT(t1, t2) |> createBool
    override t1.NeqTT(t2) = RawTensorCPU.NeqTT(t1, t2) |> createBool
    override t.MaxIndexT() = RawTensorCPU.MaxIndexT(t)
    override t.MinIndexT() = RawTensorCPU.MinIndexT(t)
    override t1.AddTT(t2) = RawTensorCPU.AddTT(t1, t2) |> create
    override t1.AddTT0(t2) = RawTensorCPU.AddTT0(t1, t2) |> create
    override t1.AddT2T1(t2) = RawTensorCPU.AddT2T1(t1, t2) |> create
    override t1.AddTTSlice(location:int[], t2) = RawTensorCPU.AddTTSlice((+), t1, location, t2) |> create
    override t1.SubTT(t2) = RawTensorCPU.SubTT(t1, t2) |> create
    override t1.SubT0T(t2) = RawTensorCPU.SubT0T(t1, t2) |> create
    override t1.SubTT0(t2) = RawTensorCPU.SubTT0(t1, t2) |> create
    override t1.MulTT(t2) = RawTensorCPU.MulTT(t1, t2) |> create
    override t1.MulTT0(t2) = RawTensorCPU.MulTT0(t1, t2) |> create
    override t1.DivTT(t2) = RawTensorCPU.DivTT(t1, t2) |> create
    override t1.DivT0T(t2) = RawTensorCPU.DivT0T(t1, t2) |> create
    override t1.DivTT0(t2) = RawTensorCPU.DivTT0(t1, t2) |> create
    override t1.MatMulT2T2(t2) = RawTensorCPU.MatMulT2T2(t1, t2) |> create
    override t1.MaxPool1D(kernelSize, stride, padding) = let result, indices = RawTensorCPU.MaxPool1D(t1, kernelSize, stride, padding) in result :> _, indices :> _
    override t1.MaxPool2D(kernelSize, stride, padding) = let result, indices = RawTensorCPU.MaxPool2D(t1, kernelSize, stride, padding) in result :> _, indices :> _
    override t1.MaxPool3D(kernelSize, stride, padding) = let result, indices = RawTensorCPU.MaxPool3D(t1, kernelSize, stride, padding) in result :> _, indices :> _
    override t1.MaxUnpool1D(indices, outputSize) = RawTensorCPU.MaxUnpool1D(t1, indices :?> RawTensorCPU<int>, outputSize) :> _
    override t1.MaxUnpool2D(indices, outputSize) = RawTensorCPU.MaxUnpool2D(t1, indices :?> RawTensorCPU<int>, outputSize) :> _
    override t1.MaxUnpool3D(indices, outputSize) = RawTensorCPU.MaxUnpool3D(t1, indices :?> RawTensorCPU<int>, outputSize) :> _
    override t1.Conv1D(t2, stride, padding) = RawTensorCPU.Conv1D(t1, t2, stride, padding) :> _
    override t1.Conv2D(t2, stride, padding) = RawTensorCPU.Conv2D (t1, t2, stride, padding) :> _
    override t1.Conv3D(t2, stride, padding) = RawTensorCPU.Conv3D (t1, t2, stride, padding) :> _
    override t.NegT() = RawTensorCPU.NegT (~-) (t) |> create
    override t.SumT(resultType) = t.Cast(Dtype.Int64).SumT(?resultType=resultType)
    override t.SumT2Dim0() = RawTensorCPU.SumT2Dim0(t) |> create
    override t.SignT() = RawTensorCPU.SignT (sign >> int16) t |> create
    override t.AbsT() = RawTensorCPU.AbsT abs t |> create
    override t.ReluT() = RawTensorCPU.ReluT(t) |> create

    override t.SoftplusT() = opNotSupported "SoftplusT" t.Dtype
    override t1.PowTT(t2) = opNotSupported2 "PowTT" t1.Dtype t2.Dtype
    override t1.PowT0T(t2) = opNotSupported2 "PowT0T" t1.Dtype t2.Dtype
    override t1.PowTT0(t2) = opNotSupported2 "PowTT0" t1.Dtype t2.Dtype
    override t.FloorT() = opNotSupported "FloorT" t.Dtype
    override t.CeilT() = opNotSupported "CeilT" t.Dtype
    override t.RoundT() = opNotSupported "RoundT" t.Dtype
    override t.SigmoidT() = opNotSupported "SigmoidT" t.Dtype
    override t.ExpT() = opNotSupported "ExpT" t.Dtype
    override t.LogT() = opNotSupported "LogT" t.Dtype
    override t.Log10T() = opNotSupported "Log10T" t.Dtype
    override t.SqrtT() = opNotSupported "SqrtT" t.Dtype
    override t.SinT() = opNotSupported "SinT" t.Dtype
    override t.CosT() = opNotSupported "CosT" t.Dtype
    override t.TanT() = opNotSupported "TanT" t.Dtype
    override t.SinhT() = opNotSupported "SinhT" t.Dtype
    override t.CoshT() = opNotSupported "CoshT" t.Dtype
    override t.TanhT() = opNotSupported "TanhT" t.Dtype
    override t.AsinT() = opNotSupported "AsinT" t.Dtype
    override t.AcosT() = opNotSupported "AcosT" t.Dtype
    override t.AtanT() = opNotSupported "AtanT" t.Dtype

    static member Seed(seed) = Random.Seed(seed)
    static member Zero(device) = RawTensorCPU.Zero() |> createOn device
    static member One(device) = RawTensorCPU.One() |> createOn device
    static member Zeros(shape:Shape, device) = RawTensorCPU.Zeros(shape) |> createOn device
    static member Empty(shape:Shape, device) = RawTensorCPU.Empty(shape) |> createOn device
    static member Ones(shape:Shape, device) = RawTensorCPU.Ones(shape) |> createOn device
    static member Full(shape:Shape, value:obj, device) = RawTensorCPU.Full (shape, System.Convert.ToInt16 value) |> createOn device
    static member Random(_shape:Shape, _device) = opNotSupported "Random" Dtype.Int16
    static member RandomNormal(_shape:Shape, _device) = opNotSupported "RandomNormal" Dtype.Int16
    static member RandomInt(shape:Shape, low:int, high:int, device) = RawTensorCPU.RandomInt int16 shape low high |> createOn device
    static member CreateFromFlatArray(values:Array, shape, device) = RawTensorCPU.CreateFromFlatArray (values, shape) |> createOn device

type RawTensorInt32(values: int32[], shape:Shape, device) =
    inherit RawTensorCPU<int32>(values, shape, Dtype.Int32, device)

    let create(values, shape) : RawTensor = upcast RawTensorInt32(values, shape, device)
    let createBool(values, shape) : RawTensor = upcast RawTensorBool(values, shape, device)
    static let createOn device (values, shape) : RawTensor = upcast RawTensorInt32(values, shape, device)

    override t.MakeLike(values, shape, newDevice) = upcast RawTensorInt32(values, shape, defaultArg newDevice device)
    override t1.Equals(t2:RawTensor) = RawTensorCPU.Equals(t1, t2)
    override t1.AllClose(t2:RawTensor, _relativeTolerance, _absoluteTolerance) = RawTensorCPU.Equals(t1, t2)
    override t.ClampT(low, high) = RawTensorCPU.ClampT(t, low, high) |> create
    override t1.LtTT(t2) = RawTensorCPU.LtTT(t1, t2) |> createBool
    override t1.GtTT(t2) = RawTensorCPU.GtTT(t1, t2) |> createBool
    override t1.LeTT(t2) = RawTensorCPU.LeTT(t1, t2) |> createBool
    override t1.GeTT(t2) = RawTensorCPU.GeTT(t1, t2) |> createBool
    override t1.EqTT(t2) = RawTensorCPU.EqTT(t1, t2) |> createBool
    override t1.NeqTT(t2) = RawTensorCPU.NeqTT(t1, t2) |> createBool
    override t.MaxIndexT() = RawTensorCPU.MaxIndexT(t)
    override t.MinIndexT() = RawTensorCPU.MinIndexT(t)
    override t1.AddTT(t2) = RawTensorCPU.AddTT(t1, t2) |> create
    override t1.AddTT0(t2) = RawTensorCPU.AddTT0(t1, t2) |> create
    override t1.AddT2T1(t2) = RawTensorCPU.AddT2T1(t1, t2) |> create
    override t1.AddTTSlice(location:int[], t2) = RawTensorCPU.AddTTSlice((+), t1, location, t2) |> create
    override t1.SubTT(t2) = RawTensorCPU.SubTT(t1, t2) |> create
    override t1.SubT0T(t2) = RawTensorCPU.SubT0T(t1, t2) |> create
    override t1.SubTT0(t2) = RawTensorCPU.SubTT0(t1, t2) |> create
    override t1.MulTT(t2) = RawTensorCPU.MulTT(t1, t2) |> create
    override t1.MulTT0(t2) = RawTensorCPU.MulTT0(t1, t2) |> create
    override t1.DivTT(t2) = RawTensorCPU.DivTT(t1, t2) |> create
    override t1.DivT0T(t2) = RawTensorCPU.DivT0T(t1, t2) |> create
    override t1.DivTT0(t2) = RawTensorCPU.DivTT0(t1, t2) |> create
    override t1.MatMulT2T2(t2) = RawTensorCPU.MatMulT2T2(t1, t2) |> create
    override t1.MaxPool1D(kernelSize, stride, padding) = let result, indices = RawTensorCPU.MaxPool1D(t1, kernelSize, stride, padding) in result :> _, indices :> _
    override t1.MaxPool2D(kernelSize, stride, padding) = let result, indices = RawTensorCPU.MaxPool2D(t1, kernelSize, stride, padding) in result :> _, indices :> _
    override t1.MaxPool3D(kernelSize, stride, padding) = let result, indices = RawTensorCPU.MaxPool3D(t1, kernelSize, stride, padding) in result :> _, indices :> _
    override t1.MaxUnpool1D(indices, outputSize) = RawTensorCPU.MaxUnpool1D(t1, indices :?> RawTensorCPU<int>, outputSize) :> _
    override t1.MaxUnpool2D(indices, outputSize) = RawTensorCPU.MaxUnpool2D(t1, indices :?> RawTensorCPU<int>, outputSize) :> _
    override t1.MaxUnpool3D(indices, outputSize) = RawTensorCPU.MaxUnpool3D(t1, indices :?> RawTensorCPU<int>, outputSize) :> _
    override t1.Conv1D(t2, stride, padding) = RawTensorCPU.Conv1D(t1, t2, stride, padding) :> _
    override t1.Conv2D(t2, stride, padding) = RawTensorCPU.Conv2D (t1, t2, stride, padding) :> _
    override t1.Conv3D(t2, stride, padding) = RawTensorCPU.Conv3D (t1, t2, stride, padding) :> _
    override t.NegT() = RawTensorCPU.NegT (~-) (t) |> create
    override t.SumT(resultType) = t.Cast(Dtype.Int64).SumT(?resultType=resultType)
    override t.SumT2Dim0() = RawTensorCPU.SumT2Dim0(t) |> create
    override t.SignT() = RawTensorCPU.SignT (sign >> int32) t |> create
    override t.AbsT() = RawTensorCPU.AbsT abs t |> create
    override t.ReluT() = RawTensorCPU.ReluT(t) |> create

    override t.SoftplusT() = opNotSupported "SoftplusT" t.Dtype
    override t1.PowTT(t2) = opNotSupported2 "PowTT" t1.Dtype t2.Dtype
    override t1.PowT0T(t2) = opNotSupported2 "PowT0T" t1.Dtype t2.Dtype
    override t1.PowTT0(t2) = opNotSupported2 "PowTT0" t1.Dtype t2.Dtype
    override t.FloorT() = opNotSupported "FloorT" t.Dtype
    override t.CeilT() = opNotSupported "CeilT" t.Dtype
    override t.RoundT() = opNotSupported "RoundT" t.Dtype
    override t.SigmoidT() = opNotSupported "SigmoidT" t.Dtype
    override t.ExpT() = opNotSupported "ExpT" t.Dtype
    override t.LogT() = opNotSupported "LogT" t.Dtype
    override t.Log10T() = opNotSupported "Log10T" t.Dtype
    override t.SqrtT() = opNotSupported "SqrtT" t.Dtype
    override t.SinT() = opNotSupported "SinT" t.Dtype
    override t.CosT() = opNotSupported "CosT" t.Dtype
    override t.TanT() = opNotSupported "TanT" t.Dtype
    override t.SinhT() = opNotSupported "SinhT" t.Dtype
    override t.CoshT() = opNotSupported "CoshT" t.Dtype
    override t.TanhT() = opNotSupported "TanhT" t.Dtype
    override t.AsinT() = opNotSupported "AsinT" t.Dtype
    override t.AcosT() = opNotSupported "AcosT" t.Dtype
    override t.AtanT() = opNotSupported "AtanT" t.Dtype

    static member Seed(seed) = Random.Seed(seed)
    static member Zero(device) = RawTensorCPU.Zero() |> createOn device
    static member One(device) = RawTensorCPU.One() |> createOn device
    static member Zeros(shape:Shape, device) = RawTensorCPU.Zeros(shape) |> createOn device
    static member Empty(shape:Shape, device) = RawTensorCPU.Empty(shape) |> createOn device
    static member Ones(shape:Shape, device) = RawTensorCPU.Ones(shape) |> createOn device
    static member Full(shape:Shape, value:obj, device) = RawTensorCPU.Full (shape, System.Convert.ToInt32 value) |> createOn device
    static member Random(_shape:Shape, _device) = opNotSupported "Random" Dtype.Int32
    static member RandomNormal(_shape:Shape, _device) = opNotSupported "RandomNormal" Dtype.Int32
    static member RandomInt(shape:Shape, low:int, high:int, device) = RawTensorCPU.RandomInt int32 shape low high |> createOn device
    static member CreateFromFlatArray(values:Array, shape, device) = RawTensorCPU.CreateFromFlatArray (values, shape) |> createOn device

type RawTensorInt64(values: int64[], shape:Shape, device) =
    inherit RawTensorCPU<int64>(values, shape, Dtype.Int64, device)

    let create(values, shape) : RawTensor = upcast RawTensorInt64(values, shape, device)
    let createBool(values, shape) : RawTensor = upcast RawTensorBool(values, shape, device)
    static let createOn device (values, shape) : RawTensor = upcast RawTensorInt64(values, shape, device)

    override t.MakeLike(values, shape, newDevice) = upcast RawTensorInt64(values, shape, defaultArg newDevice device)
    override t1.Equals(t2:RawTensor) = RawTensorCPU.Equals(t1, t2)
    override t1.AllClose(t2:RawTensor, _relativeTolerance, _absoluteTolerance) = RawTensorCPU.Equals(t1, t2)
    override t.ClampT(low, high) = RawTensorCPU.ClampT(t, low, high) |> create
    override t1.LtTT(t2) = RawTensorCPU.LtTT(t1, t2) |> createBool
    override t1.GtTT(t2) = RawTensorCPU.GtTT(t1, t2) |> createBool
    override t1.LeTT(t2) = RawTensorCPU.LeTT(t1, t2) |> createBool
    override t1.GeTT(t2) = RawTensorCPU.GeTT(t1, t2) |> createBool
    override t1.EqTT(t2) = RawTensorCPU.EqTT(t1, t2) |> createBool
    override t1.NeqTT(t2) = RawTensorCPU.NeqTT(t1, t2) |> createBool
    override t.MaxIndexT() = RawTensorCPU.MaxIndexT(t)
    override t.MinIndexT() = RawTensorCPU.MinIndexT(t)
    override t1.AddTT(t2) = RawTensorCPU.AddTT(t1, t2) |> create
    override t1.AddTT0(t2) = RawTensorCPU.AddTT0(t1, t2) |> create
    override t1.AddT2T1(t2) = RawTensorCPU.AddT2T1(t1, t2) |> create
    override t1.AddTTSlice(location:int[], t2) = RawTensorCPU.AddTTSlice((+), t1, location, t2) |> create
    override t1.SubTT(t2) = RawTensorCPU.SubTT(t1, t2) |> create
    override t1.SubT0T(t2) = RawTensorCPU.SubT0T(t1, t2) |> create
    override t1.SubTT0(t2) = RawTensorCPU.SubTT0(t1, t2) |> create
    override t1.MulTT(t2) = RawTensorCPU.MulTT(t1, t2) |> create
    override t1.MulTT0(t2) = RawTensorCPU.MulTT0(t1, t2) |> create
    override t1.DivTT(t2) = RawTensorCPU.DivTT(t1, t2) |> create
    override t1.DivT0T(t2) = RawTensorCPU.DivT0T(t1, t2) |> create
    override t1.DivTT0(t2) = RawTensorCPU.DivTT0(t1, t2) |> create
    override t1.MatMulT2T2(t2) = RawTensorCPU.MatMulT2T2(t1, t2) |> create
    override t1.MaxPool1D(kernelSize, stride, padding) = let result, indices = RawTensorCPU.MaxPool1D(t1, kernelSize, stride, padding) in result :> _, indices :> _
    override t1.MaxPool2D(kernelSize, stride, padding) = let result, indices = RawTensorCPU.MaxPool2D(t1, kernelSize, stride, padding) in result :> _, indices :> _
    override t1.MaxPool3D(kernelSize, stride, padding) = let result, indices = RawTensorCPU.MaxPool3D(t1, kernelSize, stride, padding) in result :> _, indices :> _
    override t1.MaxUnpool1D(indices, outputSize) = RawTensorCPU.MaxUnpool1D(t1, indices :?> RawTensorCPU<int>, outputSize) :> _
    override t1.MaxUnpool2D(indices, outputSize) = RawTensorCPU.MaxUnpool2D(t1, indices :?> RawTensorCPU<int>, outputSize) :> _
    override t1.MaxUnpool3D(indices, outputSize) = RawTensorCPU.MaxUnpool3D(t1, indices :?> RawTensorCPU<int>, outputSize) :> _
    override t1.Conv1D(t2, stride, padding) = RawTensorCPU.Conv1D(t1, t2, stride, padding) :> _
    override t1.Conv2D(t2, stride, padding) = RawTensorCPU.Conv2D (t1, t2, stride, padding) :> _
    override t1.Conv3D(t2, stride, padding) = RawTensorCPU.Conv3D (t1, t2, stride, padding) :> _
    override t.NegT() = RawTensorCPU.NegT (~-) (t) |> create
    override t.SumT(resultType) =
        let res = RawTensorCPU.SumT(t) |> create
        match resultType with 
        | None -> res
        | Some dtype -> res.Cast(dtype)
    override t.SumT2Dim0() = RawTensorCPU.SumT2Dim0(t) |> create
    override t.SignT() = RawTensorCPU.SignT (sign >> int64) t |> create
    override t.AbsT() = RawTensorCPU.AbsT abs t |> create
    override t.ReluT() = RawTensorCPU.ReluT(t) |> create

    override t.SoftplusT() = opNotSupported "SoftplusT" t.Dtype
    override t1.PowTT(t2) = opNotSupported2 "PowTT" t1.Dtype t2.Dtype
    override t1.PowT0T(t2) = opNotSupported2 "PowT0T" t1.Dtype t2.Dtype
    override t1.PowTT0(t2) = opNotSupported2 "PowTT0" t1.Dtype t2.Dtype
    override t.FloorT() = opNotSupported "FloorT" t.Dtype
    override t.CeilT() = opNotSupported "CeilT" t.Dtype
    override t.RoundT() = opNotSupported "RoundT" t.Dtype
    override t.SigmoidT() = opNotSupported "SigmoidT" t.Dtype
    override t.ExpT() = opNotSupported "ExpT" t.Dtype
    override t.LogT() = opNotSupported "LogT" t.Dtype
    override t.Log10T() = opNotSupported "Log10T" t.Dtype
    override t.SqrtT() = opNotSupported "SqrtT" t.Dtype
    override t.SinT() = opNotSupported "SinT" t.Dtype
    override t.CosT() = opNotSupported "CosT" t.Dtype
    override t.TanT() = opNotSupported "TanT" t.Dtype
    override t.SinhT() = opNotSupported "SinhT" t.Dtype
    override t.CoshT() = opNotSupported "CoshT" t.Dtype
    override t.TanhT() = opNotSupported "TanhT" t.Dtype
    override t.AsinT() = opNotSupported "AsinT" t.Dtype
    override t.AcosT() = opNotSupported "AcosT" t.Dtype
    override t.AtanT() = opNotSupported "AtanT" t.Dtype

    static member Seed(seed) = Random.Seed(seed)
    static member Zero(device) = RawTensorCPU.Zero() |> createOn device
    static member One(device) = RawTensorCPU.One() |> createOn device
    static member Zeros(shape:Shape, device) = RawTensorCPU.Zeros(shape) |> createOn device
    static member Empty(shape:Shape, device) = RawTensorCPU.Empty(shape) |> createOn device
    static member Ones(shape:Shape, device) = RawTensorCPU.Ones(shape) |> createOn device
    static member Full(shape:Shape, value:obj, device) = RawTensorCPU.Full (shape, System.Convert.ToInt64 value) |> createOn device
    static member Random(_shape:Shape, _device) = opNotSupported "Random" Dtype.Int64
    static member RandomNormal(_shape:Shape, _device) = opNotSupported "RandomNormal" Dtype.Int64
    static member RandomInt(shape:Shape, low:int, high:int, device) = RawTensorCPU.RandomInt int64 shape low high |> createOn device
    static member CreateFromFlatArray(values:Array, shape, device) = RawTensorCPU.CreateFromFlatArray (values, shape) |> createOn device

type RawTensorBool(values: bool[], shape:Shape, device) =
    inherit RawTensorCPU<bool>(values, shape, Dtype.Bool, device)

    let create(values, shape) : RawTensor = upcast RawTensorBool(values, shape, device)
    static let createOn device (values, shape) : RawTensor = upcast RawTensorBool(values, shape, device)

    override t.MakeLike(values, shape, newDevice) = upcast RawTensorBool(values, shape, defaultArg newDevice device)
    override t1.Equals(t2:RawTensor) = RawTensorCPU.Equals(t1, t2)
    override t1.AllClose(t2:RawTensor, _relativeTolerance, _absoluteTolerance) = RawTensorCPU.Equals(t1, t2)
    override t1.LtTT(t2) = t1.MakeLike(Array.map2 (<) t1.Values (t2.GetTypedValues()), t1.Shape)
    override t1.GtTT(t2) = t1.MakeLike(Array.map2 (>) t1.Values (t2.GetTypedValues()), t1.Shape)
    override t1.LeTT(t2) = t1.MakeLike(Array.map2 (<=) t1.Values (t2.GetTypedValues()), t1.Shape)
    override t1.GeTT(t2) = t1.MakeLike(Array.map2 (>=) t1.Values (t2.GetTypedValues()), t1.Shape) 
    override t1.EqTT(t2) = RawTensorCPU.EqTT(t1, t2) |> create
    override t1.NeqTT(t2) = RawTensorCPU.NeqTT(t1, t2) |> create
    override t.MaxIndexT() = RawTensorCPU.MaxIndexT(t)
    override t.MinIndexT() = RawTensorCPU.MinIndexT(t)
    override t1.AddTT(t2) = t1.MakeLike(Array.map2 (||) t1.Values (t2.GetTypedValues()), t1.Shape)
    override t1.AddTT0(t2) = t1.AddTT(t2.Expand(t1.Shape))
    override t1.AddT2T1(t2) = t1.AddTT(t2.Expand(t1.Shape))
    override t1.AddTTSlice(location:int[], t2) = RawTensorCPU.AddTTSlice((||), t1, location, t2) |> create
    override t1.MulTT(t2) = t1.MakeLike(Array.map2 (&&) t1.Values (t2.GetTypedValues()), t1.Shape)
    override t1.MulTT0(t2) = t1.MulTT(t2.Expand(t1.Shape))
    override t.SumT(resultType) = t.Cast(Int64).SumT(?resultType=resultType)
    override t.SumT2Dim0() = t.Cast(Int64).SumT2Dim0()
    override t.SignT() = t :> _

    override t.ClampT(_low, _high) = opNotSupported "Clamp" t.Dtype
    override t1.SubTT(t2) = opNotSupported2 "SubTT" t1.Dtype t2.Dtype
    override t1.SubT0T(t2) = opNotSupported2 "SubT0T" t1.Dtype t2.Dtype
    override t1.SubTT0(t2) = opNotSupported2 "SubTT0" t1.Dtype t2.Dtype
    override t1.DivTT(t2) = opNotSupported2 "DivTT" t1.Dtype t2.Dtype
    override t1.DivT0T(t2) = opNotSupported2 "DivT0T" t1.Dtype t2.Dtype
    override t1.DivTT0(t2) = opNotSupported2 "DivTT0" t1.Dtype t2.Dtype
    override t1.MatMulT2T2(t2) = opNotSupported2 "MatMulT2T2" t1.Dtype t2.Dtype
    override t1.MaxPool1D(_kernelSize, _stride, _padding) = opNotSupported "MaxPool1D" t1.Dtype
    override t1.MaxPool2D(_kernelSize, _stride, _padding) = opNotSupported "MaxPool2D" t1.Dtype
    override t1.MaxPool3D(_kernelSize, _stride, _padding) = opNotSupported "MaxPool3D" t1.Dtype
    override t1.MaxUnpool1D(_indices, _outputSize) = opNotSupported "MaxUnpool1D" t1.Dtype
    override t1.MaxUnpool2D(_indices, _outputSize) = opNotSupported "MaxUnpool2D" t1.Dtype
    override t1.MaxUnpool3D(_indices, _outputSize) = opNotSupported "MaxUnpool3D" t1.Dtype
    override t1.Conv1D(t2, _stride, _padding) = opNotSupported2 "Conv1D" t1.Dtype t2.Dtype
    override t1.Conv2D(t2, _stride, _padding) = opNotSupported2 "Conv2D" t1.Dtype t2.Dtype
    override t1.Conv3D(t2, _stride, _padding) = opNotSupported2 "Conv3D" t1.Dtype t2.Dtype
    override t.NegT() = opNotSupported "NegT" t.Dtype
    override t.AbsT() = opNotSupported "AbsT" t.Dtype
    override t.ReluT() = opNotSupported "ReluT" t.Dtype
    override t.SoftplusT() = opNotSupported "SoftplusT" t.Dtype
    override t1.PowTT(t2) = opNotSupported2 "PowTT" t1.Dtype t2.Dtype
    override t1.PowT0T(t2) = opNotSupported2 "PowT0T" t1.Dtype t2.Dtype
    override t1.PowTT0(t2) = opNotSupported2 "PowTT0" t1.Dtype t2.Dtype
    override t.FloorT() = opNotSupported "FloorT" t.Dtype
    override t.CeilT() = opNotSupported "CeilT" t.Dtype
    override t.RoundT() = opNotSupported "RoundT" t.Dtype
    override t.SigmoidT() = opNotSupported "SigmoidT" t.Dtype
    override t.ExpT() = opNotSupported "ExpT" t.Dtype
    override t.LogT() = opNotSupported "LogT" t.Dtype
    override t.Log10T() = opNotSupported "Log10T" t.Dtype
    override t.SqrtT() = opNotSupported "SqrtT" t.Dtype
    override t.SinT() = opNotSupported "SinT" t.Dtype
    override t.CosT() = opNotSupported "CosT" t.Dtype
    override t.TanT() = opNotSupported "TanT" t.Dtype
    override t.SinhT() = opNotSupported "SinhT" t.Dtype
    override t.CoshT() = opNotSupported "CoshT" t.Dtype
    override t.TanhT() = opNotSupported "TanhT" t.Dtype
    override t.AsinT() = opNotSupported "AsinT" t.Dtype
    override t.AcosT() = opNotSupported "AcosT" t.Dtype
    override t.AtanT() = opNotSupported "AtanT" t.Dtype

    static member Seed(seed) = Random.Seed(seed)
    static member Zero(device) = ([| false |], [||]) |> createOn device
    static member One(device) = ([| true |], [||]) |> createOn device
    static member Zeros(shape:Shape, device) = (Array.zeroCreate (shapeLength shape), shape) |> createOn device
    static member Empty(shape:Shape, device) = (Array.zeroCreate (shapeLength shape), shape) |> createOn device
    static member Ones(shape:Shape, device) = (Array.create (shapeLength shape) true, shape) |> createOn device
    static member Full(shape:Shape, value:obj, device) = RawTensorCPU.Full (shape, System.Convert.ToBoolean value) |> createOn device
    static member Random(_shape:Shape, _device) = opNotSupported "Random" Dtype.Bool
    static member RandomNormal(_shape:Shape, _device) = opNotSupported "RandomNormal" Dtype.Bool
    static member RandomInt(shape:Shape, low:int, high:int, device) = RawTensorCPU.RandomInt System.Convert.ToBoolean shape low high |> createOn device
    static member CreateFromFlatArray(values:Array, shape, device) = RawTensorCPU.CreateFromFlatArray (values, shape) |> createOn device

#if TEST_DUPLICATE_BACKEND
type TestDuplicateBackendStatics() = 
#else
type ReferenceBackendStatics() = 
#endif

    inherit BackendStatics()

    override _.GetDevices(deviceType) =
        match deviceType with 
        | None -> [ Device.CPU (* ; Device.GPU *) ]
        | Some DeviceType.CPU -> [ Device.CPU]
        //| Some DeviceType.CUDA -> [ Device.GPU ]
        | Some _ -> []

    override _.IsDeviceTypeSupported (deviceType) = (match deviceType with DeviceType.CPU | DeviceType.CUDA -> true | _ -> false)
    override _.Seed(seed) = Random.Seed(seed)
    override _.Zero(dtype, device) =
        match dtype with 
        | Float32 -> RawTensorFloat32.Zero(device)
        | Float64 -> RawTensorFloat64.Zero(device)
        | Int8 -> RawTensorInt8.Zero(device)
        | Byte -> RawTensorByte.Zero(device)
        | Int16 -> RawTensorInt16.Zero(device)
        | Int32 -> RawTensorInt32.Zero(device)
        | Int64 -> RawTensorInt64.Zero(device)
        | Bool -> RawTensorBool.Zero(device)
        | Sym _ -> failwith "symbolic requires Backend.Symbolic"
    override _.One(dtype, device) = 
        match dtype with 
        | Float32 -> RawTensorFloat32.One(device)
        | Float64 -> RawTensorFloat64.One(device)
        | Int8 -> RawTensorInt8.One(device)
        | Byte -> RawTensorByte.One(device)
        | Int16 -> RawTensorInt16.One(device)
        | Int32 -> RawTensorInt32.One(device)
        | Int64 -> RawTensorInt64.One(device)
        | Bool -> RawTensorBool.One(device)
<<<<<<< HEAD
        | Sym _ -> failwith "symbolic requires Backend.Symbolic"
    override _.Zeros(shape:int[], dtype, device) =
=======
    override _.Zeros(shape:Shape, dtype, device) =
>>>>>>> 499d4b40
        match dtype with 
        | Float32 -> RawTensorFloat32.Zeros(shape, device)
        | Float64 -> RawTensorFloat64.Zeros(shape, device)
        | Int8 -> RawTensorInt8.Zeros(shape, device)
        | Byte -> RawTensorByte.Zeros(shape, device)
        | Int16 -> RawTensorInt16.Zeros(shape, device)
        | Int32 -> RawTensorInt32.Zeros(shape, device)
        | Int64 -> RawTensorInt64.Zeros(shape, device)
        | Bool -> RawTensorBool.Zeros(shape, device)
<<<<<<< HEAD
        | Sym _ -> failwith "symbolic requires Backend.Symbolic"
    override _.Empty(shape:int[], dtype, device) =
=======
    override _.Empty(shape:Shape, dtype, device) =
>>>>>>> 499d4b40
        match dtype with 
        | Float32 -> RawTensorFloat32.Empty(shape, device)
        | Float64 -> RawTensorFloat64.Empty(shape, device)
        | Int8 -> RawTensorInt8.Empty(shape, device)
        | Byte -> RawTensorByte.Empty(shape, device)
        | Int16 -> RawTensorInt16.Empty(shape, device)
        | Int32 -> RawTensorInt32.Empty(shape, device)
        | Int64 -> RawTensorInt64.Empty(shape, device)
        | Bool -> RawTensorBool.Empty(shape, device)
<<<<<<< HEAD
        | Sym _ -> failwith "symbolic requires Backend.Symbolic"
    override _.Ones(shape:int[], dtype, device) =
=======
    override _.Ones(shape:Shape, dtype, device) =
>>>>>>> 499d4b40
        match dtype with 
        | Float32 -> RawTensorFloat32.Ones(shape, device)
        | Float64 -> RawTensorFloat64.Ones(shape, device)
        | Int8 -> RawTensorInt8.Ones(shape, device)
        | Byte -> RawTensorByte.Ones(shape, device)
        | Int16 -> RawTensorInt16.Ones(shape, device)
        | Int32 -> RawTensorInt32.Ones(shape, device)
        | Int64 -> RawTensorInt64.Ones(shape, device)
        | Bool -> RawTensorBool.Ones(shape, device)
<<<<<<< HEAD
        | Sym _ -> failwith "symbolic requires Backend.Symbolic"
    override _.Full(shape:int[], value:obj, dtype, device) = 
=======
    override _.Full(shape:Shape, value:obj, dtype, device) = 
>>>>>>> 499d4b40
        match dtype with 
        | Float32 -> RawTensorFloat32.Full(shape, value, device)
        | Float64 -> RawTensorFloat64.Full(shape, value, device)
        | Int8 -> RawTensorInt8.Full(shape, value, device)
        | Byte -> RawTensorByte.Full(shape, value, device)
        | Int16 -> RawTensorInt16.Full(shape, value, device)
        | Int32 -> RawTensorInt32.Full(shape, value, device)
        | Int64 -> RawTensorInt64.Full(shape, value, device)
        | Bool -> RawTensorBool.Full(shape, value, device)
<<<<<<< HEAD
        | Sym _ -> failwith "symbolic requires Backend.Symbolic"
    override _.Random(shape:int[], dtype, device) =
=======
    override _.Random(shape:Shape, dtype, device) =
>>>>>>> 499d4b40
        match dtype with 
        | Float32 -> RawTensorFloat32.Random(shape, device)
        | Float64 -> RawTensorFloat64.Random(shape, device)
        | Int8 -> RawTensorInt8.Random(shape, device)
        | Byte -> RawTensorByte.Random(shape, device)
        | Int16 -> RawTensorInt16.Random(shape, device)
        | Int32 -> RawTensorInt32.Random(shape, device)
        | Int64 -> RawTensorInt64.Random(shape, device)
        | Bool -> RawTensorBool.Random(shape, device)
<<<<<<< HEAD
        | Sym _ -> failwith "symbolic requires Backend.Symbolic"
    override _.RandomNormal(shape:int[], dtype, device) =
=======
    override _.RandomNormal(shape:Shape, dtype, device) =
>>>>>>> 499d4b40
        match dtype with 
        | Float32 -> RawTensorFloat32.RandomNormal(shape, device)
        | Float64 -> RawTensorFloat64.RandomNormal(shape, device)
        | Int8 -> RawTensorInt8.RandomNormal(shape, device)
        | Byte -> RawTensorByte.RandomNormal(shape, device)
        | Int16 -> RawTensorInt16.RandomNormal(shape, device)
        | Int32 -> RawTensorInt32.RandomNormal(shape, device)
        | Int64 -> RawTensorInt64.RandomNormal(shape, device)
        | Bool -> RawTensorBool.RandomNormal(shape, device)
<<<<<<< HEAD
        | Sym _ -> failwith "symbolic requires Backend.Symbolic"
    override _.RandomInt(shape:int[], low:int, high:int, dtype, device) = 
=======
    override _.RandomInt(shape:Shape, low:int, high:int, dtype, device) = 
>>>>>>> 499d4b40
        match dtype with 
        | Float32 -> RawTensorFloat32.RandomInt(shape, low, high, device)
        | Float64 -> RawTensorFloat64.RandomInt(shape, low, high, device)
        | Int8 -> RawTensorInt8.RandomInt(shape, low, high, device)
        | Byte -> RawTensorByte.RandomInt(shape, low, high, device)
        | Int16 -> RawTensorInt16.RandomInt(shape, low, high, device)
        | Int32 -> RawTensorInt32.RandomInt(shape, low, high, device)
        | Int64 -> RawTensorInt64.RandomInt(shape, low, high, device)
        | Bool -> RawTensorBool.RandomInt(shape, low, high, device)
        | Sym _ -> failwith "symbolic requires Backend.Symbolic"
    override _.CreateFromFlatArray(values:Array, shape, dtype, device) =
        match dtype with 
        | Float32 -> RawTensorFloat32.CreateFromFlatArray(values, shape, device)
        | Float64 -> RawTensorFloat64.CreateFromFlatArray(values, shape, device)
        | Int8 -> RawTensorInt8.CreateFromFlatArray(values, shape, device)
        | Byte -> RawTensorByte.CreateFromFlatArray(values, shape, device)
        | Int16 -> RawTensorInt16.CreateFromFlatArray(values, shape, device)
        | Int32 -> RawTensorInt32.CreateFromFlatArray(values, shape, device)
        | Int64 -> RawTensorInt64.CreateFromFlatArray(values, shape, device)
        | Bool -> RawTensorBool.CreateFromFlatArray(values, shape, device)
        | Sym _ -> failwith "symbolic requires Backend.Symbolic"<|MERGE_RESOLUTION|>--- conflicted
+++ resolved
@@ -1562,12 +1562,8 @@
         | Int32 -> RawTensorInt32.One(device)
         | Int64 -> RawTensorInt64.One(device)
         | Bool -> RawTensorBool.One(device)
-<<<<<<< HEAD
         | Sym _ -> failwith "symbolic requires Backend.Symbolic"
-    override _.Zeros(shape:int[], dtype, device) =
-=======
     override _.Zeros(shape:Shape, dtype, device) =
->>>>>>> 499d4b40
         match dtype with 
         | Float32 -> RawTensorFloat32.Zeros(shape, device)
         | Float64 -> RawTensorFloat64.Zeros(shape, device)
@@ -1577,12 +1573,8 @@
         | Int32 -> RawTensorInt32.Zeros(shape, device)
         | Int64 -> RawTensorInt64.Zeros(shape, device)
         | Bool -> RawTensorBool.Zeros(shape, device)
-<<<<<<< HEAD
         | Sym _ -> failwith "symbolic requires Backend.Symbolic"
-    override _.Empty(shape:int[], dtype, device) =
-=======
     override _.Empty(shape:Shape, dtype, device) =
->>>>>>> 499d4b40
         match dtype with 
         | Float32 -> RawTensorFloat32.Empty(shape, device)
         | Float64 -> RawTensorFloat64.Empty(shape, device)
@@ -1592,12 +1584,8 @@
         | Int32 -> RawTensorInt32.Empty(shape, device)
         | Int64 -> RawTensorInt64.Empty(shape, device)
         | Bool -> RawTensorBool.Empty(shape, device)
-<<<<<<< HEAD
         | Sym _ -> failwith "symbolic requires Backend.Symbolic"
-    override _.Ones(shape:int[], dtype, device) =
-=======
     override _.Ones(shape:Shape, dtype, device) =
->>>>>>> 499d4b40
         match dtype with 
         | Float32 -> RawTensorFloat32.Ones(shape, device)
         | Float64 -> RawTensorFloat64.Ones(shape, device)
@@ -1607,12 +1595,8 @@
         | Int32 -> RawTensorInt32.Ones(shape, device)
         | Int64 -> RawTensorInt64.Ones(shape, device)
         | Bool -> RawTensorBool.Ones(shape, device)
-<<<<<<< HEAD
         | Sym _ -> failwith "symbolic requires Backend.Symbolic"
-    override _.Full(shape:int[], value:obj, dtype, device) = 
-=======
     override _.Full(shape:Shape, value:obj, dtype, device) = 
->>>>>>> 499d4b40
         match dtype with 
         | Float32 -> RawTensorFloat32.Full(shape, value, device)
         | Float64 -> RawTensorFloat64.Full(shape, value, device)
@@ -1622,12 +1606,8 @@
         | Int32 -> RawTensorInt32.Full(shape, value, device)
         | Int64 -> RawTensorInt64.Full(shape, value, device)
         | Bool -> RawTensorBool.Full(shape, value, device)
-<<<<<<< HEAD
         | Sym _ -> failwith "symbolic requires Backend.Symbolic"
-    override _.Random(shape:int[], dtype, device) =
-=======
     override _.Random(shape:Shape, dtype, device) =
->>>>>>> 499d4b40
         match dtype with 
         | Float32 -> RawTensorFloat32.Random(shape, device)
         | Float64 -> RawTensorFloat64.Random(shape, device)
@@ -1637,12 +1617,8 @@
         | Int32 -> RawTensorInt32.Random(shape, device)
         | Int64 -> RawTensorInt64.Random(shape, device)
         | Bool -> RawTensorBool.Random(shape, device)
-<<<<<<< HEAD
         | Sym _ -> failwith "symbolic requires Backend.Symbolic"
-    override _.RandomNormal(shape:int[], dtype, device) =
-=======
     override _.RandomNormal(shape:Shape, dtype, device) =
->>>>>>> 499d4b40
         match dtype with 
         | Float32 -> RawTensorFloat32.RandomNormal(shape, device)
         | Float64 -> RawTensorFloat64.RandomNormal(shape, device)
@@ -1652,12 +1628,8 @@
         | Int32 -> RawTensorInt32.RandomNormal(shape, device)
         | Int64 -> RawTensorInt64.RandomNormal(shape, device)
         | Bool -> RawTensorBool.RandomNormal(shape, device)
-<<<<<<< HEAD
         | Sym _ -> failwith "symbolic requires Backend.Symbolic"
-    override _.RandomInt(shape:int[], low:int, high:int, dtype, device) = 
-=======
     override _.RandomInt(shape:Shape, low:int, high:int, dtype, device) = 
->>>>>>> 499d4b40
         match dtype with 
         | Float32 -> RawTensorFloat32.RandomInt(shape, low, high, device)
         | Float64 -> RawTensorFloat64.RandomInt(shape, low, high, device)
