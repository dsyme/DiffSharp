namespace DiffSharp.Backend.None

open DiffSharp.Backend
open DiffSharp.Util

type RawTensorFloat32CPU(values: float32[], shape:int[]) =
    inherit RawTensor(shape, Float32, CPU, Backend.None)

    member __.Values = values

    member private t.IndexToFlatIndex(index:int[]) =
        let mutable flatIndex = 0
        for i=0 to index.Length - 1 do
            let v = if i = index.Length - 1 then 1 else (Array.reduce (*) t.Shape.[i+1..])
            flatIndex <- flatIndex + index.[i] * v
        flatIndex
    
    member private t.FlatIndexToIndex(flatIndex:int) =
        let index = Array.create t.Dim 0
        let mutable mul = t.Nelement
        let mutable fi = flatIndex
        for i=t.Dim downto 1 do
            mul <- mul / t.Shape.[t.Dim-i]
            index.[i-1] <- fi / mul
            fi <- fi - index.[i-1] * mul
        index |> Array.rev

    member t.Item
        with get ([<System.ParamArray>] index:int[]) =
            if index.Length <> t.Dim then failwithf "Expecting a %id index" t.Dim
            t.Values.[t.IndexToFlatIndex(index)]
        and set ([<System.ParamArray>] index:int[]) v =
            if index.Length <> t.Dim then failwithf "Expecting a %id index" t.Dim
            t.Values.[t.IndexToFlatIndex(index)] <- v

    override t.GetItem(index:int[]) = upcast RawTensorFloat32CPU.Create(t.[index])
    
    override t.GetSlice(fullBounds:int[,]) =
        // if fullBounds.GetLength(0) <> t.Dim then failwithf "Expecting %i-by-3 fullBounds" t.Dim
        // printfn "rfullBounds\n%A" fullBounds
        let mutable shape = [|for i=0 to (fullBounds.GetLength(0) - 1) do
                                let len = fullBounds.[i,1] - fullBounds.[i,0] + 1
                                if fullBounds.[i, 2] = 1 then
                                    if len > 1 then yield len // if len=1 then squeeze this dimension
                                else
                                    yield len|]
        // printfn "rshape\n%A" shape
        let array = Array.create (shapeLength shape) 0.f
        let mutable arrayi = 0
        let rec slice (fullBounds:int[,]) externalCoords =
            if fullBounds.GetLength(0) = 1 then
                for i=fullBounds.[0,0] to fullBounds.[0,1] do
                    // printfn "inner %A" i
                    let globalCoords = Array.append externalCoords [|i|]
                    array.[arrayi] <- t.[globalCoords]
                    arrayi <- arrayi + 1
            else
                for i=fullBounds.[0,0] to fullBounds.[0,1] do
                    // printfn "outer %A" i
                    slice fullBounds.[1..,*] (Array.append externalCoords [|i|])
        slice fullBounds [||]
        upcast RawTensorFloat32CPU(array, shape)

    override t1.CompareTo(t2) =
        compare (t1.ToValue():?>float32) (t2.ToValue():?>float32)
    
    override t.Clone() = upcast RawTensorFloat32CPU(Array.copy t.Values, Array.copy t.Shape)
    override t.CreateFromScalar(value, shape) =
        let value = value:?>float32
        match shape.Length with
        | 0 -> upcast RawTensorFloat32CPU([|value|], [||])
        | _ -> upcast RawTensorFloat32CPU(Array.create (shapeLength shape) value, shape)

    override t.Create(values) = upcast RawTensorFloat32CPU.Create(values)
    override t.Zero() = upcast RawTensorFloat32CPU.Zero()
    override t.Zeros(shape) = upcast RawTensorFloat32CPU.Zeros(shape)
    override t.One() = upcast RawTensorFloat32CPU([|1.f|], [||])
    override t.Ones(shape) = upcast RawTensorFloat32CPU.Ones(shape)
    override t.Random(shape) = upcast RawTensorFloat32CPU.Random(shape)
    override t.RandomNormal(shape) = upcast RawTensorFloat32CPU.RandomNormal(shape)

    override probs.RandomMultinomial(numSamples) =
        if probs.Dim < 1 || probs.Dim > 2 then failwithf "Expecting 1d or 2d probs, received shape %A" probs.Shape
        if probs.Dim = 1 then
            let p = probs.Values |> Array.map float
            let result = Array.init numSamples (fun _ -> float32 (Random.ChoiceIndex(p)))
            upcast RawTensorFloat32CPU(result, [|numSamples|])
        else
            let p = probs.ToArray() :?> float32[,] |> Array2D.map float
            let result = Array2D.init (p.GetLength(0)) numSamples (fun i _ -> Random.ChoiceIndex(p.[i,*]))
            upcast RawTensorFloat32CPU.Create(result)

    override t.GetString() =
        // sprintf "RawTensor(Value=%A, Shape=%A, Dim=%A, Length=%A)" t.Value t.Shape t.Dim t.Length
        match t.Dim with
        | 0 -> sprintf "%f" t.Values.[0]
        | _ ->
            let sb = System.Text.StringBuilder()
            let rec print (shape:int[]) externalCoords = 
                if shape.Length = 1 then
                    sb.Append("[") |> ignore
                    let mutable prefix = ""
                    for i=0 to shape.[0]-1 do
                        let globalCoords = Array.append externalCoords [|i|]
                        sb.Append(prefix) |> ignore
                        sb.Append(sprintf "%f" (t.[globalCoords])) |> ignore
                        prefix <- ", "
                    sb.Append("]") |> ignore
                else
                    sb.Append("[") |> ignore
                    let mutable prefix = ""
                    let prefix2 = sprintf ", %s%s" (String.replicate (max 1 (shape.Length-1)) "\n") (String.replicate (externalCoords.Length+1) " ")
                    for i=0 to shape.[0]-1 do
                        sb.Append(prefix) |> ignore
                        print shape.[1..] (Array.append externalCoords [|i|])
                        prefix <- prefix2
                    sb.Append("]") |> ignore
            print t.Shape [||]
            sb.ToString()

    override x.ComputeHash() = hash shape + hash values

    override t.ToValue() =
        match t.Dim with
        | 0 -> upcast t.Values.[0]
        | _ -> failwithf "Cannot convert %Ad Tensor to scalar" t.Dim
    
    override t.Expand(newShape) =
        if shape = newShape then t :> _ else
        checkCanExpandShape shape newShape
        let trim = newShape.Length - shape.Length
        let exp = shapeLength newShape.[0..trim-1]
        let jshape = newShape.[trim..]
        let n = shapeLength newShape
        let result = Array.zeroCreate n 
        if jshape.Length = 0 then 
            // The expansion is everything
            for jP = 0 to exp-1 do
                result.[jP] <- values.[0]
        else
            for jP = 0 to exp-1 do
                let rec loop ibase jbase d = 
                    let strideD = if (shape.[d] = jshape.[d]) then 1 else 0
                    if d < jshape.Length-1 then
                        let mutable iD = 0
                        for jD = 0 to jshape.[d]-1 do 
                            let ibaseD = (ibase+iD)*shape.[d+1]
                            let jbaseD = (jbase+jD)*jshape.[d+1]
                            loop ibaseD jbaseD (d+1)
                            iD <- iD + strideD
                    else
                        let mutable iD = 0
                        // last loop does the actual copy fragments
                        for jD = 0 to jshape.[d]-1 do 
                            result.[jbase+jD] <- values.[ibase+iD]
                            iD <- iD + strideD
                loop 0 (jP*jshape.[0]) 0
        RawTensorFloat32CPU(result, newShape) :> _

    override t.ToArray() =
        match t.Dim with
        | 0 -> failwith "Cannot convert 0d Tensor to array"
        | 1 -> upcast Array.init t.Shape.[0] (fun i -> t.[i])
        | 2 -> upcast Array2D.init t.Shape.[0] t.Shape.[1] (fun i j -> t.[i, j])
        | 3 -> upcast Array3D.init t.Shape.[0] t.Shape.[1] t.Shape.[2] (fun i j k -> t.[i, j, k])
        | 4 -> upcast Array4D.init t.Shape.[0] t.Shape.[1] t.Shape.[2] t.Shape.[3] (fun i j k l -> t.[i, j, k, l])
        | _ -> failwithf "Cannot get array for Tensor dimensions > 4. Consider slicing the Tensor. Shape: %A" t.Shape

    override t1.Equals(t2:RawTensor) = 
        match t2 with
        | :? RawTensorFloat32CPU as t2 -> t1.Shape = t2.Shape && t1.Values = t2.Values
        | _ -> failwithf "Cannot compare RawTensors of different types. t1:%A, t2:%A" t1 t2

    override t1.ApproximatelyEquals(t2:RawTensor, tolerance) =
        let tolerance = float32 <| tolerance
        match t2 with
        | :? RawTensorFloat32CPU as t2 -> t1.Shape = t2.Shape && arraysApproximatelyEqual tolerance t1.Values t2.Values
        | _ -> failwithf "Cannot compare RawTensors of different types. t1:%A, t2:%A" t1 t2

<<<<<<< HEAD
    override __.StackTs(tensors, dim) =
        let values, shapes = tensors |> Array.map (fun t -> (t :?> RawTensorFloat32CPU).Values, t.Shape) |> Array.unzip
        if not (allEqual shapes) then invalidArg "tensors" "Expecting Tensors with same shape"
        let shape = shapes.[0]
        if dim < 0 || dim > shape.Length then invalidArg "dim" "invalid dimension"
        let n = tensors |> Array.length
        let shape1 = shape.[0..dim-1]
        let shape2 = shape.[dim..]
        let m1 = shapeLength shape1
        let m2 = shapeLength shape2
        let m = m1 * m2
        let result = Array.zeroCreate (n * m)
        for i=0 to (n*m)-1 do
            let chunk = i/m2
            let i2 = chunk%n
            let j2 = (chunk/n)*m2+i%m2
            result.[i] <-values.[i2].[j2]

        let outShape = [| yield! shape1; yield n; yield! shape2 |]
        upcast RawTensorFloat32CPU(result, outShape)

    override t.UnstackT(dim) =
        if t.Dim < 1 then invalidOp "Cannot unstack scalar Tensor (dim < 1)"
        if dim < 0 || dim >= shape.Length then invalidArg "dim" "invalid dimension"
        let shape = t.Shape
        let n = shape.[dim]
        let shape1 = shape.[0..dim-1]
        let shape2 = shape.[dim+1..]
        let m1 = shapeLength shape1
        let m2 = shapeLength shape2
        let unstackedShape = Array.append shape1 shape2
        let m = m1 * m2
        let values = t.Values
        let results = Array.init n (fun _ -> Array.zeroCreate m)
        for i=0 to (n*m)-1 do
            let chunk = i/m2
            let i2 = chunk%n
            let j2 = (chunk/n)*m2+i%m2
            results.[i2].[j2] <- values.[i]
        results |> Array.map (fun rvalues -> upcast RawTensorFloat32CPU(rvalues, unstackedShape))

    override __.ConcatTs(tensors, dim) =
        let values, shapes = tensors |> Array.map (fun t -> (t :?> RawTensorFloat32CPU).Values, t.Shape) |> Array.unzip
        let n = shapes.Length
        if n = 0 then invalidArg "tensors" "Expecting at least one tensor"
        let shape = shapes.[0]
        if dim < 0 || dim >= shape.Length then invalidArg "dim" "invalid dimension"
        let shape1 = shape.[0..dim-1]
        let shape2 = shape.[dim+1..]
        if shapes |> Array.exists (fun shapeOther -> shapeOther.[0..dim-1] <> shape1 || shapeOther.[dim+1..] <> shape2) then
            invalidArg "tensors" "Expecting Tensors with similar shapes"
        let m1 = shapeLength shape1
        let m2 = shapes |> Array.sumBy (fun shape -> shape.[dim])
        let m3 = shapeLength shape2
        let m = m1 * m2 * m3
        let result = Array.zeroCreate m
        let outShape = [| yield! shape1; yield m2; yield! shape2 |]
        let mutable i = 0
        for j1 = 0 to m1-1 do 
            for k = 0 to n-1 do
                let d = shapes.[k].[dim]
                let b = j1*m3*d
                for j2 = 0 to d*m3-1 do
                    result.[i+j2] <-values.[k].[b+j2]
                i <- i + d*m3

        upcast RawTensorFloat32CPU(result, outShape)

    override t.Split(sizes, dim) =
        if dim < 0 || dim >= shape.Length then invalidArg "dim" "invalid dimension"
        let shape = t.Shape
        if Array.sum sizes <> shape.[dim] then invalidArg "sizes" "the sum of sizes must equal the relevant dimension"
        let n = sizes.Length
        let shape1 = shape.[0..dim-1]
        let shape2 = shape.[dim+1..]
        let m1 = shapeLength shape1
        let m3 = shapeLength shape2
        let values = t.Values
        let results = Array.init n (fun k -> Array.zeroCreate (m1 * sizes.[k] * m3))
        let mutable i = 0
        for j1 = 0 to m1-1 do 
            for k = 0 to n-1 do
                let d = sizes.[k]
                let b = j1*m3*d
                for j2 = 0 to d*m3-1 do
                    results.[k].[b+j2] <-values.[i+j2]
                i <- i + d*m3

        results |> Array.mapi (fun k rvalues -> 
            let splitShape = [| yield! shape1; yield sizes.[k]; yield! shape2 |]
            upcast RawTensorFloat32CPU(rvalues, splitShape))
=======
    override __.StackTs(tensors) =
        let tensors = tensors |> Seq.toList
        let values, shapes = tensors |> List.map (fun t -> (t :?> RawTensorFloat32CPU).Values, t.Shape) |> List.unzip
        checkCanStack shapes
        let n = tensors |> List.length
        let m = shapeLength shapes.[0]
        let result = Array.create (n * m) 0.f
        for i=0 to n-1 do
            for j=0 to m-1 do
                result.[i*m+j] <-values.[i].[j]
        upcast RawTensorFloat32CPU(result, Array.append [|n|] shapes.[0])

    override t.UnstackT() =
        checkCanUnstack t.Dim
        let n = t.Shape.[0]
        let unstackedShape = if t.Dim = 1 then [||] else t.Shape |> Array.skip 1
        let unstackedLength = shapeLength unstackedShape
        Array.init n (fun i -> Array.init unstackedLength (fun j -> t.Values.[i*unstackedLength+j]))
        |> Array.map (fun v -> upcast RawTensorFloat32CPU(v, unstackedShape))
>>>>>>> ee04c9f4

    override t.TransposeT2() =
        checkCanTranspose t.Dim
        let tcols = t.Shape.[1]
        let result = Array2D.init t.Shape.[1] t.Shape.[0] (fun i j -> t.Values.[j*tcols + i])
        upcast RawTensorFloat32CPU.Create(result)

    override t.SqueezeT(dim) =
        let result = Array.copy t.Values
        upcast RawTensorFloat32CPU(result, shapeSqueeze dim t.Shape)

    override t.UnsqueezeT(dim) =
        let result = Array.copy t.Values
        upcast RawTensorFloat32CPU(result, shapeUnsqueeze dim t.Shape)

    override t.FlipT(dims:int[]) =
        checkCanFlip t.Dim dims
        match t.Dim with
        | 0 -> t.Clone()
        | _ ->
            let result = RawTensorFloat32CPU.Zeros(t.Shape)
            let rec flip (shape:int[]) externalCoords = 
                if shape.Length = 1 then
                    for i=0 to shape.[0]-1 do
                        let globalCoords = Array.append externalCoords [|i|]
                        result.[mirrorCoordinates globalCoords t.Shape dims] <- t.[globalCoords]
                else
                    for i=0 to shape.[0]-1 do
                        flip shape.[1..] (Array.append externalCoords [|i|])
            flip t.Shape [||]        
            upcast result

    override t.DilateT(dilations:int[]) =
        checkCanDilate t.Dim dilations
        match t.Dim with
        | 0 -> t.Clone()
        | _ ->
            let result = RawTensorFloat32CPU.Zeros(dilatedShape t.Shape dilations)
            let rec dilate (shape:int[]) externalCoords = 
                if shape.Length = 1 then
                    for i=0 to shape.[0]-1 do
                        let globalCoords = Array.append externalCoords [|i|]
                        result.[dilatedCoordinates globalCoords dilations] <- t.[globalCoords]
                else
                    for i=0 to shape.[0]-1 do
                        dilate shape.[1..] (Array.append externalCoords [|i|])
            dilate t.Shape [||]        
            upcast result        

    override t.UndilateT(dilations:int[]) =
        match t.Dim with
        | 0 -> t.Clone()
        | _ ->
            let result = RawTensorFloat32CPU.Zeros(undilatedShape t.Shape dilations)
            let rec dilate (shape:int[]) externalCoords = 
                if shape.Length = 1 then
                    for i=0 to shape.[0]-1 do
                        let globalCoords = Array.append externalCoords [|i|]
                        result.[globalCoords] <- t.[dilatedCoordinates globalCoords dilations]
                else
                    for i=0 to shape.[0]-1 do
                        dilate shape.[1..] (Array.append externalCoords [|i|])
            dilate result.Shape [||]        
            upcast result        

    override t.ViewT(shape:int[]) =
        checkCanView t.Shape shape
        let result = Array.copy t.Values
        upcast RawTensorFloat32CPU(result, shape)

    static member Zero() =
        let values = [|0.f|]
        RawTensorFloat32CPU(values, [||])

    static member One() =
        let values = [|1.f|]
        RawTensorFloat32CPU(values, [||])
    
    static member Zeros(shape:int[]) : RawTensorFloat32CPU =
        let values = Array.create (shapeLength shape) 0.f
        RawTensorFloat32CPU(values, shape)

    static member Ones(shape:int[]) =
        let values = Array.create (shapeLength shape) 1.f
        RawTensorFloat32CPU(values, shape)

    static member Random(shape:int[])  =
        let values = Array.init (shapeLength shape) (fun _ -> float32 (Random.Uniform()))
        RawTensorFloat32CPU(values, shape)

    static member RandomNormal(shape:int[]) =
        let values = Array.init (shapeLength shape) (fun _ -> float32 (Random.Normal()))
        RawTensorFloat32CPU(values, shape)

    static member Create(value:obj) = 
        let array, shape = value |> flatArrayAndShape<float32>
        if notNull array then 
            RawTensorFloat32CPU(array, shape)
        else 
            let array, shape = value |> flatArrayAndShape<double>
            if notNull array then 
                RawTensorFloat32CPU(array |> Array.map float32, shape)
            else
                let array, shape = value |> flatArrayAndShape<int>
                if notNull array then 
                    RawTensorFloat32CPU(array |> Array.map float32, shape)
                else
                    failwithf "Cannot convert value of type %A to RawTensorFloat32CPU" (value.GetType())

    override t1.LtTT(t2) =
        let t1value = t1.Values
        let t2value = (t2 :?> RawTensorFloat32CPU).Values
        let result = Array.map2 (fun t1 t2 -> if t1 < t2 then 1.f else 0.f) t1value t2value
        upcast RawTensorFloat32CPU(result, t1.Shape)

    override t1.GtTT(t2) =
        let t1value = t1.Values
        let t2value = (t2 :?> RawTensorFloat32CPU).Values
        let result = Array.map2 (fun t1 t2 -> if t1 > t2 then 1.f else 0.f) t1value t2value
        upcast RawTensorFloat32CPU(result, t1.Shape)

    override t1.LeTT(t2) =
        let t1value = t1.Values
        let t2value = (t2 :?> RawTensorFloat32CPU).Values
        let result = Array.map2 (fun t1 t2 -> if t1 <= t2 then 1.f else 0.f) t1value t2value
        upcast RawTensorFloat32CPU(result, t1.Shape)

    override t1.GeTT(t2) =
        let t1value = t1.Values
        let t2value = (t2 :?> RawTensorFloat32CPU).Values
        let result = Array.map2 (fun t1 t2 -> if t1 >= t2 then 1.f else 0.f) t1value t2value
        upcast RawTensorFloat32CPU(result, t1.Shape)

    override t.MaxIndexT() =
        t.FlatIndexToIndex(maxIndex t.Values)

    override t.MinIndexT() =
        t.FlatIndexToIndex(minIndex t.Values)

    override t1.AddTT(t2) =
        let t1value = t1.Values
        let t2value = (t2 :?> RawTensorFloat32CPU).Values
        let result = Array.map2 (+) t1value t2value
        upcast RawTensorFloat32CPU(result, t1.Shape)

    override t1.AddTT0(t2) =
        let t1value = t1.Values
        let t2value = (t2 :?> RawTensorFloat32CPU).Values.[0]
        let result = Array.map ((+) t2value) t1value
        upcast RawTensorFloat32CPU(result, t1.Shape)

    override t1.AddT2T1(t2) =
        let t1value = t1.Values
        let t2value = (t2 :?> RawTensorFloat32CPU).Values
        let result = Array.copy t1value
        for i=0 to t1.Shape.[0]-1 do
            for j=0 to t1.Shape.[1]-1 do
                let flatindex = i*t1.Shape.[1] + j
                result.[flatindex] <- result.[flatindex] + t2value.[j]
        upcast RawTensorFloat32CPU(result, t1.Shape)

    override t1.AddTTSlice(location:int[], t2) =
        checkCanAddSlice t1.Shape location t2.Shape
        let t1value = t1.Values
        let t2 = t2 :?> RawTensorFloat32CPU
        let result = Array.copy t1value
        let shape2 = shapeUnsqueezeAs t2.Shape t1.Shape
        let rec add (shape2:int[]) externalCoords =
            if shape2.Length = 1 then
                for i=0 to shape2.[0]-1 do
                    let globalCoords = Array.append externalCoords [|i|]
                    let t1Coords = Array.map2 (+) globalCoords location
                    let t1FlatIndex = t1.IndexToFlatIndex(t1Coords)
                    result.[t1FlatIndex] <- result.[t1FlatIndex] + t2.[globalCoords]
            else
                for i=0 to shape2.[0]-1 do
                    add (shape2.[1..]) (Array.append externalCoords [|i|])
        add shape2 [||]
        upcast RawTensorFloat32CPU(result, t1.Shape)

    override t1.SubTT(t2) =
        let t1value = t1.Values
        let t2value = (t2 :?> RawTensorFloat32CPU).Values
        let result = Array.map2 (-) t1value t2value
        upcast RawTensorFloat32CPU(result, t1.Shape)

    override t1.SubT0T(t2) =
        let t1value = t1.Values.[0]
        let t2value = (t2 :?> RawTensorFloat32CPU).Values
        let result = Array.map ((-) t1value) t2value
        upcast RawTensorFloat32CPU(result, t2.Shape)

    override t1.SubTT0(t2) =
        let t1value = t1.Values
        let t2value = (t2 :?> RawTensorFloat32CPU).Values.[0]
        let result = Array.map (fun t -> t - t2value) t1value
        upcast RawTensorFloat32CPU(result, t1.Shape)

    override t1.MulTT(t2) =
        let t1value = t1.Values
        let t2value = (t2 :?> RawTensorFloat32CPU).Values
        let result = Array.map2 (*) t1value t2value
        upcast RawTensorFloat32CPU(result, t1.Shape)

    override t1.MulTT0(t2) =
        let t1value = t1.Values
        let t2value = (t2 :?> RawTensorFloat32CPU).Values.[0]
        let result = Array.map ((*) t2value) t1value
        upcast RawTensorFloat32CPU(result, t1.Shape)

    override t1.DivTT(t2) =
        let t1value = t1.Values
        let t2value = (t2 :?> RawTensorFloat32CPU).Values
        let result = Array.map2 (/) t1value t2value
        upcast RawTensorFloat32CPU(result, t1.Shape)

    override t1.DivT0T(t2) =
        let t1value = t1.Values.[0]
        let t2value = (t2 :?> RawTensorFloat32CPU).Values
        let result = Array.map ((/) t1value) t2value
        upcast RawTensorFloat32CPU(result, t2.Shape)

    override t1.DivTT0(t2) =
        let t1value = t1.Values
        let t2value = (t2 :?> RawTensorFloat32CPU).Values.[0]
        let result = Array.map (fun t -> t / t2value) t1value
        upcast RawTensorFloat32CPU(result, t1.Shape)

    override t1.PowTT(t2) =
        let t1value = t1.Values
        let t2value = (t2 :?> RawTensorFloat32CPU).Values
        let result = Array.map2 ( ** ) t1value t2value
        upcast RawTensorFloat32CPU(result, t1.Shape)

    override t1.PowT0T(t2) =
        let t1value = t1.Values.[0]
        let t2value = (t2 :?> RawTensorFloat32CPU).Values
        let result = Array.map (fun t -> t1value ** t) t2value
        upcast RawTensorFloat32CPU(result, t2.Shape)

    override t1.PowTT0(t2) =
        let t1value = t1.Values
        let t2value = (t2 :?> RawTensorFloat32CPU).Values.[0]
        let result = Array.map (fun t -> t ** t2value) t1value
        upcast RawTensorFloat32CPU(result, t1.Shape)

    override t1.MatMulT2T2(t2) =
        checkCanMatmul t1.Shape t2.Shape
        let t1rows, t1cols = t1.Shape.[0], t1.Shape.[1]
        let t2rows, t2cols = t2.Shape.[0], t2.Shape.[1]
        let t1value = t1.Values
        let t2value = (t2 :?> RawTensorFloat32CPU).Values        
        let result = Array2D.init t1rows t2cols (fun i j -> Array.sumBy (fun k -> t1value.[i*t1cols + k] * t2value.[k*t2cols + j]) [|0..(t2rows-1)|] )
        upcast RawTensorFloat32CPU.Create(result)
    
    override t1.Conv1D(t2, stride, padding) =
        // t1: input, NxCxI (batchSize x inputChannels x inputLength)
        // t2: filters, KxCxF (outputChannels x inputChannels x kernelLength)
        checkCanConv1d t1.Shape t2.Shape stride padding 1
        let t1 =
            if padding = 0 then
                t1
            else
                let tshape = Array.copy t1.Shape
                tshape.[2] <- t1.Shape.[2] + padding * 2
                let t = RawTensorFloat32CPU.Zeros(tshape)
                t.AddTTSlice([|0; 0; padding|], t1) :?> RawTensorFloat32CPU
        let batchSize = t1.Shape.[0]
        let inputChannels = t1.Shape.[1]
        let inputLength = t1.Shape.[2]
        let outputChannels = t2.Shape.[0]
        let kernelLength = t2.Shape.[2]
        let outputLength = inputLength - kernelLength + 1
        let outputShape = [|batchSize; outputChannels; outputLength|]
        let result = RawTensorFloat32CPU.Zeros(outputShape)
        let t2 = t2 :?> RawTensorFloat32CPU
        for n=0 to batchSize-1 do
            for k=0 to outputChannels-1 do
                for v=0 to outputLength-1 do
                    let mutable value = 0.f
                    for c=0 to inputChannels-1 do
                        for u=0 to kernelLength-1 do
                            value <- value + t2.[k, c, u] * t1.[n, c, v + u]
                    result.[[|n; k; v|]] <- value
        if stride = 1 then
            result :> RawTensor
        else
            let outputLength = (float outputLength) / (float stride) |> ceil |> int
            let outputShape = [|batchSize; outputChannels; outputLength|]
            let mutable sresult = RawTensorFloat32CPU.Zeros(outputShape)
            for v=0 to outputLength-1 do
                let sliceBounds = array2D [[0; batchSize-1; 1]; [0; outputChannels-1; 1]; [v * stride; v * stride; 1]]
                let slice = result.GetSlice(sliceBounds).ViewT([|batchSize; outputChannels; 1|])
                sresult <- sresult.AddTTSlice([|0; 0; v|], slice) :?> RawTensorFloat32CPU
            sresult :> RawTensor

    override t1.Conv2D(t2, stride, padding) =
        // t1: input, NxCxHxW (batchSize x inputChannels x inputHeight x inputWidth)
        // t2: filters, KxCxFxG (outputChannels x inputChannels x kernelHeight x kernelWidth)
        checkCanConv2d t1.Shape t2.Shape stride padding [|1;1|]
        let t1 =
            if padding.[0] = 0 && padding.[1] = 0 then
                t1
            else
                let tshape = Array.copy t1.Shape
                tshape.[2] <- t1.Shape.[2] + padding.[0] * 2
                tshape.[3] <- t1.Shape.[3] + padding.[1] * 2
                let t = RawTensorFloat32CPU.Zeros(tshape)
                t.AddTTSlice([|0; 0; padding.[0]; padding.[1]|], t1) :?> RawTensorFloat32CPU
        let batchSize = t1.Shape.[0]
        let inputChannels = t1.Shape.[1]
        let inputHeight = t1.Shape.[2]
        let inputWidth = t1.Shape.[3]
        let outputChannels = t2.Shape.[0]
        let kernelHeight = t2.Shape.[2]
        let kernelWidth = t2.Shape.[3]
        let outputHeight = inputHeight - kernelHeight + 1
        let outputWidth = inputWidth - kernelWidth + 1
        let outputShape = [|batchSize; outputChannels; outputHeight; outputWidth|]
        let result = RawTensorFloat32CPU.Zeros(outputShape)
        let t2 = t2 :?> RawTensorFloat32CPU
        for n=0 to batchSize-1 do
            for k=0 to outputChannels-1 do
                for v0=0 to outputHeight-1 do
                    for v1=0 to outputWidth-1 do
                        let mutable value = 0.f
                        for c=0 to inputChannels-1 do
                            for u0=0 to kernelHeight-1 do
                                for u1=0 to kernelWidth-1 do
                                    value <- value + t2.[k, c, u0, u1] * t1.[n, c, v0+u0, v1+u1]
                        result.[[|n; k; v0; v1|]] <- value
        if stride.[0] = 1 && stride.[1] = 1 then
            result :> RawTensor
        else
            let outputHeight = (float outputHeight) / (float stride.[0]) |> ceil |> int
            let outputWidth = (float outputWidth) / (float stride.[1]) |> ceil |> int
            let outputShape = [|batchSize; outputChannels; outputHeight; outputWidth|]
            let mutable sresult = RawTensorFloat32CPU.Zeros(outputShape)
            for v0=0 to outputHeight-1 do
                for v1=0 to outputWidth-1 do
                    let sliceBounds = array2D [[0; batchSize-1; 1]; [0; outputChannels-1; 1]; [v0 * stride.[0]; v0 * stride.[0]; 1]; [v1 * stride.[1]; v1 * stride.[1]; 1];]
                    let slice = result.GetSlice(sliceBounds).ViewT([|batchSize; outputChannels; 1; 1|])
                    sresult <- sresult.AddTTSlice([|0; 0; v0; v1|], slice) :?> RawTensorFloat32CPU
            sresult :> RawTensor

    override t.NegT() =
        let result = Array.map (~-) t.Values
        upcast RawTensorFloat32CPU(result, t.Shape)

    override t.SumT() =
        let result = Array.reduce (+) t.Values
        upcast RawTensorFloat32CPU([|result|], [||])
    
    override t.SumT2Dim0() =
        if t.Dim <> 2 then failwith "Expecting a 2d Tensor"
        let result = Array.init t.Shape.[1] (fun j -> Array.init t.Shape.[0] (fun i -> t.Values.[i * t.Shape.[1] + j]) |> Array.reduce (+))
        let resultShape = [|t.Shape.[1]|]
        upcast RawTensorFloat32CPU(result, resultShape)

    override t.SignT() =
        let result = t.Values |> Array.map (sign >> float32)
        upcast RawTensorFloat32CPU(result, t.Shape)

    override t.FloorT() =
        let result = t.Values |> Array.map floor
        upcast RawTensorFloat32CPU(result, t.Shape)

    override t.CeilT() =
        let result = t.Values |> Array.map ceil
        upcast RawTensorFloat32CPU(result, t.Shape)

    override t.RoundT() =
        let result = t.Values |> Array.map round
        upcast RawTensorFloat32CPU(result, t.Shape)

    override t.AbsT() =
        let result = t.Values |> Array.map abs
        upcast RawTensorFloat32CPU(result, t.Shape)

    override t.ReluT() =
        let result = t.Values |> Array.map (max 0.f) 
        upcast RawTensorFloat32CPU(result, t.Shape)

    override t.SigmoidT() =
        let result = t.Values |> Array.map (fun v -> 1.f / (1.f + exp -v))
        upcast RawTensorFloat32CPU(result, t.Shape)

    override t.ExpT() =
        let result = t.Values |> Array.map exp
        upcast RawTensorFloat32CPU(result, t.Shape)

    override t.LogT() =
        let result = t.Values |> Array.map log
        upcast RawTensorFloat32CPU(result, t.Shape)

    override t.Log10T() =
        let result = t.Values |> Array.map log10
        upcast RawTensorFloat32CPU(result, t.Shape)
        
    override t.SqrtT() =
        let result = t.Values |> Array.map sqrt
        upcast RawTensorFloat32CPU(result, t.Shape)
        
    override t.SinT() =
        let result = t.Values |> Array.map sin
        upcast RawTensorFloat32CPU(result, t.Shape)
        
    override t.CosT() =
        let result = t.Values |> Array.map cos
        upcast RawTensorFloat32CPU(result, t.Shape)                
        
    override t.TanT() =
        let result = t.Values |> Array.map tan
        upcast RawTensorFloat32CPU(result, t.Shape)
        
    override t.SinhT() =
        let result = t.Values |> Array.map sinh
        upcast RawTensorFloat32CPU(result, t.Shape)
        
    override t.CoshT() =
        let result = t.Values |> Array.map cosh
        upcast RawTensorFloat32CPU(result, t.Shape)                
        
    override t.TanhT() =
        let result = t.Values |> Array.map tanh
        upcast RawTensorFloat32CPU(result, t.Shape)

    override t.AsinT() =
        let result = t.Values |> Array.map asin
        upcast RawTensorFloat32CPU(result, t.Shape)
        
    override t.AcosT() =
        let result = t.Values |> Array.map acos
        upcast RawTensorFloat32CPU(result, t.Shape)                
        
    override t.AtanT() =
        let result = t.Values |> Array.map atan
        upcast RawTensorFloat32CPU(result, t.Shape)
        
and RawTensorFloat32CPUStatics() = 

    inherit RawTensorStatics()

    override __.Zero = upcast RawTensorFloat32CPU.Zero()
    override __.One = upcast RawTensorFloat32CPU.One()
    override __.Zeros(shape:int[]) = upcast RawTensorFloat32CPU.Zeros(shape)
    override __.Ones(shape:int[]) = upcast RawTensorFloat32CPU.Ones(shape)
    override __.Random(shape:int[]) = upcast RawTensorFloat32CPU.Random(shape)
    override __.RandomNormal(shape:int[]) = upcast RawTensorFloat32CPU.RandomNormal(shape)
    override __.Create(values:obj) : RawTensor = upcast RawTensorFloat32CPU.Create(values)

 <|MERGE_RESOLUTION|>--- conflicted
+++ resolved
@@ -177,10 +177,9 @@
         | :? RawTensorFloat32CPU as t2 -> t1.Shape = t2.Shape && arraysApproximatelyEqual tolerance t1.Values t2.Values
         | _ -> failwithf "Cannot compare RawTensors of different types. t1:%A, t2:%A" t1 t2
 
-<<<<<<< HEAD
     override __.StackTs(tensors, dim) =
         let values, shapes = tensors |> Array.map (fun t -> (t :?> RawTensorFloat32CPU).Values, t.Shape) |> Array.unzip
-        if not (allEqual shapes) then invalidArg "tensors" "Expecting Tensors with same shape"
+        checkCanStack shapes
         let shape = shapes.[0]
         if dim < 0 || dim > shape.Length then invalidArg "dim" "invalid dimension"
         let n = tensors |> Array.length
@@ -200,7 +199,7 @@
         upcast RawTensorFloat32CPU(result, outShape)
 
     override t.UnstackT(dim) =
-        if t.Dim < 1 then invalidOp "Cannot unstack scalar Tensor (dim < 1)"
+        checkCanUnstack t.Dim
         if dim < 0 || dim >= shape.Length then invalidArg "dim" "invalid dimension"
         let shape = t.Shape
         let n = shape.[dim]
@@ -269,27 +268,6 @@
         results |> Array.mapi (fun k rvalues -> 
             let splitShape = [| yield! shape1; yield sizes.[k]; yield! shape2 |]
             upcast RawTensorFloat32CPU(rvalues, splitShape))
-=======
-    override __.StackTs(tensors) =
-        let tensors = tensors |> Seq.toList
-        let values, shapes = tensors |> List.map (fun t -> (t :?> RawTensorFloat32CPU).Values, t.Shape) |> List.unzip
-        checkCanStack shapes
-        let n = tensors |> List.length
-        let m = shapeLength shapes.[0]
-        let result = Array.create (n * m) 0.f
-        for i=0 to n-1 do
-            for j=0 to m-1 do
-                result.[i*m+j] <-values.[i].[j]
-        upcast RawTensorFloat32CPU(result, Array.append [|n|] shapes.[0])
-
-    override t.UnstackT() =
-        checkCanUnstack t.Dim
-        let n = t.Shape.[0]
-        let unstackedShape = if t.Dim = 1 then [||] else t.Shape |> Array.skip 1
-        let unstackedLength = shapeLength unstackedShape
-        Array.init n (fun i -> Array.init unstackedLength (fun j -> t.Values.[i*unstackedLength+j]))
-        |> Array.map (fun v -> upcast RawTensorFloat32CPU(v, unstackedShape))
->>>>>>> ee04c9f4
 
     override t.TransposeT2() =
         checkCanTranspose t.Dim
