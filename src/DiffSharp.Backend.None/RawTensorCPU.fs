namespace DiffSharp.Backend.None

open DiffSharp.Backend
open DiffSharp.Util

type RawTensorFloat32CPU(values: float32[], shape:int[]) =
    inherit RawTensor(shape, Float32, CPU, Backend.None)

    member __.Values = values

    member private t.IndexToFlatIndex(index:int[]) =
        indexToFlatIndex t.Shape index
    
    member private t.FlatIndexToIndex(flatIndex:int) =
        flatIndexToIndex t.Shape flatIndex

    member t.Item
        with get ([<System.ParamArray>] index:int[]) =
            if index.Length <> t.Dim then failwithf "Expecting a %id index" t.Dim
            t.Values.[t.IndexToFlatIndex(index)]
        and set ([<System.ParamArray>] index:int[]) v =
            if index.Length <> t.Dim then failwithf "Expecting a %id index" t.Dim
            t.Values.[t.IndexToFlatIndex(index)] <- v

    override t.GetItem(index:int[]) = upcast RawTensorFloat32CPU.Create(t.[index])
    
    override t.GetSlice(fullBounds:int[,]) =
        // if fullBounds.GetLength(0) <> t.Dim then failwithf "Expecting %i-by-3 fullBounds" t.Dim
        // printfn "rfullBounds\n%A" fullBounds
        let mutable shape = [|for i=0 to (fullBounds.GetLength(0) - 1) do
                                let len = fullBounds.[i,1] - fullBounds.[i,0] + 1
                                if fullBounds.[i, 2] = 1 then
                                    if len > 1 then yield len // if len=1 then squeeze this dimension
                                else
                                    yield len|]
        // printfn "rshape\n%A" shape
        let array = Array.create (shapeLength shape) 0.f
        let mutable arrayi = 0
        let rec slice (fullBounds:int[,]) externalCoords =
            if fullBounds.GetLength(0) = 1 then
                for i=fullBounds.[0,0] to fullBounds.[0,1] do
                    // printfn "inner %A" i
                    let globalCoords = Array.append externalCoords [|i|]
                    array.[arrayi] <- t.[globalCoords]
                    arrayi <- arrayi + 1
            else
                for i=fullBounds.[0,0] to fullBounds.[0,1] do
                    // printfn "outer %A" i
                    slice fullBounds.[1..,*] (Array.append externalCoords [|i|])
        slice fullBounds [||]
        upcast RawTensorFloat32CPU(array, shape)

    override t1.CompareTo(t2) =
        compare (t1.ToScalar():?>float32) (t2.ToScalar():?>float32)
    
    override t.Clone() = upcast RawTensorFloat32CPU(Array.copy t.Values, Array.copy t.Shape)
    override t.CreateFromScalar(value, shape) =
        let value = value:?>float32
        match shape.Length with
        | 0 -> upcast RawTensorFloat32CPU([|value|], [||])
        | _ -> upcast RawTensorFloat32CPU(Array.create (shapeLength shape) value, shape)

    override t.Create(values) = upcast RawTensorFloat32CPU.Create(values)
    override t.Zero() = upcast RawTensorFloat32CPU.Zero()
    override t.Zeros(shape) = upcast RawTensorFloat32CPU.Zeros(shape)
    override t.One() = upcast RawTensorFloat32CPU.One()
    override t.Ones(shape) = upcast RawTensorFloat32CPU.Ones(shape)
    override t.Full(shape, value) = upcast RawTensorFloat32CPU.Full(shape, value)
    override t.Random(shape) = upcast RawTensorFloat32CPU.Random(shape)
    override t.RandomNormal(shape) = upcast RawTensorFloat32CPU.RandomNormal(shape)

    override probs.RandomMultinomial(numSamples) =
        if probs.Dim < 1 || probs.Dim > 2 then failwithf "Expecting 1d or 2d probs, received shape %A" probs.Shape
        if probs.Dim = 1 then
            let p = probs.Values |> Array.map float
            let result = Array.init numSamples (fun _ -> float32 (Random.ChoiceIndex(p)))
            upcast RawTensorFloat32CPU(result, [|numSamples|])
        else
            let p = probs.ToArray() :?> float32[,] |> Array2D.map float
            let result = Array2D.init (p.GetLength(0)) numSamples (fun i _ -> Random.ChoiceIndex(p.[i,*]))
            upcast RawTensorFloat32CPU.Create(result)

    override t.GetString() =
        // sprintf "RawTensor(Value=%A, Shape=%A, Dim=%A, Length=%A)" t.Value t.Shape t.Dim t.Length
        match t.Dim with
        | 0 -> sprintf "%f" t.Values.[0]
        | _ ->
            let sb = System.Text.StringBuilder()
            let rec print (shape:int[]) externalCoords = 
                if shape.Length = 1 then
                    sb.Append("[") |> ignore
                    let mutable prefix = ""
                    for i=0 to shape.[0]-1 do
                        let globalCoords = Array.append externalCoords [|i|]
                        sb.Append(prefix) |> ignore
                        sb.Append(sprintf "%f" (t.[globalCoords])) |> ignore
                        prefix <- ", "
                    sb.Append("]") |> ignore
                else
                    sb.Append("[") |> ignore
                    let mutable prefix = ""
                    let prefix2 = sprintf ", %s%s" (String.replicate (max 1 (shape.Length-1)) "\n") (String.replicate (externalCoords.Length+1) " ")
                    for i=0 to shape.[0]-1 do
                        sb.Append(prefix) |> ignore
                        print shape.[1..] (Array.append externalCoords [|i|])
                        prefix <- prefix2
                    sb.Append("]") |> ignore
            print t.Shape [||]
            sb.ToString()

    override x.ComputeHash() = hash shape + hash values

    override t.ToScalar() =
        match t.Dim with
        | 0 -> upcast t.Values.[0]
        | _ -> failwithf "Cannot convert %Ad Tensor to scalar" t.Dim
    
    override t.Expand(newShape) =
        if shape = newShape then t :> _ else
        checkCanExpandShape shape newShape
        let trim = newShape.Length - shape.Length
        let exp = shapeLength newShape.[0..trim-1]
        let jshape = newShape.[trim..]
        let n = shapeLength newShape
        let result = Array.zeroCreate n 
        if jshape.Length = 0 then 
            // The expansion is everything
            for jP = 0 to exp-1 do
                result.[jP] <- values.[0]
        else
            for jP = 0 to exp-1 do
                let rec loop ibase jbase d = 
                    let strideD = if (shape.[d] = jshape.[d]) then 1 else 0
                    if d < jshape.Length-1 then
                        let mutable iD = 0
                        for jD = 0 to jshape.[d]-1 do 
                            let ibaseD = (ibase+iD)*shape.[d+1]
                            let jbaseD = (jbase+jD)*jshape.[d+1]
                            loop ibaseD jbaseD (d+1)
                            iD <- iD + strideD
                    else
                        let mutable iD = 0
                        // last loop does the actual copy fragments
                        for jD = 0 to jshape.[d]-1 do 
                            result.[jbase+jD] <- values.[ibase+iD]
                            iD <- iD + strideD
                loop 0 (jP*jshape.[0]) 0
        RawTensorFloat32CPU(result, newShape) :> _

    override t.ToArray() =
        match t.Dim with
        | 0 -> failwith "Cannot convert 0d Tensor to array"
        | 1 -> upcast Array.init t.Shape.[0] (fun i -> t.[i])
        | 2 -> upcast Array2D.init t.Shape.[0] t.Shape.[1] (fun i j -> t.[i, j])
        | 3 -> upcast Array3D.init t.Shape.[0] t.Shape.[1] t.Shape.[2] (fun i j k -> t.[i, j, k])
        | 4 -> upcast Array4D.init t.Shape.[0] t.Shape.[1] t.Shape.[2] t.Shape.[3] (fun i j k l -> t.[i, j, k, l])
        | _ -> failwithf "Cannot get array for Tensor dimensions > 4. Consider slicing the Tensor. Shape: %A" t.Shape

    override t1.Equals(t2:RawTensor) = 
        match t2 with
        | :? RawTensorFloat32CPU as t2 -> t1.Shape = t2.Shape && t1.Values = t2.Values
        | _ -> failwithf "Cannot compare RawTensors of different types. t1:%A, t2:%A" t1 t2

    override t1.AllClose(t2:RawTensor, relativeTolerance, absoluteTolerance) =
        let relativeTolerance = float32 <| relativeTolerance
        let absoluteTolerance = float32 <| absoluteTolerance
        match t2 with
        | :? RawTensorFloat32CPU as t2 -> t1.Shape = t2.Shape && arraysAllClose relativeTolerance absoluteTolerance t1.Values t2.Values
        | _ -> failwithf "Cannot compare RawTensors of different types. t1:%A, t2:%A" t1 t2

    override __.StackTs(tensors, dim) =
        let values, shapes = tensors |> Array.map (fun t -> (t :?> RawTensorFloat32CPU).Values, t.Shape) |> Array.unzip
        checkCanStack shapes
        let shape = shapes.[0]
        if dim < 0 || dim > shape.Length then invalidArg "dim" "invalid dimension"
        let n = tensors |> Array.length
        let shape1 = shape.[0..dim-1]
        let shape2 = shape.[dim..]
        let m1 = shapeLength shape1
        let m2 = shapeLength shape2
        let m = m1 * m2
        let result = Array.zeroCreate (n * m)
        for i=0 to (n*m)-1 do
            let chunk = i/m2
            let i2 = chunk%n
            let j2 = (chunk/n)*m2+i%m2
            result.[i] <-values.[i2].[j2]

        let outShape = [| yield! shape1; yield n; yield! shape2 |]
        upcast RawTensorFloat32CPU(result, outShape)

    override t.UnstackT(dim) =
        checkCanUnstack t.Dim
        if dim < 0 || dim >= shape.Length then invalidArg "dim" "invalid dimension"
        let shape = t.Shape
        let n = shape.[dim]
        let shape1 = shape.[0..dim-1]
        let shape2 = shape.[dim+1..]
        let m1 = shapeLength shape1
        let m2 = shapeLength shape2
        let unstackedShape = Array.append shape1 shape2
        let m = m1 * m2
        let values = t.Values
        let results = Array.init n (fun _ -> Array.zeroCreate m)
        for i=0 to (n*m)-1 do
            let chunk = i/m2
            let i2 = chunk%n
            let j2 = (chunk/n)*m2+i%m2
            results.[i2].[j2] <- values.[i]
        results |> Array.map (fun rvalues -> upcast RawTensorFloat32CPU(rvalues, unstackedShape))

    override __.CatTs(tensors, dim) =
        let values, shapes = tensors |> Array.map (fun t -> (t :?> RawTensorFloat32CPU).Values, t.Shape) |> Array.unzip
        let n = shapes.Length
        if n = 0 then invalidArg "tensors" "Expecting at least one tensor"
        let shape = shapes.[0]
        if dim < 0 || dim >= shape.Length then invalidArg "dim" "invalid dimension"
        let shape1 = shape.[0..dim-1]
        let shape2 = shape.[dim+1..]
        if shapes |> Array.exists (fun shapeOther -> shapeOther.[0..dim-1] <> shape1 || shapeOther.[dim+1..] <> shape2) then
            invalidArg "tensors" "Expecting Tensors with similar shapes"
        let m1 = shapeLength shape1
        let m2 = shapes |> Array.sumBy (fun shape -> shape.[dim])
        let m3 = shapeLength shape2
        let m = m1 * m2 * m3
        let result = Array.zeroCreate m
        let outShape = [| yield! shape1; yield m2; yield! shape2 |]
        let mutable i = 0
        for j1 = 0 to m1-1 do 
            for k = 0 to n-1 do
                let d = shapes.[k].[dim]
                let b = j1*m3*d
                for j2 = 0 to d*m3-1 do
                    result.[i+j2] <-values.[k].[b+j2]
                i <- i + d*m3

        upcast RawTensorFloat32CPU(result, outShape)

    override t.SplitT(sizes, dim) =
        if dim < 0 || dim >= shape.Length then invalidArg "dim" "invalid dimension"
        let shape = t.Shape
        if Array.sum sizes <> shape.[dim] then invalidArg "sizes" "the sum of sizes must equal the relevant dimension"
        let n = sizes.Length
        let shape1 = shape.[0..dim-1]
        let shape2 = shape.[dim+1..]
        let m1 = shapeLength shape1
        let m3 = shapeLength shape2
        let values = t.Values
        let results = Array.init n (fun k -> Array.zeroCreate (m1 * sizes.[k] * m3))
        let mutable i = 0
        for j1 = 0 to m1-1 do 
            for k = 0 to n-1 do
                let d = sizes.[k]
                let b = j1*m3*d
                for j2 = 0 to d*m3-1 do
                    results.[k].[b+j2] <-values.[i+j2]
                i <- i + d*m3

        results |> Array.mapi (fun k rvalues -> 
            let splitShape = [| yield! shape1; yield sizes.[k]; yield! shape2 |]
            upcast RawTensorFloat32CPU(rvalues, splitShape))

<<<<<<< HEAD
    override t.TransposeT() =
        if t.Dim < 2 then failwith "Expecting at least a 2D tensor"
        let oldShape = t.Shape
        let batch = oldShape.[0..oldShape.Length-3]
        let nrows = oldShape.[oldShape.Length-2]
        let ncols = oldShape.[oldShape.Length-1]
        let newShape = Array.append batch [| ncols; nrows |]
        let result = Array.zeroCreate values.Length
        for i = 0 to values.Length-1 do
            let col = i % ncols 
            let row = (i / ncols ) % nrows
            let j = (i / ncols / nrows)*ncols*nrows + col*nrows + row
            result.[j] <- values.[i]
        upcast RawTensorFloat32CPU(result, newShape)
=======
    override t.TransposeT2() =
        checkCanTranspose t.Dim
        let tcols = t.Shape.[1]
        let result = Array2D.init t.Shape.[1] t.Shape.[0] (fun i j -> t.Values.[j*tcols + i])
        upcast RawTensorFloat32CPU.Create(result)
>>>>>>> f6beb095

    override t.SqueezeT(dim) =
        let result = Array.copy t.Values
        upcast RawTensorFloat32CPU(result, shapeSqueeze dim t.Shape)

    override t.UnsqueezeT(dim) =
        let result = Array.copy t.Values
        upcast RawTensorFloat32CPU(result, shapeUnsqueeze dim t.Shape)

    override t.FlipT(dims:int[]) =
        checkCanFlip t.Dim dims
        match t.Dim with
        | 0 -> t.Clone()
        | _ ->
            let result = RawTensorFloat32CPU.Zeros(t.Shape)
            let rec flip (shape:int[]) externalCoords = 
                if shape.Length = 1 then
                    for i=0 to shape.[0]-1 do
                        let globalCoords = Array.append externalCoords [|i|]
                        result.[mirrorCoordinates globalCoords t.Shape dims] <- t.[globalCoords]
                else
                    for i=0 to shape.[0]-1 do
                        flip shape.[1..] (Array.append externalCoords [|i|])
            flip t.Shape [||]        
            upcast result

    override t.DilateT(dilations:int[]) =
        checkCanDilate t.Dim dilations
        match t.Dim with
        | 0 -> t.Clone()
        | _ ->
            let result = RawTensorFloat32CPU.Zeros(dilatedShape t.Shape dilations)
            let rec dilate (shape:int[]) externalCoords = 
                if shape.Length = 1 then
                    for i=0 to shape.[0]-1 do
                        let globalCoords = Array.append externalCoords [|i|]
                        result.[dilatedCoordinates globalCoords dilations] <- t.[globalCoords]
                else
                    for i=0 to shape.[0]-1 do
                        dilate shape.[1..] (Array.append externalCoords [|i|])
            dilate t.Shape [||]        
            upcast result        

    override t.UndilateT(dilations:int[]) =
        match t.Dim with
        | 0 -> t.Clone()
        | _ ->
            let result = RawTensorFloat32CPU.Zeros(undilatedShape t.Shape dilations)
            let rec dilate (shape:int[]) externalCoords = 
                if shape.Length = 1 then
                    for i=0 to shape.[0]-1 do
                        let globalCoords = Array.append externalCoords [|i|]
                        result.[globalCoords] <- t.[dilatedCoordinates globalCoords dilations]
                else
                    for i=0 to shape.[0]-1 do
                        dilate shape.[1..] (Array.append externalCoords [|i|])
            dilate result.Shape [||]        
            upcast result        

    override t.ViewT(shape:int[]) =
        checkCanView t.Shape shape
        let result = Array.copy t.Values
        upcast RawTensorFloat32CPU(result, shape)

    static member Zero() =
        let values = [|0.f|]
        RawTensorFloat32CPU(values, [||])

    static member One() =
        let values = [|1.f|]
        RawTensorFloat32CPU(values, [||])
    
    static member Zeros(shape:int[]) : RawTensorFloat32CPU =
        let values = Array.create (shapeLength shape) 0.f
        RawTensorFloat32CPU(values, shape)

    static member Ones(shape:int[]) =
        let values = Array.create (shapeLength shape) 1.f
        RawTensorFloat32CPU(values, shape)

    static member Full(shape:int[], value:obj) =
        let value = System.Convert.ToSingle(value)
        let values = Array.create (shapeLength shape) value
        RawTensorFloat32CPU(values, shape)

    static member Random(shape:int[])  =
        let values = Array.init (shapeLength shape) (fun _ -> float32 (Random.Uniform()))
        RawTensorFloat32CPU(values, shape)

    static member RandomNormal(shape:int[]) =
        let values = Array.init (shapeLength shape) (fun _ -> float32 (Random.Normal()))
        RawTensorFloat32CPU(values, shape)

    static member Create(value:obj) = 
        let array, shape = value |> flatArrayAndShape<float32>
        if notNull array then 
            RawTensorFloat32CPU(array, shape)
        else 
            let array, shape = value |> flatArrayAndShape<double>
            if notNull array then 
                RawTensorFloat32CPU(array |> Array.map float32, shape)
            else
                let array, shape = value |> flatArrayAndShape<int>
                if notNull array then 
                    RawTensorFloat32CPU(array |> Array.map float32, shape)
                else
                    failwithf "Cannot convert value of type %A to RawTensorFloat32CPU" (value.GetType())

    override t1.LtTT(t2) =
        let t1value = t1.Values
        let t2value = (t2 :?> RawTensorFloat32CPU).Values
        let result = Array.map2 (fun t1 t2 -> if t1 < t2 then 1.f else 0.f) t1value t2value
        upcast RawTensorFloat32CPU(result, t1.Shape)

    override t1.GtTT(t2) =
        let t1value = t1.Values
        let t2value = (t2 :?> RawTensorFloat32CPU).Values
        let result = Array.map2 (fun t1 t2 -> if t1 > t2 then 1.f else 0.f) t1value t2value
        upcast RawTensorFloat32CPU(result, t1.Shape)

    override t1.LeTT(t2) =
        let t1value = t1.Values
        let t2value = (t2 :?> RawTensorFloat32CPU).Values
        let result = Array.map2 (fun t1 t2 -> if t1 <= t2 then 1.f else 0.f) t1value t2value
        upcast RawTensorFloat32CPU(result, t1.Shape)

    override t1.GeTT(t2) =
        let t1value = t1.Values
        let t2value = (t2 :?> RawTensorFloat32CPU).Values
        let result = Array.map2 (fun t1 t2 -> if t1 >= t2 then 1.f else 0.f) t1value t2value
        upcast RawTensorFloat32CPU(result, t1.Shape)

    override t1.IsInfT() =
        let t1value = t1.Values
        let result = Array.map (fun t -> if System.Single.IsInfinity(t) then 1.f else 0.f) t1value
        upcast RawTensorFloat32CPU(result, t1.Shape)

    override t1.IsNaNT() =
        let t1value = t1.Values
        let result = Array.map (fun t -> if System.Single.IsNaN(t) then 1.f else 0.f) t1value
        upcast RawTensorFloat32CPU(result, t1.Shape)

    override t.MaxIndexT() =
        t.FlatIndexToIndex(maxIndex t.Values)

    override t.MinIndexT() =
        t.FlatIndexToIndex(minIndex t.Values)

    override t1.AddTT(t2) =
        let t1value = t1.Values
        let t2value = (t2 :?> RawTensorFloat32CPU).Values
        let result = Array.map2 (+) t1value t2value
        upcast RawTensorFloat32CPU(result, t1.Shape)

    override t1.AddTT0(t2) =
        let t1value = t1.Values
        let t2value = (t2 :?> RawTensorFloat32CPU).Values.[0]
        let result = Array.map ((+) t2value) t1value
        upcast RawTensorFloat32CPU(result, t1.Shape)

    override t1.AddT2T1(t2) =
        let t1value = t1.Values
        let t2value = (t2 :?> RawTensorFloat32CPU).Values
        let result = Array.copy t1value
        for i=0 to t1.Shape.[0]-1 do
            for j=0 to t1.Shape.[1]-1 do
                let flatindex = i*t1.Shape.[1] + j
                result.[flatindex] <- result.[flatindex] + t2value.[j]
        upcast RawTensorFloat32CPU(result, t1.Shape)

    override t1.AddTTSlice(location:int[], t2) =
        checkCanAddSlice t1.Shape location t2.Shape
        let t1value = t1.Values
        let t2 = t2 :?> RawTensorFloat32CPU
        let result = Array.copy t1value
        let shape2 = shapeUnsqueezeAs t2.Shape t1.Shape
        let rec add (shape2:int[]) externalCoords =
            if shape2.Length = 1 then
                for i=0 to shape2.[0]-1 do
                    let globalCoords = Array.append externalCoords [|i|]
                    let t1Coords = Array.map2 (+) globalCoords location
                    let t1FlatIndex = t1.IndexToFlatIndex(t1Coords)
                    result.[t1FlatIndex] <- result.[t1FlatIndex] + t2.[globalCoords]
            else
                for i=0 to shape2.[0]-1 do
                    add (shape2.[1..]) (Array.append externalCoords [|i|])
        add shape2 [||]
        upcast RawTensorFloat32CPU(result, t1.Shape)

    override t1.SubTT(t2) =
        let t1value = t1.Values
        let t2value = (t2 :?> RawTensorFloat32CPU).Values
        let result = Array.map2 (-) t1value t2value
        upcast RawTensorFloat32CPU(result, t1.Shape)

    override t1.SubT0T(t2) =
        let t1value = t1.Values.[0]
        let t2value = (t2 :?> RawTensorFloat32CPU).Values
        let result = Array.map ((-) t1value) t2value
        upcast RawTensorFloat32CPU(result, t2.Shape)

    override t1.SubTT0(t2) =
        let t1value = t1.Values
        let t2value = (t2 :?> RawTensorFloat32CPU).Values.[0]
        let result = Array.map (fun t -> t - t2value) t1value
        upcast RawTensorFloat32CPU(result, t1.Shape)

    override t1.MulTT(t2) =
        let t1value = t1.Values
        let t2value = (t2 :?> RawTensorFloat32CPU).Values
        let result = Array.map2 (*) t1value t2value
        upcast RawTensorFloat32CPU(result, t1.Shape)

    override t1.MulTT0(t2) =
        let t1value = t1.Values
        let t2value = (t2 :?> RawTensorFloat32CPU).Values.[0]
        let result = Array.map ((*) t2value) t1value
        upcast RawTensorFloat32CPU(result, t1.Shape)

    override t1.DivTT(t2) =
        let t1value = t1.Values
        let t2value = (t2 :?> RawTensorFloat32CPU).Values
        let result = Array.map2 (/) t1value t2value
        upcast RawTensorFloat32CPU(result, t1.Shape)

    override t1.DivT0T(t2) =
        let t1value = t1.Values.[0]
        let t2value = (t2 :?> RawTensorFloat32CPU).Values
        let result = Array.map ((/) t1value) t2value
        upcast RawTensorFloat32CPU(result, t2.Shape)

    override t1.DivTT0(t2) =
        let t1value = t1.Values
        let t2value = (t2 :?> RawTensorFloat32CPU).Values.[0]
        let result = Array.map (fun t -> t / t2value) t1value
        upcast RawTensorFloat32CPU(result, t1.Shape)

    override t1.PowTT(t2) =
        let t1value = t1.Values
        let t2value = (t2 :?> RawTensorFloat32CPU).Values
        let result = Array.map2 ( ** ) t1value t2value
        upcast RawTensorFloat32CPU(result, t1.Shape)

    override t1.PowT0T(t2) =
        let t1value = t1.Values.[0]
        let t2value = (t2 :?> RawTensorFloat32CPU).Values
        let result = Array.map (fun t -> t1value ** t) t2value
        upcast RawTensorFloat32CPU(result, t2.Shape)

    override t1.PowTT0(t2) =
        let t1value = t1.Values
        let t2value = (t2 :?> RawTensorFloat32CPU).Values.[0]
        let result = Array.map (fun t -> t ** t2value) t1value
        upcast RawTensorFloat32CPU(result, t1.Shape)

<<<<<<< HEAD
    override t1.MatMulTT(t2) =
        if t1.Dim < 2 || t2.Dim < 2 then failwithf "Expecting two tensors each at least 2D, received tensors with shapes %A, %A" t1.Shape t2.Shape

        let t1BatchPart, t1MatrixPart = t1.Shape |> Array.splitAt (t1.Shape.Length-2)
        let t2BatchPart, t2MatrixPart = t2.Shape |> Array.splitAt (t2.Shape.Length-2)
        if t1BatchPart <> t2BatchPart then failwithf "No expansion on RawTensor, should have been done on tensor with shapes %A, %A" t1.Shape t2.Shape

        let t1rows, t1cols = t1MatrixPart.[0], t1MatrixPart.[1]
        let t2rows, t2cols = t2MatrixPart.[0], t2MatrixPart.[1]
        if t1cols <> t2rows then failwithf "Cannot matrix multiply tensors with shapes %A, %A" t1.Shape t2.Shape
=======
    override t1.MatMulT2T2(t2) =
        checkCanMatmul t1.Shape t2.Shape
        let t1rows, t1cols = t1.Shape.[0], t1.Shape.[1]
        let t2rows, t2cols = t2.Shape.[0], t2.Shape.[1]
>>>>>>> f6beb095
        let t1value = t1.Values
        let t2value = (t2 :?> RawTensorFloat32CPU).Values   
        let newShape = Array.append t1BatchPart [| t1rows; t2cols |]
        let values = 
            match t1.Dim with 
            | 2 ->
                Array.init2D t1rows t2cols (fun i j -> Array.sumBy (fun k -> t1value.[i*t1cols + k] * t2value.[k*t2cols + j]) [|0..(t2rows-1)|] )
            | 3 ->
                let nb = t1BatchPart.[0]
                Array.init3D nb t1rows t2cols (fun b i j -> Array.sumBy (fun k -> t1value.[b*t1cols*t1rows + i*t1cols + k] * t2value.[b*t2cols*t2rows + k*t2cols + j]) [|0..(t2rows-1)|] )
            | 4 ->
                let nb0 = t1BatchPart.[0]
                let nb1 = t1BatchPart.[1]
                Array.init4D nb0 nb1 t1rows t2cols (fun b0 b1 i j -> Array.sumBy (fun k -> t1value.[((b0*nb1+b1)*t1rows+i)*t1cols+k] * t2value.[((b0*nb1+b1)*t2rows+k)*t2cols+j]) [|0..(t2rows-1)|] )
            | _ -> failwith "MatMulTT - tensor size > 4 nyi"

        upcast RawTensorFloat32CPU(values, newShape)
    
    override t1.Conv1D(t2, stride, padding) =
        // t1: input, NxCxI (batchSize x inputChannels x inputLength)
        // t2: filters, KxCxF (outputChannels x inputChannels x kernelLength)
        checkCanConv1d t1.Shape t2.Shape stride padding 1
        let t1 =
            if padding = 0 then
                t1
            else
                let tshape = Array.copy t1.Shape
                tshape.[2] <- t1.Shape.[2] + padding * 2
                let t = RawTensorFloat32CPU.Zeros(tshape)
                t.AddTTSlice([|0; 0; padding|], t1) :?> RawTensorFloat32CPU
        let batchSize = t1.Shape.[0]
        let inputChannels = t1.Shape.[1]
        let inputLength = t1.Shape.[2]
        let outputChannels = t2.Shape.[0]
        let kernelLength = t2.Shape.[2]
        let outputLength = inputLength - kernelLength + 1
        let outputShape = [|batchSize; outputChannels; outputLength|]
        let result = RawTensorFloat32CPU.Zeros(outputShape)
        let t2 = t2 :?> RawTensorFloat32CPU
        for n=0 to batchSize-1 do
            for k=0 to outputChannels-1 do
                for v=0 to outputLength-1 do
                    let mutable value = 0.f
                    for c=0 to inputChannels-1 do
                        for u=0 to kernelLength-1 do
                            value <- value + t2.[k, c, u] * t1.[n, c, v + u]
                    result.[[|n; k; v|]] <- value
        if stride = 1 then
            result :> RawTensor
        else
            let outputLength = (float outputLength) / (float stride) |> ceil |> int
            let outputShape = [|batchSize; outputChannels; outputLength|]
            let mutable sresult = RawTensorFloat32CPU.Zeros(outputShape)
            for v=0 to outputLength-1 do
                let sliceBounds = array2D [[0; batchSize-1; 1]; [0; outputChannels-1; 1]; [v * stride; v * stride; 1]]
                let slice = result.GetSlice(sliceBounds).ViewT([|batchSize; outputChannels; 1|])
                sresult <- sresult.AddTTSlice([|0; 0; v|], slice) :?> RawTensorFloat32CPU
            sresult :> RawTensor

    override t1.Conv2D(t2, stride, padding) =
        // t1: input, NxCxHxW (batchSize x inputChannels x inputHeight x inputWidth)
        // t2: filters, KxCxFxG (outputChannels x inputChannels x kernelHeight x kernelWidth)
        checkCanConv2d t1.Shape t2.Shape stride padding [|1;1|]
        let t1 =
            if padding.[0] = 0 && padding.[1] = 0 then
                t1
            else
                let tshape = Array.copy t1.Shape
                tshape.[2] <- t1.Shape.[2] + padding.[0] * 2
                tshape.[3] <- t1.Shape.[3] + padding.[1] * 2
                let t = RawTensorFloat32CPU.Zeros(tshape)
                t.AddTTSlice([|0; 0; padding.[0]; padding.[1]|], t1) :?> RawTensorFloat32CPU
        let batchSize = t1.Shape.[0]
        let inputChannels = t1.Shape.[1]
        let inputHeight = t1.Shape.[2]
        let inputWidth = t1.Shape.[3]
        let outputChannels = t2.Shape.[0]
        let kernelHeight = t2.Shape.[2]
        let kernelWidth = t2.Shape.[3]
        let outputHeight = inputHeight - kernelHeight + 1
        let outputWidth = inputWidth - kernelWidth + 1
        let outputShape = [|batchSize; outputChannels; outputHeight; outputWidth|]
        let result = RawTensorFloat32CPU.Zeros(outputShape)
        let t2 = t2 :?> RawTensorFloat32CPU
        for n=0 to batchSize-1 do
            for k=0 to outputChannels-1 do
                for v0=0 to outputHeight-1 do
                    for v1=0 to outputWidth-1 do
                        let mutable value = 0.f
                        for c=0 to inputChannels-1 do
                            for u0=0 to kernelHeight-1 do
                                for u1=0 to kernelWidth-1 do
                                    value <- value + t2.[k, c, u0, u1] * t1.[n, c, v0+u0, v1+u1]
                        result.[[|n; k; v0; v1|]] <- value
        if stride.[0] = 1 && stride.[1] = 1 then
            result :> RawTensor
        else
            let outputHeight = (float outputHeight) / (float stride.[0]) |> ceil |> int
            let outputWidth = (float outputWidth) / (float stride.[1]) |> ceil |> int
            let outputShape = [|batchSize; outputChannels; outputHeight; outputWidth|]
            let mutable sresult = RawTensorFloat32CPU.Zeros(outputShape)
            for v0=0 to outputHeight-1 do
                for v1=0 to outputWidth-1 do
                    let sliceBounds = array2D [[0; batchSize-1; 1]; [0; outputChannels-1; 1]; [v0 * stride.[0]; v0 * stride.[0]; 1]; [v1 * stride.[1]; v1 * stride.[1]; 1];]
                    let slice = result.GetSlice(sliceBounds).ViewT([|batchSize; outputChannels; 1; 1|])
                    sresult <- sresult.AddTTSlice([|0; 0; v0; v1|], slice) :?> RawTensorFloat32CPU
            sresult :> RawTensor

    override t.NegT() =
        let result = Array.map (~-) t.Values
        upcast RawTensorFloat32CPU(result, t.Shape)

    override t.SumT() =
        let result = Array.reduce (+) t.Values
        upcast RawTensorFloat32CPU([|result|], [||])
    
    override t.SumT2Dim0() =
        if t.Dim <> 2 then failwith "Expecting a 2d Tensor"
        let result = Array.init t.Shape.[1] (fun j -> Array.init t.Shape.[0] (fun i -> t.Values.[i * t.Shape.[1] + j]) |> Array.reduce (+))
        let resultShape = [|t.Shape.[1]|]
        upcast RawTensorFloat32CPU(result, resultShape)

    override t.SignT() =
        let result = t.Values |> Array.map (sign >> float32)
        upcast RawTensorFloat32CPU(result, t.Shape)

    override t.FloorT() =
        let result = t.Values |> Array.map floor
        upcast RawTensorFloat32CPU(result, t.Shape)

    override t.CeilT() =
        let result = t.Values |> Array.map ceil
        upcast RawTensorFloat32CPU(result, t.Shape)

    override t.RoundT() =
        let result = t.Values |> Array.map round
        upcast RawTensorFloat32CPU(result, t.Shape)

    override t.AbsT() =
        let result = t.Values |> Array.map abs
        upcast RawTensorFloat32CPU(result, t.Shape)

    override t.ReluT() =
        let result = t.Values |> Array.map (max 0.f) 
        upcast RawTensorFloat32CPU(result, t.Shape)
        // (-a.abs()).exp().add(1.).log().add(a.max(0.))

    override t.SoftplusT() =
        let result = t.Values |> Array.map (fun x -> (max 0.f x) + log(1.f + exp(-abs(x))))
        upcast RawTensorFloat32CPU(result, t.Shape)

    override t.SigmoidT() =
        let result = t.Values |> Array.map (fun v -> 1.f / (1.f + exp -v))
        upcast RawTensorFloat32CPU(result, t.Shape)

    override t.ExpT() =
        let result = t.Values |> Array.map exp
        upcast RawTensorFloat32CPU(result, t.Shape)

    override t.LogT() =
        let result = t.Values |> Array.map log
        upcast RawTensorFloat32CPU(result, t.Shape)

    override t.Log10T() =
        let result = t.Values |> Array.map log10
        upcast RawTensorFloat32CPU(result, t.Shape)
        
    override t.SqrtT() =
        let result = t.Values |> Array.map sqrt
        upcast RawTensorFloat32CPU(result, t.Shape)
        
    override t.SinT() =
        let result = t.Values |> Array.map sin
        upcast RawTensorFloat32CPU(result, t.Shape)
        
    override t.CosT() =
        let result = t.Values |> Array.map cos
        upcast RawTensorFloat32CPU(result, t.Shape)                
        
    override t.TanT() =
        let result = t.Values |> Array.map tan
        upcast RawTensorFloat32CPU(result, t.Shape)
        
    override t.SinhT() =
        let result = t.Values |> Array.map sinh
        upcast RawTensorFloat32CPU(result, t.Shape)
        
    override t.CoshT() =
        let result = t.Values |> Array.map cosh
        upcast RawTensorFloat32CPU(result, t.Shape)                
        
    override t.TanhT() =
        let result = t.Values |> Array.map tanh
        upcast RawTensorFloat32CPU(result, t.Shape)

    override t.AsinT() =
        let result = t.Values |> Array.map asin
        upcast RawTensorFloat32CPU(result, t.Shape)
        
    override t.AcosT() =
        let result = t.Values |> Array.map acos
        upcast RawTensorFloat32CPU(result, t.Shape)                
        
    override t.AtanT() =
        let result = t.Values |> Array.map atan
        upcast RawTensorFloat32CPU(result, t.Shape)
        
and RawTensorFloat32CPUStatics() = 

    inherit RawTensorStatics()

    override __.Zero = upcast RawTensorFloat32CPU.Zero()
    override __.One = upcast RawTensorFloat32CPU.One()
    override __.Zeros(shape:int[]) = upcast RawTensorFloat32CPU.Zeros(shape)
    override __.Ones(shape:int[]) = upcast RawTensorFloat32CPU.Ones(shape)
    override __.Full(shape:int[], value:obj) = upcast RawTensorFloat32CPU.Full(shape, value)
    override __.Random(shape:int[]) = upcast RawTensorFloat32CPU.Random(shape)
    override __.RandomNormal(shape:int[]) = upcast RawTensorFloat32CPU.RandomNormal(shape)
    override __.Create(values:obj) : RawTensor = upcast RawTensorFloat32CPU.Create(values)

 <|MERGE_RESOLUTION|>--- conflicted
+++ resolved
@@ -260,9 +260,8 @@
             let splitShape = [| yield! shape1; yield sizes.[k]; yield! shape2 |]
             upcast RawTensorFloat32CPU(rvalues, splitShape))
 
-<<<<<<< HEAD
     override t.TransposeT() =
-        if t.Dim < 2 then failwith "Expecting at least a 2D tensor"
+        checkCanTranspose t.Dim
         let oldShape = t.Shape
         let batch = oldShape.[0..oldShape.Length-3]
         let nrows = oldShape.[oldShape.Length-2]
@@ -275,13 +274,6 @@
             let j = (i / ncols / nrows)*ncols*nrows + col*nrows + row
             result.[j] <- values.[i]
         upcast RawTensorFloat32CPU(result, newShape)
-=======
-    override t.TransposeT2() =
-        checkCanTranspose t.Dim
-        let tcols = t.Shape.[1]
-        let result = Array2D.init t.Shape.[1] t.Shape.[0] (fun i j -> t.Values.[j*tcols + i])
-        upcast RawTensorFloat32CPU.Create(result)
->>>>>>> f6beb095
 
     override t.SqueezeT(dim) =
         let result = Array.copy t.Values
@@ -537,23 +529,13 @@
         let result = Array.map (fun t -> t ** t2value) t1value
         upcast RawTensorFloat32CPU(result, t1.Shape)
 
-<<<<<<< HEAD
     override t1.MatMulTT(t2) =
-        if t1.Dim < 2 || t2.Dim < 2 then failwithf "Expecting two tensors each at least 2D, received tensors with shapes %A, %A" t1.Shape t2.Shape
-
+        checkCanMatmul t1.Shape t2.Shape
         let t1BatchPart, t1MatrixPart = t1.Shape |> Array.splitAt (t1.Shape.Length-2)
         let t2BatchPart, t2MatrixPart = t2.Shape |> Array.splitAt (t2.Shape.Length-2)
-        if t1BatchPart <> t2BatchPart then failwithf "No expansion on RawTensor, should have been done on tensor with shapes %A, %A" t1.Shape t2.Shape
-
+        if t1BatchPart <> t2BatchPart then failwithf "Cannot matrix multiply tensors with shapes %A, %A - mismatch batching" t1.Shape t2.Shape
         let t1rows, t1cols = t1MatrixPart.[0], t1MatrixPart.[1]
         let t2rows, t2cols = t2MatrixPart.[0], t2MatrixPart.[1]
-        if t1cols <> t2rows then failwithf "Cannot matrix multiply tensors with shapes %A, %A" t1.Shape t2.Shape
-=======
-    override t1.MatMulT2T2(t2) =
-        checkCanMatmul t1.Shape t2.Shape
-        let t1rows, t1cols = t1.Shape.[0], t1.Shape.[1]
-        let t2rows, t2cols = t2.Shape.[0], t2.Shape.[1]
->>>>>>> f6beb095
         let t1value = t1.Values
         let t2value = (t2 :?> RawTensorFloat32CPU).Values   
         let newShape = Array.append t1BatchPart [| t1rows; t2cols |]
