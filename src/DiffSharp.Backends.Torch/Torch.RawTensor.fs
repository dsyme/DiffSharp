--- conflicted
+++ resolved
@@ -831,33 +831,19 @@
 
     member _.Zero(device) = TorchRawTensor(torchMoveTo (fromScalar (conv zero)) device, Shape.scalar, dtype, device) :> RawTensor 
     member _.One(device) = TorchRawTensor(torchMoveTo (fromScalar (conv one)) device, Shape.scalar, dtype, device) :> RawTensor
-    member _.Empty(shape:int[], device) = TorchRawTensor(empty(toTorchShape shape, device), shape, dtype, device) :> RawTensor
-    member _.Zeros(shape:int[], device) = TorchRawTensor(zeros(toTorchShape shape, device), shape, dtype, device) :> RawTensor
-    member _.Ones(shape:int[], device) = TorchRawTensor(ones(toTorchShape shape, device), shape, dtype, device) :> RawTensor
-    member _.Random(shape:int[], device) = TorchRawTensor(random(toTorchShape shape, device), shape, dtype, device) :> RawTensor
-    member _.RandomNormal(shape:int[], device) = TorchRawTensor(randomN(toTorchShape shape, device), shape, dtype, device) :> RawTensor
+    member _.Empty(shape:Shape, device) = TorchRawTensor(empty(toTorchShape shape, device), shape, dtype, device) :> RawTensor
+    member _.Zeros(shape:Shape, device) = TorchRawTensor(zeros(toTorchShape shape, device), shape, dtype, device) :> RawTensor
+    member _.Ones(shape:Shape, device) = TorchRawTensor(ones(toTorchShape shape, device), shape, dtype, device) :> RawTensor
+    member _.Random(shape:Shape, device) = TorchRawTensor(random(toTorchShape shape, device), shape, dtype, device) :> RawTensor
+    member _.RandomNormal(shape:Shape, device) = TorchRawTensor(randomN(toTorchShape shape, device), shape, dtype, device) :> RawTensor
     member _.RandomInt(shape, low, high, device) = TorchRawTensor(randomIntegers(toTorchShape shape, low, high, device), shape, dtype, device) :> RawTensor
 
-<<<<<<< HEAD
-    override _.Seed(seed) = Torch.SetSeed(int64 seed) // TODO (important): we need to do *both* this Torch.SetSeed and CUDA SetSeed when device is GPU. CPU seed and CUDA seed are handled separately in torch and libtorch. However at the point of writing this comment, Cuda SetSeed was not available in TorchSharp
-    override _.Zero(device) = TorchRawTensor(torchMoveTo (fromScalar (conv zero)) device, Shape.scalar, dtype, device) :> _ 
-    override _.One(device) = TorchRawTensor(torchMoveTo (fromScalar (conv one)) device, Shape.scalar, dtype, device) :> _
-    override _.Empty(shape:Shape, device) = TorchRawTensor(empty(toTorchShape shape, device), shape, dtype, device) :> _
-    override _.Zeros(shape:Shape, device) = TorchRawTensor(zeros(toTorchShape shape, device), shape, dtype, device) :> _
-    override _.Ones(shape:Shape, device) = TorchRawTensor(ones(toTorchShape shape, device), shape, dtype, device) :> _
-    override _.Random(shape:Shape, device) = TorchRawTensor(random(toTorchShape shape, device), shape, dtype, device) :> _
-    override _.RandomNormal(shape:Shape, device) = TorchRawTensor(randomN(toTorchShape shape, device), shape, dtype, device) :> _
-    override _.RandomInt(shape, low, high, device) = TorchRawTensor(randomIntegers(toTorchShape shape, low, high, device), shape, dtype, device) :> _
-
-    override _.Full(shape:Shape, value:obj, device) =
-=======
-    member _.Full(shape:int[], value:obj, device) =
->>>>>>> d0ea5591
+    member _.Full(shape:Shape, value:obj, device) =
         let t = zeros(toTorchShape shape, device)
         t.FillInPlace(scalarFromConvValue (conv (valueFromObj value))) |> ignore
         TorchRawTensor(t, shape, dtype, device) :> RawTensor
 
-    member _.CreateFromFlatArray(values:Array, shape:int[], device:Device) : RawTensor =
+    member _.CreateFromFlatArray(values:Array, shape:Shape, device:Device) : RawTensor =
         let values = values :?> 'T[] |> Array.map conv 
         let t = 
             match shape with 
@@ -1064,7 +1050,7 @@
         | Int64 -> torchInt64.One(device)
         | Bool -> torchBool.One(device)
 
-    override _.Zeros(shape:int[], dtype, device) =
+    override _.Zeros(shape:Shape, dtype, device) =
         match dtype with 
         | Float32 -> torchFloat32.Zeros(shape, device)
         | Float64 -> torchFloat64.Zeros(shape, device)
@@ -1075,7 +1061,7 @@
         | Int64 -> torchInt64.Zeros(shape, device)
         | Bool -> torchBool.Zeros(shape, device)
 
-    override _.Empty(shape:int[], dtype, device) =
+    override _.Empty(shape:Shape, dtype, device) =
         match dtype with 
         | Float32 -> torchFloat32.Empty(shape, device)
         | Float64 -> torchFloat64.Empty(shape, device)
@@ -1086,7 +1072,7 @@
         | Int64 -> torchInt64.Empty(shape, device)
         | Bool -> torchBool.Empty(shape, device)
 
-    override _.Ones(shape:int[], dtype, device) =
+    override _.Ones(shape:Shape, dtype, device) =
         match dtype with 
         | Float32 -> torchFloat32.Ones(shape, device)
         | Float64 -> torchFloat64.Ones(shape, device)
@@ -1097,7 +1083,7 @@
         | Int64 -> torchInt64.Ones(shape, device)
         | Bool -> torchBool.Ones(shape, device)
 
-    override _.Full(shape:int[], value:obj, dtype, device) = 
+    override _.Full(shape:Shape, value:obj, dtype, device) = 
         match dtype with 
         | Float32 -> torchFloat32.Full(shape, value, device)
         | Float64 -> torchFloat64.Full(shape, value, device)
@@ -1108,7 +1094,7 @@
         | Int64 -> torchInt64.Full(shape, value, device)
         | Bool -> torchBool.Full(shape, value, device)
 
-    override _.Random(shape:int[], dtype, device) =
+    override _.Random(shape:Shape, dtype, device) =
         match dtype with 
         | Float32 -> torchFloat32.Random(shape, device)
         | Float64 -> torchFloat64.Random(shape, device)
@@ -1119,7 +1105,7 @@
         | Int64 -> torchInt64.Random(shape, device)
         | Bool -> torchBool.Random(shape, device)
 
-    override _.RandomNormal(shape:int[], dtype, device) =
+    override _.RandomNormal(shape:Shape, dtype, device) =
         match dtype with 
         | Float32 -> torchFloat32.RandomNormal(shape, device)
         | Float64 -> torchFloat64.RandomNormal(shape, device)
@@ -1130,7 +1116,7 @@
         | Int64 -> torchInt64.RandomNormal(shape, device)
         | Bool -> torchBool.RandomNormal(shape, device)
 
-    override _.RandomInt(shape:int[], low:int, high:int, dtype, device) = 
+    override _.RandomInt(shape:Shape, low:int, high:int, dtype, device) = 
         match dtype with 
         | Float32 -> torchFloat32.RandomInt(shape, low, high, device)
         | Float64 -> torchFloat64.RandomInt(shape, low, high, device)
