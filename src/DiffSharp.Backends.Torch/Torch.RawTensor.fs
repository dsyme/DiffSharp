// Copyright (c) 2016-     University of Oxford (Atilim Gunes Baydin <gunes@robots.ox.ac.uk>)
// and other contributors, see LICENSE in root of repository.
//
// BSD 2-Clause License. See LICENSE in root of repository.

namespace rec DiffSharp.Backends.Torch

open System
open DiffSharp
open DiffSharp.Backends
open DiffSharp.Util
open TorchSharp
open TorchSharp.Tensor

type TorchShape = int64[]

[<AutoOpen>]
module internal Utils = 

    let int64s (b: int[]) = Array.map int64 b

    let toTorchType dtype =
        match dtype with 
        | Dtype.Bool -> ScalarType.Bool
        | Dtype.Int8 -> ScalarType.Int8
        | Dtype.Byte -> ScalarType.Byte
        | Dtype.Int16 -> ScalarType.Int16
        | Dtype.Int32 -> ScalarType.Int32
        | Dtype.Int64 -> ScalarType.Int64
        | Dtype.Float16 -> ScalarType.Float16
        | Dtype.BFloat16 -> ScalarType.BFloat16
        | Dtype.Float32 -> ScalarType.Float32
        | Dtype.Float64 -> ScalarType.Float64

    let toTorchScalar (x: scalar) =
        match x.GetTypeCode() with 
        | TypeCode.Single -> TorchScalar.op_Implicit (x.toSingle())
        | TypeCode.Double -> TorchScalar.op_Implicit (x.toDouble())
        | TypeCode.Int32 -> TorchScalar.op_Implicit (x.toInt32())
        | TypeCode.Int64 -> TorchScalar.op_Implicit (x.toInt64())
        | TypeCode.Byte -> TorchScalar.op_Implicit (x.toByte())
        | TypeCode.SByte -> TorchScalar.op_Implicit (x.toSByte())
        | TypeCode.Int16 -> TorchScalar.op_Implicit (x.toInt16())
        | TypeCode.Boolean -> TorchScalar.op_Implicit (x.toBool())
        | t -> failwithf "unknown scalar type '%A'" t

    let fromTorchType ttype =
        match ttype with 
        | ScalarType.Bool -> Dtype.Bool
        | ScalarType.Int8 -> Dtype.Int8
        | ScalarType.Byte -> Dtype.Byte
        | ScalarType.Int16 -> Dtype.Int16
        | ScalarType.Int32 -> Dtype.Int32
        | ScalarType.Int64 -> Dtype.Int64
        | ScalarType.Float32 -> Dtype.Float32
        | ScalarType.Float64 -> Dtype.Float64
        |  _ -> failwith "fromTorchType - other type"

    let toTorchShape (shape: Shape) : TorchShape = int64s shape.Values

    let fromTorchShape (shape: int64[]) = shape |> Array.map int |> Shape.constant

    type Device with 
        member x.TorchDeviceType : TorchSharp.DeviceType = enum (int x.DeviceType)

    let inline combineHashes (h1 : int) (h2 : int) = ((h1 <<< 5) + h1) ^^^ h2

    let torchMoveTo (tt: TorchTensor) (device: Device) =
        tt.ToDevice(device.TorchDeviceType, device.DeviceIndex)

    type RawTensor with
        member x.TorchTensor = (x :?> TorchRawTensor).TorchTensor

/// This is the base class for all RawTensorXyz tuypes.
/// All type-independent operations are implemented directly on this class. 
type TorchRawTensor(tt: TorchTensor, shape: Shape, dtype: Dtype, device: Device) =

    inherit RawTensor()

    // Note, shape and dtype are stored as fields. These dupicate information in TorchTensor, but
    // it is a little too costly to repeatedly re-extract this information.
    //
    // 'device' is not stored as a field, it is rarely accessed and can be fetched from TorchTensor

#if DEBUG
    // Check the invariants associated with the tensors
    do 
       if tt.Type <> toTorchType dtype then
           failwithf "mismatched Torch tensor type, expected %A, got %A" (toTorchType dtype) tt.Type

       if int tt.DeviceType <> int device.DeviceType then
           failwithf "mismatched Torch tensor device, expected %A, got %A" tt.DeviceType device.DeviceType

       if int tt.DeviceIndex <> int device.DeviceIndex then
           failwithf "mismatched Torch tensor index, expected %A, got %A" tt.DeviceIndex device.DeviceIndex

       if toTorchShape shape <> tt.Shape then 
           failwithf "mismatched Torch tensor shape, expected %A, got %A" (toTorchShape shape) tt.Shape

    let device = () // make sure 'device' isn't accessed in a member and stored as a field
#endif
    let mutable tt = tt
    let mutable isMutable = false
    let checkMutable() = if not isMutable then failwith "the tensor can't be mutated" 
    do ignore device

    override _.Shape = shape
    override _.Dim = shape.Length
    override _.Nelement = shapeLength shape
    override _.Dtype = dtype
    override _.DeviceType : DiffSharp.DeviceType = enum (int tt.DeviceType)
    override t.Device = Device(t.DeviceType, tt.DeviceIndex)
    override _.Backend = Backend.Torch
    override _.Handle = box tt

    member t.MakeLike(tt, ?shape, ?dtype, ?device) : RawTensor =
        upcast TorchRawTensor(tt, defaultArg shape t.Shape, defaultArg dtype t.Dtype, defaultArg device t.Device)

    member _.TorchTensor = tt

    override t.GetSlice(fullBounds:Int[,]) =
        let newShape = Shape.checkCanGetSlice t.Shape fullBounds
        let fullBounds = fullBounds |> Array2D.map Int.value
        // For float16 and bfloat16, switch to float32 then cast back, LibTorch 1.7.0 says "index_select" not implemented for 'Half'
        let tt =
            if dtype = Dtype.Float16 || dtype = Dtype.BFloat16  then 
                tt.ToType(ScalarType.Float32)
            else
                tt

        let mutable res = tt
        let mutable dim = 0 
        for i=0 to (fullBounds.GetLength(0) - 1) do
            let start = fullBounds.[i,0]
            let stop = fullBounds.[i,1] + 1

            let len = stop - start
            use idxs = Int64Tensor.Arange((int64 start).ToScalar(), (int64 stop).ToScalar(), 1L.ToScalar(), tt.DeviceType, tt.DeviceIndex)
            res <- res.IndexSelect(int64 dim, idxs)  // yield len // if len=1 then squeeze this dimension
            if fullBounds.[i, 2] = 1 && len = 1 then 
                res <- res.Squeeze(int64 dim)  // yield len // if len=1 then squeeze this dimension
            else
                dim <- dim + 1
        let res = 
            if dtype = Dtype.Float16 || dtype = Dtype.BFloat16  then 
                res.ToType(toTorchType dtype)
            else
                res
        t.MakeLike(tt=res, shape=newShape)

    override t.Clone() =
        t.MakeLike(tt.Clone())

    override t.ComputeHash() = 
        // Torch Tensors must be CPU before Data can be accessed
        let tt = torchMoveTo tt Device.CPU

        let shape = t.Shape
        let mutable res = hash shape
        let n = shapeLength shape
        match dtype with 
        | Dtype.Int8 ->
            let data = tt.Data<sbyte>()
            for i in 0 .. n-1 do
                 res <- combineHashes res (int32 data.[i])
        | Dtype.Byte ->
            let data = tt.Data<byte>()
            for i in 0 .. n-1 do
                 res <- combineHashes res (int32 data.[i])
        | Dtype.Bool ->
            let data = tt.Data<byte>()
            for i in 0 .. n-1 do
                 res <- combineHashes res (int32 data.[i])
        | Dtype.Int16 ->
            let data = tt.Data<int16>()
            for i in 0 .. n-1 do
                 res <- combineHashes res (int32 data.[i] )
        | Dtype.Int32 ->
            let data = tt.Data<int32>()
            for i in 0 .. n-1 do
                 res <- combineHashes res (int32 data.[i])
        | Dtype.Int64 -> 
            let data = tt.Data<int64>()
            for i in 0 .. n-1 do
                 res <- combineHashes res (int32 data.[i])
        | Dtype.Float16 ->
            for i in 0 .. n-1 do
                 res <- combineHashes res (hash (tt.ReadCpuFloat16(int64 i)))
        | Dtype.BFloat16 ->
            for i in 0 .. n-1 do
                 res <- combineHashes res (hash (tt.ReadCpuBFloat16(int64 i)))
        | Dtype.Float32 ->
            let data = tt.Data<single>()
            for i in 0 .. n-1 do
                 res <- combineHashes res (hash data.[i])
        | Dtype.Float64 ->
            let data = tt.Data<double>()
            for i in 0 .. n-1 do
                 res <- combineHashes res (hash data.[i])
        res
    
    override t.Expand(newShape) =
        t.MakeLike(tt.Expand(toTorchShape newShape), shape=newShape)

    override _.ToScalar() : scalar =
        match dtype with 
        | Dtype.Bool -> tt.ToBoolean() :> scalar
        | Dtype.Byte -> tt.ToByte() :> scalar
        | Dtype.Int8 -> tt.ToSByte() :> scalar
        | Dtype.Int16 -> tt.ToInt16() :> scalar
        | Dtype.Int32 -> tt.ToInt32() :> scalar
        | Dtype.Int64 -> tt.ToInt64() :> scalar
        | Dtype.Float16 -> tt.ToSingle() :> scalar
        | Dtype.BFloat16 -> tt.ToSingle() :> scalar
        | Dtype.Float32 -> tt.ToSingle() :> scalar
        | Dtype.Float64 -> tt.ToDouble() :> scalar

    member t.ToValuesTyped<'T>(conv: TorchTensor -> 'T) : obj =
        // Move the tensors to CPU for efficiency since we're accessing all the data anyway
        let tt = torchMoveTo tt Device.CPU
        match t.Shape.Values with
        | [|  |] -> tt.ToScalar() |> box
        | [| d0 |] -> upcast Array.init<'T> d0 (fun i -> tt.[int64 i] |> conv)
        | [| d0; d1 |] -> upcast Array2D.init<'T> d0 d1 (fun i j -> tt.[int64 i, int64 j] |> conv)
        | [| d0; d1; d2 |]  -> upcast Array3D.init<'T> d0 d1 d2 (fun i j k -> tt.[int64 i, int64 j, int64 k] |> conv)
        | [| d0; d1; d2; d3 |]  -> upcast Array4D.init<'T> d0 d1 d2 d3 (fun i j k l -> tt.[int64 i, int64 j, int64 k, int64 l] |> conv)
        | _ -> failwithf "Cannot get array for Tensor dimensions > 4. Consider slicing the Tensor. Shape: %A" t.Shape

    override t.ToValues() =
        match dtype with 
        | Dtype.Bool -> t.ToValuesTyped<bool>(fun s -> s.ToBoolean())
        | Dtype.Byte -> t.ToValuesTyped<byte>(fun s -> s.ToByte())
        | Dtype.Int8 -> t.ToValuesTyped<sbyte>(fun s -> s.ToSByte())
        | Dtype.Int16 -> t.ToValuesTyped<int16>(fun s -> s.ToInt16())
        | Dtype.Int32 -> t.ToValuesTyped<int32>(fun s -> s.ToInt32())
        | Dtype.Int64 -> t.ToValuesTyped<int64>(fun s -> s.ToInt64())
        | Dtype.Float16 -> t.ToValuesTyped<float32>(fun s -> s.ToSingle())
        | Dtype.BFloat16 -> t.ToValuesTyped<float32>(fun s -> s.ToSingle())
        | Dtype.Float32 -> t.ToValuesTyped<float32>(fun s -> s.ToSingle())
        | Dtype.Float64 -> t.ToValuesTyped<double>(fun s -> s.ToDouble())

    member private _.ToRawDataViaDirectAccess<'T>() : 'T[] =
        // Torch Tensors must be CPU before raw data can be accessed
        let tt2 = torchMoveTo tt Device.CPU

        let data = tt2.Data<'T>()
        let res = Array.zeroCreate<'T> (int32 tt2.NumberOfElements)
        for i in 0 .. int32 tt2.NumberOfElements - 1 do
            res.[i] <- data.[i]
        res

    member t.ToRawData() : Array =
        match dtype with 
        | Dtype.Bool -> t.ToRawDataViaDirectAccess<bool>() :> _
        | Dtype.Byte -> t.ToRawDataViaDirectAccess<byte>() :> _
        | Dtype.Int8 -> t.ToRawDataViaDirectAccess<sbyte>() :> _
        | Dtype.Int16 -> t.ToRawDataViaDirectAccess<int16>() :> _
        | Dtype.Int32 -> t.ToRawDataViaDirectAccess<int32>() :> _
        | Dtype.Int64 -> t.ToRawDataViaDirectAccess<int64>() :> _
        | Dtype.Float32 -> t.ToRawDataViaDirectAccess<float32>() :> _
        | Dtype.Float64 -> t.ToRawDataViaDirectAccess<double>() :> _
        | Dtype.Float16 -> 
            // Move the tensors to CPU for efficiency since we're accessing all the data anyway
            let tt2 = torchMoveTo tt Device.CPU
            Array.init<float32> (int32 tt2.NumberOfElements) (int64 >> tt2.ReadCpuFloat16) :> _
        | Dtype.BFloat16 -> 
            // Move the tensors to CPU for efficiency since we're accessing all the data anyway
            let tt2 = torchMoveTo tt Device.CPU
            Array.init<float32> (int32 tt2.NumberOfElements) (int64 >> tt2.ReadCpuBFloat16) :> _

    override _.StackTs(tensors, dim) =
        let tts, shapes = tensors |> Array.map (fun t -> (t :?> TorchRawTensor).TorchTensor, t.Shape) |> Array.unzip
        let _n, _shape1, _shape2, newShape = Shape.checkCanStack shapes dim
        let result = tts.Stack(int64 dim)
        (tensors.[0] :?> TorchRawTensor).MakeLike(result, newShape)

    override t.UnstackT(dim) = 
        let shape = t.Shape
        let _shape1, _shape2, unstackedShape = Shape.checkCanUnstack shape dim
        let results = tt.Unbind(dim)
        results |> Array.map (fun rvalues -> t.MakeLike(rvalues, shape=unstackedShape))

    override t.CatTs(tensors, dim) = 
        let values, shapes = tensors |> Array.map (fun t -> t.TorchTensor, t.Shape) |> Array.unzip
        let _n, _shape1, _m2, _shape3, outShape = Shape.checkCanCat shapes dim
        let result = values.Cat(int64 dim)
        t.MakeLike(result, outShape)

    override t.SplitT(sizes, dim) =
        let shape = t.Shape
        let outShapes = Shape.checkCanSplit shape sizes dim
        let sizes = sizes |> Int.values
        let results = tt.SplitWithSizes(int64s sizes, dim)
        (results, outShapes) ||> Array.map2 (fun rvalues outShape -> 
            t.MakeLike(rvalues, shape=outShape))

    override t.PermuteT(permutation) =
        let _, newShape = Shape.checkCanPermute t.Shape permutation
        let result = tt.Permute(int64s permutation)
        t.MakeLike(result, shape=newShape)

    override t.TransposeT(dim0, dim1) =
        Shape.checkCanTranspose t.Shape dim0 dim1
        let result = tt.Transpose(int64 dim0, int64 dim1)
        let shape = result.Shape |> fromTorchShape
        t.MakeLike(result, shape=shape)

    override t.TransposeT2() =
        Shape.checkCanTranspose2d t.Dim
        let newShape = Shape.computeTranspose2d t.Shape
        let result = tt.T()
        t.MakeLike(result, shape=newShape)

    override t.SqueezeT(dim) = 
        let shape = t.Shape
        let newShape = Shape.squeeze dim shape
        let mutable res = tt
        let mutable c = 0
        for i in 0 .. t.Dim - 1 do
            if shape.[i].Value = 1 && (dim = -1 || i = dim) then 
                res <- res.Squeeze(int64 c)
            else   
                c <- c + 1
        t.MakeLike(res, shape=newShape)

    override t.UnsqueezeT(dim) = 
        let outputShape = Shape.checkCanUnsqueeze dim t.Shape
        t.MakeLike(tt.Unsqueeze(int64 dim), shape=outputShape)

    override t.FlipT(dims:int[]) = 
        // "flip_cuda" not implemented for 'Bool'"
        let result =
            if dtype = Dtype.Bool then 
                tt.ToType(ScalarType.Byte).Flip(int64s dims).ToType(ScalarType.Bool)
            elif dtype = Dtype.Float16 || dtype = Dtype.BFloat16  then 
                tt.ToType(ScalarType.Float32).Flip(int64s dims).ToType(toTorchType dtype)
            else
                tt.Flip(int64s dims)
        t.MakeLike(result)

    override t.DilateT(dilations:Int[]) = 
        Shape.checkCanDilate t.Dim dilations
        let outputShape = Shape.dilated t.Shape dilations
        let dilations = dilations |> Int.values
        let dims = dilations.Length
        let mutable res = tt
        for i=0 to dims-1 do
            let s = res.Shape
            s.[i] <- int64 outputShape.[i].Value
            let resnew = t.ZerosLike(fromTorchShape s)
            let indices = Array.init t.Shape.[i].Value id |> Array.map ((*) dilations.[i] >> int64)
            let mutable d = TorchInt64TensorOps().CreateFromFlatArray(indices, shape=Shape [|t.Shape.[i]|], device=t.Device)
            for _=0 to i-1 do
                d <- d.UnsqueezeT(0)
            for _=i+1 to dims-1 do
                d <- d.UnsqueezeT(d.Dim)
            d <- d.Expand(fromTorchShape res.Shape)
            res <- resnew.TorchTensor.Scatter(int64 i, d.TorchTensor, res)
        t.MakeLike(res, outputShape)

    override t.UndilateT(dilations:Int[]) =
        let shape = t.Shape
        let outputShape = Shape.undilatedShape shape dilations
        let mutable res = tt
        for d in 0 .. dilations.Length - 1 do
            res <- res.Slice(int64 d, 0L, int64 shape.[d].Value, int64 dilations.[d].Value)
        t.MakeLike(res, outputShape)

    override t.GatherT(dim:int, indices) =
        Shape.checkCanGather t.Shape dim indices.Shape indices.Dtype
        if indices.Dtype <> Dtype.Int32 then opNotSupported "Gather (indices must currently be int32 tensors in DiffSharp" indices.Dtype

        // NOTE: DiffSharp currently expects indices as an Int32 tensor, Torch wants Int64
        let indices = indices.Cast(Dtype.Int64)
        let res = 
            // LibTorch Gather on float16/bfloat16 gives : method_name not implemented for 'BFloat16'
            if dtype = Dtype.Float16 || dtype = Dtype.BFloat16  then 
                tt.ToType(ScalarType.Float32).Gather(int64 dim, indices.TorchTensor).ToType(toTorchType dtype)
            else
                t.TorchTensor.Gather(int64 dim, indices.TorchTensor)
        t.MakeLike(res, indices.Shape)

    override t.ViewT(shape:Shape) =
        Shape.checkCanView t.Shape shape
        t.MakeLike(tt.Reshape(toTorchShape shape), shape=shape)  // Use Reshape instead of View to ensure underlying non-contiguous libtorch tensors can be viewed. Internally Reshape uses View if possible, otherwise it copies data to a contiguous tensor and then views.

    override t.Cast(newDtype: Dtype) =
        if newDtype = dtype then 
            upcast t
        else 
            let result = tt.ToType(toTorchType newDtype)
            t.MakeLike(result, dtype=newDtype)

    override t.MoveTo(device: Device) =
        if t.Device = device then (t :> _) else
        let tt2 = torchMoveTo tt device
        t.MakeLike(tt2, device=device)

    override t.Equals(t2:RawTensor) : bool = 
        if dtype = t2.Dtype then
            let r1 = (t.Shape = t2.Shape)
            if not r1 then false else
            let tt2 = t2.TorchTensor
            let r2 = tt.Equal(tt2)
            r2
        else 
            opNotSupported2 "Equals" dtype t2.Dtype

    override t.AllClose(t2:RawTensor, relativeTolerance, absoluteTolerance) =
        if dtype = t2.Dtype then
            match dtype with 
            | Dtype.IntegralOrBool -> t.Equals(t2)
            | Dtype.Float16 | Dtype.BFloat16 -> 
               // Need because LibTorch 1.7.0 says "isfinite" not implemented for 'BFloat16'
               tt.ToType(ScalarType.Float32).AllClose(t2.TorchTensor.ToType(ScalarType.Float32), relativeTolerance, absoluteTolerance)
            | _ -> tt.AllClose(t2.TorchTensor, relativeTolerance, absoluteTolerance)
        else 
            opNotSupported2 "Equals" dtype t2.Dtype

    override t.ClampT(low, high) =
        let result = tt.Clamp(low.TorchTensor.ToScalar(), high.TorchTensor.ToScalar())
        t.MakeLike(result)

    override t1.LtTT(t2) =
        let result = tt.Lt(t2.TorchTensor)
        t1.MakeLike(result, dtype=Dtype.Bool)

    override t1.GtTT(t2) =
        let result = tt.Gt(t2.TorchTensor)
        t1.MakeLike(result, dtype=Dtype.Bool)

    override t1.LeTT(t2) = 
        let result = tt.Le(t2.TorchTensor)
        t1.MakeLike(result, dtype=Dtype.Bool)

    override t1.GeTT(t2) = 
        let result = tt.Ge(t2.TorchTensor)
        t1.MakeLike(result, dtype=Dtype.Bool)

    override t1.EqTT(t2) = 
        let result = tt.Eq(t2.TorchTensor)
        t1.MakeLike(result, dtype=Dtype.Bool)

    override t1.NeqTT(t2) = 
        let result = tt.Ne(t2.TorchTensor)
        t1.MakeLike(result, dtype=Dtype.Bool)

    override t.MaxIndexT() = 

        // LibTorch 1.7.0: Max on float16/bfloat16 causes grief
        let tt = 
            if dtype = Dtype.Float16 || dtype = Dtype.BFloat16 then 
                tt.ToType(ScalarType.Float32)
            else
                tt
        let res = Array.zeroCreate<int64> t.Dim
        let idxs = Array.zeroCreate t.Dim
        let mutable values = tt
        for i = t.Dim - 1 downto 0 do 
            let (struct (values2, indexes)) = values.Max(int64 i)
            values <- values2
            idxs.[i] <- indexes
        for i = 0 to t.Dim - 1 do 
            let idx = idxs.[i]

            res.[i] <- 
                match i with 
                | 0 -> idx.ToInt64()
                | 1 -> idx.[res.[0]].ToInt64() 
                | 2 -> idx.[res.[0], res.[1]].ToInt64() 
                | 3 -> idx.[res.[0], res.[1], res.[2]].ToInt64() 
                | _ -> failwith "MaxIndexT > 4d nyi for torch"
        res |> Array.map int32

    // TODO: use Torch min operation
    override t.MinIndexT() = 
        match dtype with 
        | Dtype.Bool -> t.Cast(Dtype.Int8).MinIndexT() // TODO: could likely be improved
        | _ -> t.NegT().MaxIndexT()

    override t1.AddTT(t2, alpha) =
        let result = 
            match alpha with 
            | Some v -> tt.Add(t2.TorchTensor, toTorchScalar v)
            | None -> tt.Add(t2.TorchTensor)
        t1.MakeLike(result)

    override t1.AddTT0(t2: scalar, ?alpha: scalar) =
        let result = 
            match alpha with 
            | Some v -> tt.Add(toTorchScalar t2, toTorchScalar v)
            | None -> tt.Add(toTorchScalar t2)
        t1.MakeLike(result)

    override t1.AddTTSlice(location:Int[], t2) =
        Shape.checkCanAddSlice t1.Shape location t2.Shape
        let location = location |> Int.values
        let shape1 = t1.Shape
        let shape2 = t2.Shape
        let expandedShape2 = Shape.unsqueezeAs shape2 shape1
        let t2Expanded = t2.TorchTensor.Expand(toTorchShape expandedShape2)
        let res = tt.Clone()
        let mutable t1Slice = res // will share memory with res
        for d in 0 .. location.Length - 1 do 
            let len2 = expandedShape2.[d].Value
            if location.[d] <> 0 || len2 <> shape1.[d].Value then 
                t1Slice <- t1Slice.Narrow(int64 d, int64 location.[d], int64 len2)
        t1Slice.AddInPlace(t2Expanded) |> ignore
        t1.MakeLike(res)

    override t1.SubTT(t2) = 
        match dtype with 
        | Dtype.Bool -> opNotSupported2 "SubT" dtype t2.Dtype
        | _ ->
        let result = tt.Sub(t2.TorchTensor)
        t1.MakeLike(result)

    override t2.SubFromT0T(t1:scalar) = t2.SubTT0(t1).NegT()

    override t1.SubTT0(t2: scalar) = 
        //let t2v = t2.TorchTensor.ToScalar()
        let result = tt.Sub(toTorchScalar t2)
        t1.MakeLike(result)

    override t1.MulTT(t2) = 
        let result = tt.Mul(t2.TorchTensor)
        t1.MakeLike(result)

    override t1.MulTT0(t2) = 
        match dtype with 
        | Dtype.Bool -> opNotSupported "MulTT0" dtype
        | _ ->
        let result = tt.Mul(toTorchScalar t2)
        t1.MakeLike(result)

    override t1.DivTT(t2) = 
        match dtype with 
        | Dtype.Bool -> opNotSupported2 "DivTT" dtype t2.Dtype
        | _ ->
        let result = tt.Div(t2.TorchTensor)
        // see https://github.com/DiffSharp/DiffSharp/issues/239
        let result = if dtype.IsIntegral then result.ToType(ScalarType.Int32).ToType(toTorchType dtype) else result
        t1.MakeLike(result)

    override t2.DivFromT0T(t1: scalar) =
        match dtype with 
        | Dtype.Bool -> opNotSupported "DivT0T" dtype
        | _ ->
        let t1 = t2.FullLike(Shape.scalar, t1)
        let result = t1.TorchTensor.Div(t2.TorchTensor)
        // see https://github.com/DiffSharp/DiffSharp/issues/239
        let result = if dtype.IsIntegral then result.ToType(ScalarType.Int32).ToType(toTorchType dtype) else result
        t2.MakeLike(result)

    override t1.DivTT0(t2) = 
        match dtype with 
        | Dtype.Bool -> opNotSupported "DivTT0" dtype
        | _ ->
        let result = tt.Div(toTorchScalar t2)
        // see https://github.com/DiffSharp/DiffSharp/issues/239
        let result = if dtype.IsIntegral then result.ToType(toTorchType dtype) else result
        t1.MakeLike(result)

    override t1.PowTT(t2) =
        match dtype with 
        | Dtype.IntegralOrBool -> opNotSupported "PowTT" dtype
        | _ -> 
        let result = tt.Pow(t2.TorchTensor)
        t1.MakeLike(result)

    override t2.PowFromT0T(t1:scalar) = 
        match dtype with 
        | Dtype.IntegralOrBool -> opNotSupported "PowT0T" dtype
        | _ -> 
        let t1 = t2.FullLike(Shape.scalar, t1)
        let result = t1.Expand(t2.Shape).TorchTensor.Pow(t2.TorchTensor)
        t2.MakeLike(result)

    override t1.PowTT0(t2:scalar) =
        match dtype with 
        | Dtype.IntegralOrBool -> opNotSupported "PowTT0" dtype
        | _ -> 
        let t2v = toTorchScalar t2
        let result = tt.Pow(t2v)
        t1.MakeLike(result)

    override t1.MatMulTT(t2) = 
        match dtype with 
        | Dtype.Bool -> opNotSupported2 "MatMulTT" dtype t2.Dtype
        | _ ->  
        let _, _ = Shape.checkCanMatmul t1.Shape t2.Shape
        let result =
            // "addmm for CUDA tensors only supports floating-point types. Try converting the tensors with .float()" | const char *
            match t1.DeviceType, dtype with 
            | DiffSharp.DeviceType.CUDA, (Dtype.Integral as dtype) ->
                let tt1 = tt.ToType(ScalarType.Float64)
                let tt2 = t2.TorchTensor.ToType(ScalarType.Float64)
                tt1.Mm(tt2).Round().ToType(toTorchType dtype) 
            | _ ->
                tt.Mm(t2.TorchTensor)
        t1.MakeLike(result, Shape [| t1.Shape.[0]; t2.Shape.[1] |])

    override t1.Conv1D(t2, stride, padding) = // TODO: bias, dilation and groups
        let _, _, _, _, _, outputShape =
            Shape.checkCanConv1d t1.DeviceType t2.DeviceType dtype t2.Dtype t1.Shape t2.Shape stride padding 1I
        let stride = stride.Value
        let padding = padding.Value
        let resultt =
            // "conv1d for CUDA tensors only supports floating-point types."
            match t1.DeviceType, dtype with 
            | DiffSharp.DeviceType.CUDA, (Dtype.Integral as dtype) ->
                tt.ToType(ScalarType.Float64).Conv1D(t2.TorchTensor.ToType(ScalarType.Float64), stride=int64 stride, padding=int64 padding, dilation=1L).Round().ToType(toTorchType dtype) 
            | _ ->
                tt.Conv1D(t2.TorchTensor, stride=int64 stride, padding=int64 padding, dilation=1L)
        t1.MakeLike(resultt, shape=outputShape)

    override t1.Conv2D(t2, strides, paddings) = // TODO: bias, dilation and groups
        let _, _, _, _, outputShape =
            Shape.checkCanConv2d t1.DeviceType t2.DeviceType dtype t2.Dtype t1.Shape t2.Shape strides paddings [| 1I;1I |]
        let strides = strides |> Int.values
        let paddings = paddings |> Int.values
        let resultt =
            // "conv2d for CUDA tensors only supports floating-point types."
            match t1.DeviceType, dtype with 
            | DiffSharp.DeviceType.CUDA, (Dtype.Integral as dtype) ->
                tt.ToType(ScalarType.Float64).Conv2D(t2.TorchTensor.ToType(ScalarType.Float64), strides=int64s strides, padding=int64s paddings).Round().ToType(toTorchType dtype) 
            | _ ->
                tt.Conv2D(t2.TorchTensor, strides=int64s strides, padding=int64s paddings)
        t1.MakeLike(resultt, shape=outputShape)

    override t1.Conv3D(t2, strides, paddings) = // TODO: bias, dilation and groups
        let _, _, _, _, outputShape =
            Shape.checkCanConv3d t1.DeviceType t2.DeviceType dtype t2.Dtype  t1.Shape t2.Shape strides paddings [| 1I;1I;1I |]
        let strides = strides |> Int.values
        let paddings = paddings |> Int.values
        let resultt =
            // "conv2d for CUDA tensors only supports floating-point types."
            match t1.DeviceType, dtype with 
            | DiffSharp.DeviceType.CUDA, (Dtype.Integral as dtype) ->
                tt.ToType(ScalarType.Float64).Conv3D(t2.TorchTensor.ToType(ScalarType.Float64), strides=int64s strides, padding=int64s paddings).Round().ToType(toTorchType dtype) 
            | _ ->
                tt.Conv3D(t2.TorchTensor, strides=int64s strides, padding=int64s paddings)
        t1.MakeLike(resultt, shape=outputShape)

    override t1.MaxPool1D(kernelSize, stride, padding) = 
        let _, _, _, _, outputShape = Shape.checkCanMaxpool1d dtype t1.Shape kernelSize stride padding
        let kernelSize, stride, padding = kernelSize.Value, stride.Value, padding.Value
        match dtype with 
        | Dtype.Bool | Dtype.Integral -> opNotSupported "MaxPool1D" dtype
        | _ ->
        let struct (resultt, indicest) = tt.MaxPool1DWithIndices(int64 kernelSize, stride=int64 stride, padding=int64 padding, dilation=1L)
        // NOTE: DiffSharp currently expects indices as an Int32 tensor
        let indices = t1.MakeLike(indicest, shape=outputShape, dtype=Dtype.Int64).Cast(Dtype.Int32)
        let result = t1.MakeLike(resultt, shape=outputShape)
        result, indices

    override t1.MaxPool2D(kernelSize, strides, paddings) = 
        let _batchSize, _channels, _inputDimensions, _kernelDimensions, _outputDimensions, outputShape =
            Shape.checkCanMaxpool2d dtype t1.Shape kernelSize strides paddings
        let kernelSize = kernelSize |> Int.values
        let strides = strides |> Int.values
        let paddings = paddings |> Int.values
        let struct (resultt, indicest) = tt.MaxPool2DWithIndices(int64s kernelSize, strides=int64s strides, padding=int64s paddings)
        // NOTE: DiffSharp currently expects indices as an Int32 tensor, Torch wants Int64
        let indices = t1.MakeLike(indicest, shape=outputShape, dtype=Dtype.Int64).Cast(Dtype.Int32)
        let result = t1.MakeLike(resultt, shape=outputShape)
        result, indices

    override t1.MaxPool3D(kernelSize, strides, paddings) = 
        let _batchSize, _channels, _inputDimensions, _kernelDimensions, _outputDimensions, outputShape =
            Shape.checkCanMaxpool3d dtype t1.Shape kernelSize strides paddings
        let kernelSize = kernelSize |> Int.values
        let strides = strides |> Int.values
        let paddings = paddings |> Int.values
        let struct (resultt, indicest) = tt.MaxPool3DWithIndices(int64s kernelSize, strides=int64s strides, padding=int64s paddings)
        
        // NOTE: DiffSharp currently expects indices as an Int32 tensor
        let indices = t1.MakeLike(indicest, shape=outputShape, dtype=Dtype.Int64).Cast(Dtype.Int32)
        let result = t1.MakeLike(resultt, shape=outputShape)
        result, indices

    override t1.MaxUnpool1D(indices, outputSize) = 
        // NOTE: LibTorch has no torch::max_unpool1d and so TorchSharp has Tensor.MaxUnpool1D
        // So use MaxUnpool2D instead
        //let batchSize, channels, _inputSize, _outputShape = Shape.computeMaxUnpool1d t1.Shape outputSize
        let t1X = t1.UnsqueezeT(2)
        let indicesX = indices.UnsqueezeT(2)
        let resulttX = t1X.MaxUnpool2D(indicesX, [| outputSize.[0]; outputSize.[1]; 1I; outputSize.[2] |])
        let resultt = resulttX.SqueezeT(2)
        resultt

    override t1.MaxUnpool2D(indices, outputSize) = 
        let _batchSize, _channels, _inputDimensions, outputShape =
            Shape.checkCanMaxunpool2d dtype t1.Shape indices.Dtype indices.Shape outputSize
        // NOTE: DiffSharp currently expects indices as an Int32 tensor
        let indices = indices.Cast(Dtype.Int64)

        // note, LibTorch only wants the last two elements of the output size passsed in
        // "There should be exactly two elements (height, width) in output_size (max_unpooling2d_shape_check at ...)"
        let outputSize = outputSize.[2..3] |> Int.values
        
        // TODO: consider switching to the torch::nn module for MaxUnpool2d

        let resultt = tt.MaxUnpool2D(indices.TorchTensor, int64s outputSize)
        t1.MakeLike(resultt, shape=outputShape)

    override t1.MaxUnpool3D(indices, outputSize) = 
        let _batchSize, _channels, _inputDimensions, outputShape =
            Shape.checkCanMaxunpool3d dtype t1.Shape indices.Dtype indices.Shape outputSize
        // NOTE: DiffSharp currently expects indices as an Int32 tensor
        let indices = indices.Cast(Dtype.Int64)

        // note, LibTorch only wants the last three elements of the output size passsed in
        // "There should be exactly three elements (depth, height, width) in output_size (max_unpooling3d_shape_check at ..\..\aten\src\ATen\native\MaxUnpooling.cpp:231)"
        let outputSize = outputSize.[2..4] |> Int.values
        
        // NOTE: strides and padding must always be specified for torch::max_unpool3d C++ entry
        // TODO: consider switching to the torch::nn module for MaxUnpool
        let strides = outputSize |> Array.map (fun _ -> 1L)
        let padding = outputSize |> Array.map (fun _ -> 0L)
        let resultt = tt.MaxUnpool3D(indices.TorchTensor, int64s outputSize, strides, padding)
        t1.MakeLike(resultt, shape=outputShape)

    override t1.AvgPool1D(kernelSize, stride, padding) =
        let _batchSize, _channels, _inputSize, _outputSize, outputShape = Shape.checkCanAvgpool1d dtype t1.Shape kernelSize stride padding
        match dtype with 
        | Dtype.Bool | Dtype.Integral -> opNotSupported "AvgPool1D" dtype
        | _ ->
        let resultt = tt.AvgPool1D(int64 kernelSize.Value, stride=int64 stride.Value, padding=int64 padding.Value)
        let result = t1.MakeLike(resultt, shape=outputShape)
        result

    override t1.AvgPool2D(kernelSize, stride, padding) = 
        let _batchSize, _channels, _inputSize, _kernelSize, _outputSize, outputShape = Shape.checkCanAvgpool2d dtype t1.Shape kernelSize stride padding
        match dtype with 
        | Dtype.Bool | Dtype.Integral -> opNotSupported "AvgPool2D" dtype
        | _ ->
        let kernelSize = kernelSize |> Int.values
        let stride = stride |> Int.values
        let padding = padding |> Int.values
        let resultt = tt.AvgPool2D(int64s kernelSize, strides=int64s stride, paddings=int64s padding)
        let result = t1.MakeLike(resultt, shape=outputShape)
        result

    override t1.AvgPool3D(kernelSize, stride, padding) =
        let _batchSize, _channels, _inputSize, _kernelSize, _outputSize, outputShape = Shape.checkCanAvgpool3d dtype t1.Shape kernelSize stride padding
        match dtype with 
        | Dtype.Bool | Dtype.Integral -> opNotSupported "AvgPool3D" dtype
        | _ ->
        let kernelSize = kernelSize |> Int.values
        let stride = stride |> Int.values
        let padding = padding |> Int.values
        let resultt = tt.AvgPool3D(int64s kernelSize, strides=int64s stride, paddings=int64s padding)
        let result = t1.MakeLike(resultt, shape=outputShape)
        result

    override t1.AvgPoolReverse1D(originalInput, kernelSize, stride, padding) =
        let t1X = t1.UnsqueezeT(2)
        let originalInputX = originalInput.UnsqueezeT(2)
        let resulttX = t1X.AvgPoolReverse2D(originalInputX, [| 1I; kernelSize |], [| 1I; stride |], [| 0I; padding |])
        let resultt = resulttX.SqueezeT(2)
        resultt

    override t1.AvgPoolReverse2D(originalInput, kernelSize, stride, padding) = 
        match dtype with 
        | Dtype.Bool | Dtype.Integral -> opNotSupported "AvgPoolReverse2D" dtype
        | _ ->
        let kernelSize = kernelSize |> Int.values
        let stride = stride |> Int.values
        let padding = padding |> Int.values
        let resultt = tt.AvgPool2DBackward(originalInput.TorchTensor, int64s kernelSize, strides=int64s stride, paddings=int64s padding)
        let result = t1.MakeLike(resultt, shape=originalInput.Shape)
        result

    override t1.AvgPoolReverse3D(originalInput, kernelSize, stride, padding) =
        match dtype with 
        | Dtype.Bool | Dtype.Integral -> opNotSupported "AvgPoolReverse3D" dtype
        | _ ->
        let kernelSize = kernelSize |> Int.values
        let stride = stride |> Int.values
        let padding = padding |> Int.values
        let resultt = tt.AvgPool3DBackward(originalInput.TorchTensor, int64s kernelSize, strides=int64s stride, paddings=int64s padding)
        let result = t1.MakeLike(resultt, shape=originalInput.Shape)
        result

    override t.SumT2Dim0() =
        let result = tt.Sum([| 0L |], ``type``= tt.Type)
        let resultShape = Shape [|t.Shape.[1]|]
        t.MakeLike(result, shape=resultShape)

    override t.NegT() =
        match dtype with 
        | Dtype.Bool -> opNotSupported "NegT" dtype
        | _ ->  t.MakeLike(-tt)

    override t.SumT(?resultType) =
        let typeArg = match resultType with None -> Nullable() | Some dt -> Nullable(toTorchType dt)
        let outType = match resultType with None -> dtype.SummationType | Some dt -> dt
        t.MakeLike(tt.Sum(typeArg), shape=Shape.scalar, dtype=outType)

    override t.SignT() =
        t.MakeLike(tt.Sign())

    override t.FloorT() =
        match dtype with 
        | Dtype.IntegralOrBool -> opNotSupported "FloorT" dtype
        | _ ->  t.MakeLike(tt.Floor())

    override t.CeilT() =
        match dtype with 
        | Dtype.IntegralOrBool -> opNotSupported "CeilT" dtype
        | _ ->  t.MakeLike(tt.Ceil())

    override t.RoundT() =
        match dtype with 
        | Dtype.IntegralOrBool -> opNotSupported "RoundT" dtype
        | _ ->  t.MakeLike(tt.Round())

    override t.AbsT() = 
        match dtype with 
        | Dtype.Bool -> opNotSupported "AbsT" dtype
        | Dtype.Int8 -> t.Cast(Dtype.Int32).AbsT().Cast(Dtype.Int8) // TODO: there is odd behaviour from torch for relu on int8, may have been fixed in later version?
        | _ -> t.MakeLike(tt.Abs ())

    override t.SoftplusT() = 
        match dtype with 
        | Dtype.IntegralOrBool -> opNotSupported "SoftplusT" dtype
        | _ -> t.MakeLike(tt.Softplus())

    override t.ReluT() =
        match dtype with 
        | Dtype.Bool -> opNotSupported "ReluT" dtype
        | Dtype.Int8 -> t.Cast(Dtype.Int32).ReluT().Cast(Dtype.Int8) // TODO: there is odd behaviour from torch for relu on int8, may have been fixed in later version?
        | _ ->   t.MakeLike(tt.Relu())

    override t.LeakyReluT(negativeSlope) =
        match dtype with 
        | Dtype.Bool -> opNotSupported "LeakyReluT" dtype
        | _ ->   t.MakeLike(tt.LeakyRelu(toTorchScalar negativeSlope))

<<<<<<< HEAD
    override t.EluT() =
=======
    override t.EluT(alpha, scale, inputScale) =
>>>>>>> 8b82be61
        match dtype with 
        | Dtype.Bool -> opNotSupported "EluT" dtype
        | _ ->   t.MakeLike(tt.elu())

    override t.GeluT() =
        match dtype with 
        | Dtype.Bool -> opNotSupported "GeluT" dtype
        | _ ->   t.MakeLike(tt.Gelu())

    override t.HardsigmoidT() =
        match dtype with 
        | Dtype.Bool -> opNotSupported "HardsigmoidT" dtype
        | _ ->   t.MakeLike(tt.Hardsigmoid())

    override t.Relu6T() =
        match dtype with 
        | Dtype.Bool -> opNotSupported "Relu6T" dtype
        | _ ->   t.MakeLike(tt.Relu6())

    override t.HardswishT() =
        match dtype with 
        | Dtype.Bool -> opNotSupported "HardswishT" dtype
        | _ ->   t.MakeLike(tt.Hardswish())

    override t.SiluT() =
        match dtype with 
        | Dtype.Bool -> opNotSupported "SiluT" dtype
        | _ ->   t.MakeLike(tt.Silu())

    override t.SigmoidT() =
        match dtype with 
        | Dtype.IntegralOrBool -> opNotSupported "SigmoidT" dtype
        | _ ->  t.MakeLike(tt.Sigmoid())

    override t.ExpT() =
        match dtype with 
        | Dtype.IntegralOrBool -> opNotSupported "ExpT" dtype
        | _ ->  t.MakeLike(tt.Exp())

    override t.LogT() =
        match dtype with 
        | Dtype.IntegralOrBool -> opNotSupported "LogT" dtype
        | _ ->  t.MakeLike(tt.Log())

    override t.Log10T() =
        match dtype with 
        | Dtype.IntegralOrBool -> opNotSupported "Log10T" dtype
        | _ ->   t.MakeLike(tt.Log10())

    override t.SqrtT() =
        match dtype with 
        | Dtype.IntegralOrBool -> opNotSupported "SqrtT" dtype
        | _ ->  t.MakeLike(tt.Sqrt())

    override t.SinT() =
        match dtype with 
        | Dtype.IntegralOrBool -> opNotSupported "SinT" dtype
        | _ ->  t.MakeLike(tt.Sin())

    override t.CosT() =
        match dtype with 
        | Dtype.IntegralOrBool -> opNotSupported "CosT" dtype
        | _ ->  t.MakeLike(tt.Cos())

    override t.TanT() =
        match dtype with 
        | Dtype.IntegralOrBool -> opNotSupported "TanT" dtype
        | _ ->  t.MakeLike(tt.Tan())

    override t.SinhT() =
        match dtype with 
        | Dtype.IntegralOrBool -> opNotSupported "SinhT" dtype
        | _ ->  t.MakeLike(tt.Sinh())

    override t.CoshT() =
        match dtype with 
        | Dtype.IntegralOrBool -> opNotSupported "CoshT" dtype
        | _ ->  t.MakeLike(tt.Cosh())

    override t.TanhT() =
        match dtype with 
        | Dtype.IntegralOrBool -> opNotSupported "TanhT" dtype
        | _ ->  t.MakeLike(tt.Tanh())

    override t.AsinT() =
        match dtype with 
        | Dtype.IntegralOrBool -> opNotSupported "AsinT" dtype
        | _ ->  t.MakeLike(tt.Asin())

    override t.AcosT() =
        match dtype with 
        | Dtype.IntegralOrBool -> opNotSupported "AcosT" dtype
        | _ ->  t.MakeLike(tt.Acos())

    override t.AtanT() =
        match dtype with 
        | Dtype.IntegralOrBool -> opNotSupported "AtanT" dtype
        | _ ->  t.MakeLike(tt.Atan())
#if LATEST_TORCHSHARP
    // Included to track new functionality available in TorchSharp
    //
    // These will be progressed to RawTensor and Tensor
    member t.AdaptiveAvgPool1D(outputSize: int32) =
        match dtype with 
        | Dtype.Bool -> opNotSupported "AdaptiveAvgPool1D" dtype
        | _ ->  t.MakeLike(tt.AdaptiveAvgPool1D(int64 outputSize))

    member t.AdaptiveAvgPool2D(outputSizes: int32[]) =
        match dtype with 
        | Dtype.Bool -> opNotSupported "AdaptiveAvgPool2D" dtype
        | _ ->  t.MakeLike(tt.AdaptiveAvgPool2D(int64s outputSizes))

    member t.AdaptiveAvgPool3D(outputSizes: int32[]) =
        match dtype with 
        | Dtype.Bool -> opNotSupported "AdaptiveAvgPool3D" dtype
        | _ ->  t.MakeLike(tt.AdaptiveAvgPool3D(int64s outputSizes))

    member t.AdaptiveAvgPool3DBackward(originalInput: RawTensor) =
        match dtype with 
        | Dtype.Bool -> opNotSupported "AdaptiveAvgPool3DBackward" dtype
        | _ ->  t.MakeLike(tt.AdaptiveAvgPool3Backward(originalInput.TorchTensor))

    //member t.AvgPool1D(kernelSize: int32, stride: int32, padding: int32, ?ceil_mode: bool, ?count_include_pad: bool) =
    //    //let _batchSize, _channels, _inputSize, _outputSize, outputShape = Shape.checkCanAvgPool1d dtype t1.Shape kernelSize stride padding
    //    match dtype with 
    //    | Dtype.Bool -> opNotSupported "AvgPool1D" dtype
    //    | _ ->
    //    let _resultt = tt.AvgPool1D(int64 kernelSize, stride=int64 stride, padding=int64 padding, ?ceil_mode=ceil_mode, ?count_include_pad=count_include_pad)
    //    failwith "tbd - outputShape"
    //    //t.MakeLike(resultt, shape=outputShape)

    //member t.AvgPool2D(kernelSizes: int32[], strides: int32[], paddings: int32[], ?ceil_mode: bool, ?count_include_pad: bool) =
    //    failwith "tbd - TorchSharp signture being updated"
        ////let _batchSize, _channels, _inputSize, _outputSize, outputShape = Shape.checkCanAvgPool1d dtype t1.Shape kernelSize stride padding
        //match dtype with 
        //| Dtype.Bool -> opNotSupported "AvgPool2D" dtype
        //| _ ->
        //let _resultt = tt.AvgPool2D(int64s kernelSizes, stride=int64 stride, padding=int64 padding, ?ceil_mode=ceil_mode, ?count_include_pad=count_include_pad)
        //failwith "tbd - outputShape"
        ////t.MakeLike(resultt, shape=outputShape)

    //member t.X(kernelSize: int32, stride: int32, padding: int32, ?ceil_mode: bool, ?count_include_pad: bool) =
    //    //let _batchSize, _channels, _inputSize, _outputSize, outputShape = Shape.checkCanAvgPool1d dtype t1.Shape kernelSize stride padding
    //    match dtype with 
    //    | Dtype.Bool -> opNotSupported "AvgPool1D" dtype
    //    | _ ->
    //    let _resultt = tt.BitwiseAnd(int64 kernelSize, stride=int64 stride, padding=int64 padding, ?ceil_mode=ceil_mode, ?count_include_pad=count_include_pad)
    //    failwith "tbd - outputShape"
    //    //t.MakeLike(resultt, shape=outputShape)
#endif

    new (info: System.Runtime.Serialization.SerializationInfo, _context: System.Runtime.Serialization.StreamingContext) =
        let dtype = info.GetValue("dtype", typeof<Dtype>) :?> Dtype
        let shape = info.GetValue("shape", typeof<Shape>) :?> Shape
        let tt =
            match dtype with 
            | Dtype.Bool -> 
                let data = info.GetValue("data", typeof<bool[]>)  :?> bool[]
                BoolTensor.From (data, toTorchShape shape) 
            | Dtype.Byte -> 
                let data = info.GetValue("data", typeof<byte[]>)  :?> byte[]
                ByteTensor.From (data, toTorchShape shape) 
            | Dtype.Int8 -> 
                let data = info.GetValue("data", typeof<sbyte[]>)  :?> sbyte[]
                Int8Tensor.From (data, toTorchShape shape) 
            | Dtype.Int16 -> 
                let data = info.GetValue("data", typeof<int16[]>)  :?> int16[]
                Int16Tensor.From (data, toTorchShape shape) 
            | Dtype.Int32 -> 
                let data = info.GetValue("data", typeof<int32[]>)  :?> int32[]
                Int32Tensor.From (data, toTorchShape shape) 
            | Dtype.Int64 -> 
                let data = info.GetValue("data", typeof<int64[]>)  :?> int64[]
                Int64Tensor.From (data, toTorchShape shape) 
            | Dtype.Float32 -> 
                let data = info.GetValue("data", typeof<float32[]>)  :?> float32[]
                Float32Tensor.From (data, toTorchShape shape) 
            | Dtype.Float64 -> 
                let data = info.GetValue("data", typeof<double[]>)  :?> double[]
                Float64Tensor.From (data, toTorchShape shape) 
            | Dtype.Float16 -> 
                let data = info.GetValue("data", typeof<float32[]>)  :?> float32[]
                Float16Tensor.From (data, toTorchShape shape) 
            | Dtype.BFloat16 -> 
                let data = info.GetValue("data", typeof<float32[]>)  :?> float32[]
                BFloat16Tensor.From (data, toTorchShape shape) 

        TorchRawTensor(tt, shape, dtype, Device.CPU)

    interface System.Runtime.Serialization.ISerializable with

        //[SecurityPermissionAttribute(SecurityAction.Demand,  SerializationFormatter = true)]
        member t.GetObjectData(info, _context) =
            
            // Torch Tensors must be CPU before they can access RawData
            let tCpu = t.MoveTo(Device.CPU) :?> TorchRawTensor

            info.AddValue("dtype", t.Dtype)
            info.AddValue("shape", t.Shape)
            info.AddValue("data", tCpu.ToRawData())


    override _.ClampInPlace(low, high) = 
        // TODO - next version of TorchSharp will have in place version of this
        checkMutable()
        tt <- tt.Clamp(low.TorchTensor.ToScalar(), high.TorchTensor.ToScalar())

    override _.LtInPlace(t2) = checkMutable(); tt.LtInPlace(t2.TorchTensor) |> ignore

    override _.GtInPlace(t2) = checkMutable(); tt.GtInPlace(t2.TorchTensor) |> ignore

    override _.LeInPlace(t2) = checkMutable(); tt.LeInPlace(t2.TorchTensor) |> ignore

    override _.GeInPlace(t2) = checkMutable(); tt.GeInPlace(t2.TorchTensor) |> ignore

    override _.EqInPlace(t2) = checkMutable(); tt.EqInPlace(t2.TorchTensor) |> ignore

    override _.NeqInPlace(t2) = checkMutable(); tt.NeInPlace(t2.TorchTensor) |> ignore

    override _.AddInPlace(t2, alpha) =
        checkMutable()
        match alpha with 
        | Some v -> tt.AddInPlace(t2.TorchTensor, toTorchScalar v) |> ignore
        | None -> tt.AddInPlace(t2.TorchTensor) |> ignore

    override _.AddScalarInPlace(t2) = checkMutable(); tt.AddInPlace(toTorchScalar t2) |> ignore

    // TODO - this should be faster
    override t1.AddSliceInPlace(location, t2) = 
        checkMutable()
        Shape.checkCanAddSlice t1.Shape location t2.Shape
        let shape1 = t1.Shape
        let shape2 = t2.Shape
        let expandedShape2 = Shape.unsqueezeAs shape2 shape1
        let t2Expanded = t2.TorchTensor.Expand(toTorchShape expandedShape2)
        let mutable t1Slice = tt // will share memory with res
        for d in 0 .. location.Length - 1 do 
            let len2 = expandedShape2.[d]
            if location.[d].Value <> 0 || len2 <> shape1.[d] then 
                t1Slice <- t1Slice.Narrow(int64 d, int64 location.[d].Value, int64 len2.Value)
        t1Slice.AddInPlace(t2Expanded) |> ignore

    override _.SubInPlace(t2) = checkMutable(); tt.SubInPlace(t2.TorchTensor) |> ignore

    override _.SubScalarInPlace(t2) = checkMutable(); tt.SubInPlace(toTorchScalar t2) |> ignore

    override _.MulInPlace(t2) = checkMutable(); tt.MulInPlace(t2.TorchTensor) |> ignore

    override _.MulScalarInPlace(t2) = checkMutable(); tt.MulInPlace(toTorchScalar t2) |> ignore

    override _.DivInPlace(t2) = checkMutable(); tt.DivInPlace(t2.TorchTensor) |> ignore

    override _.DivScalarInPlace(t2) = checkMutable(); tt.DivInPlace(toTorchScalar t2) |> ignore

    override _.PowInPlace(t2) = checkMutable(); tt.PowInPlace(t2.TorchTensor) |> ignore

    override _.PowScalarInPlace(t2) = checkMutable(); tt.PowInPlace(toTorchScalar t2) |> ignore

    override _.MatMulInPlace(t2) = checkMutable(); tt <- tt.MatMul(t2.TorchTensor) 

    override _.NegInPlace() = checkMutable(); tt.NegInPlace() |> ignore

    override _.SignInPlace() = checkMutable(); tt.SignInPlace() |> ignore

    override _.FloorInPlace() = checkMutable(); tt.FloorInPlace() |> ignore

    override _.CeilInPlace() = checkMutable(); tt.CeilInPlace() |> ignore

    override _.RoundInPlace() = checkMutable(); tt.RoundInPlace() |> ignore

    override _.AbsInPlace() = checkMutable(); tt.AbsInPlace() |> ignore

    override _.ReluInPlace() = checkMutable(); tt.ReluInPlace() |> ignore

    override _.Relu6InPlace() = checkMutable(); tt.Relu6InPlace() |> ignore

    override _.LeakyReluInPlace(negativeSlope) = checkMutable(); tt.LeakyReluInPlace(toTorchScalar negativeSlope) |> ignore

<<<<<<< HEAD
    override _.EluInPlace() = checkMutable(); tt.EluInPlace() |> ignore
=======
    override _.EluInPlace(alpha, scale, inputScale) = checkMutable(); tt.EluInPlace() |> ignore
>>>>>>> 8b82be61

    override _.GeluInPlace() = checkMutable(); tt <- tt.Gelu() 

    override _.SiluInPlace() = checkMutable(); tt.SiluInPlace() |> ignore

    override _.HardsigmoidInPlace() = checkMutable(); tt.HardsigmoidInPlace() |> ignore

    override _.HardswishInPlace() = checkMutable(); tt.HardswishInPlace() |> ignore

    override _.SoftplusInPlace() = checkMutable(); tt <- tt.Softplus() 

    override _.SigmoidInPlace() = checkMutable(); tt <- tt.Sigmoid() 

    override _.ExpInPlace() = checkMutable(); tt <- tt.Exp()

    override _.LogInPlace() = checkMutable(); tt.LogInPlace() |> ignore

    override _.Log10InPlace() = checkMutable(); tt.Log10InPlace() |> ignore

    override _.SqrtInPlace() = checkMutable(); tt.SqrtInPlace() |> ignore

    override _.SinInPlace() = checkMutable(); tt.SinInPlace() |> ignore

    override _.CosInPlace() = checkMutable(); tt.CosInPlace() |> ignore

    override _.TanInPlace() = checkMutable(); tt.TanInPlace() |> ignore

    override _.SinhInPlace() = checkMutable(); tt.SinhInPlace() |> ignore

    override _.CoshInPlace() = checkMutable(); tt.CoshInPlace() |> ignore

    override _.TanhInPlace() = checkMutable(); tt.TanhInPlace() |> ignore

    override _.AsinInPlace() = checkMutable(); tt.AsinInPlace() |> ignore

    override _.AcosInPlace() = checkMutable(); tt.AcosInPlace() |> ignore

    override _.AtanInPlace() = checkMutable(); tt.AtanInPlace() |> ignore

    // TODO - next version of TorchSharp will have in place version of this
    override t.OnesInPlace() = checkMutable(); tt <- (RawTensor.Ones(shape, dtype, t.Device, Backend.Torch) :?> TorchRawTensor).TorchTensor

    // TODO - next version of TorchSharp will have in place version of this
    override t.ZerosInPlace() = checkMutable(); tt <- (RawTensor.Zeros(shape, dtype, t.Device, Backend.Torch) :?> TorchRawTensor).TorchTensor

    // TODO - next version of TorchSharp will have in place version of this
    override t.RandomInPlace() = checkMutable(); tt <- (RawTensor.Random(shape, dtype, t.Device, Backend.Torch) :?> TorchRawTensor).TorchTensor

    // TODO - next version of TorchSharp will have in place version of this
    override t.RandomNormalInPlace() = checkMutable(); tt <- (RawTensor.RandomNormal(shape, dtype, t.Device, Backend.Torch) :?> TorchRawTensor).TorchTensor

    // TODO - next version of TorchSharp will have in place version of this
    override t.RandomIntInPlace(low, high) = checkMutable(); tt <- (RawTensor.RandomInt(shape, low, high, dtype, t.Device, Backend.Torch) :?> TorchRawTensor).TorchTensor

    override t.SetMutable() = isMutable <- true

    override t.IsMutable = isMutable

/// The parameterized implementation of the static ops. Use a generic class to
/// make sure we get the correlation with .NET types correct and systematic
type TorchTensorOps<'T, 'T2>
       (dtype: Dtype, conv: 'T -> 'T2,
        fromScalar: 'T2 -> TorchTensor,
        from: 'T2[] * TorchShape -> TorchTensor,
        zero: 'T,
        one: 'T,
        empty: TorchShape  * Device -> TorchTensor,
        zeros: TorchShape  * Device -> TorchTensor,
        ones: TorchShape  * Device -> TorchTensor,
        random: TorchShape  * Device -> TorchTensor,
        randomN: TorchShape  * Device -> TorchTensor,
        randomIntegers: TorchShape * int * int * Device -> TorchTensor,
        valueFromScalar: scalar -> 'T,
        scalarFromConvValue: 'T2 -> TorchScalar) = 

    member _.Zero(device) = TorchRawTensor(torchMoveTo (fromScalar (conv zero)) device, Shape.scalar, dtype, device) :> RawTensor 
    member _.One(device) = TorchRawTensor(torchMoveTo (fromScalar (conv one)) device, Shape.scalar, dtype, device) :> RawTensor
    member _.Empty(shape:Shape, device) = TorchRawTensor(empty(toTorchShape shape, device), shape, dtype, device) :> RawTensor
    member _.Zeros(shape:Shape, device) = TorchRawTensor(zeros(toTorchShape shape, device), shape, dtype, device) :> RawTensor
    member _.Ones(shape:Shape, device) = TorchRawTensor(ones(toTorchShape shape, device), shape, dtype, device) :> RawTensor
    member _.Random(shape:Shape, device) = TorchRawTensor(random(toTorchShape shape, device), shape, dtype, device) :> RawTensor
    member _.RandomNormal(shape:Shape, device) = TorchRawTensor(randomN(toTorchShape shape, device), shape, dtype, device) :> RawTensor
    member _.RandomInt(shape, low, high, device) = TorchRawTensor(randomIntegers(toTorchShape shape, low, high, device), shape, dtype, device) :> RawTensor

    member _.Full(shape:Shape, value:scalar, device) =
        let t = empty(toTorchShape shape, device)
        t.FillInPlace(scalarFromConvValue (conv (valueFromScalar value))) |> ignore
        TorchRawTensor(t, shape, dtype, device) :> RawTensor

    member _.CreateFromFlatArray(values:Array, shape:Shape, device:Device) : RawTensor =
        let values = values :?> 'T[] |> Array.map conv 
        let t = 
            match shape.Values with 
            | [| |] -> fromScalar(values.[0])
            | _ -> from (values, toTorchShape shape)
        let tt = torchMoveTo t device
        TorchRawTensor(tt, shape, dtype, device) :> RawTensor

type TorchFloat32TensorOps() = 

    inherit TorchTensorOps<single, single>(Dtype.Float32, id, 
        (fun v -> Float32Tensor.From(v)), 
        (fun (data, shape) -> Float32Tensor.From(data, shape)), 
        0.0f, 1.0f, 
        (fun (shape, device) -> Float32Tensor.Empty(shape, device.TorchDeviceType, device.DeviceIndex)), 
        (fun (shape, device) -> Float32Tensor.Zeros(shape, device.TorchDeviceType, device.DeviceIndex)), 
        (fun (shape, device) -> Float32Tensor.Ones(shape, device.TorchDeviceType, device.DeviceIndex)), 
        (fun (shape, device) -> Float32Tensor.Random(shape, device.TorchDeviceType, device.DeviceIndex)), 
        (fun (shape, device) -> Float32Tensor.RandomN(shape, device.TorchDeviceType, device.DeviceIndex)), 
        (fun (shape, low, high, device) -> Float32Tensor.RandomIntegers(int64 (high-low), shape, device.TorchDeviceType, device.DeviceIndex).AddInPlace((float low).ToScalar())), 
        System.Convert.ToSingle, 
        TorchScalar.op_Implicit)

type TorchFloat64TensorOps() = 

    inherit TorchTensorOps<double, double>(Dtype.Float64, id, 
        (fun v -> Float64Tensor.From(v)), 
        (fun (data, shape) -> Float64Tensor.From(data, shape)), 
        0.0, 1.0, 
        (fun (shape, device) -> Float64Tensor.Empty(shape, device.TorchDeviceType, device.DeviceIndex)), 
        (fun (shape, device) -> Float64Tensor.Zeros(shape, device.TorchDeviceType, device.DeviceIndex)), 
        (fun (shape, device) -> Float64Tensor.Ones(shape, device.TorchDeviceType, device.DeviceIndex)), 
        (fun (shape, device) -> Float64Tensor.Random(shape, device.TorchDeviceType, device.DeviceIndex)), 
        (fun (shape, device) -> Float64Tensor.RandomN(shape, device.TorchDeviceType, device.DeviceIndex)), 
        (fun (shape, low, high, device) -> Float64Tensor.RandomIntegers(int64 (high-low), shape, device.TorchDeviceType, device.DeviceIndex).AddInPlace((double low).ToScalar())), 
        System.Convert.ToDouble, 
        TorchScalar.op_Implicit)

type TorchInt8TensorOps() = 

    inherit TorchTensorOps<sbyte, sbyte>(Dtype.Int8, sbyte,
        (fun v -> Int8Tensor.From(v)), 
        (fun (data, shape) -> Int8Tensor.From(data, shape)), 
        0y, 1y,
        (fun (shape, device) -> Int8Tensor.Empty(shape, device.TorchDeviceType, device.DeviceIndex)), 
        (fun (shape, device) -> Int8Tensor.Zeros(shape, device.TorchDeviceType, device.DeviceIndex)), 
        (fun (shape, device) -> Int8Tensor.Ones(shape, device.TorchDeviceType, device.DeviceIndex)), 
        (fun _ -> opNotSupported "Random" Dtype.Int8), 
        (fun _ -> opNotSupported "RandomNormal" Dtype.Int8), 
        (fun (shape, low, high, device) -> Int8Tensor.RandomIntegers(int64 (high-low), shape, device.TorchDeviceType, device.DeviceIndex).AddInPlace((sbyte low).ToScalar())), 
        System.Convert.ToSByte, 
        TorchScalar.op_Implicit)

type TorchInt16TensorOps() = 

    inherit TorchTensorOps<int16, int16>(Dtype.Int16, int16, 
        (fun v -> Int16Tensor.From(v)), 
        (fun (data, shape) -> Int16Tensor.From(data, shape)), 
        0s, 1s,
        (fun (shape, device) -> Int16Tensor.Empty(shape, device.TorchDeviceType, device.DeviceIndex)), 
        (fun (shape, device) -> Int16Tensor.Zeros(shape, device.TorchDeviceType, device.DeviceIndex)), 
        (fun (shape, device) -> Int16Tensor.Ones(shape, device.TorchDeviceType, device.DeviceIndex)), 
        (fun _ -> opNotSupported "Random" Dtype.Int16), 
        (fun _ -> opNotSupported "RandomNormal" Dtype.Int16), 
        (fun (shape, low, high, device) -> Int16Tensor.RandomIntegers(int64 (high-low), shape, device.TorchDeviceType, device.DeviceIndex).AddInPlace((int16 low).ToScalar())), 
        System.Convert.ToInt16, 
        TorchScalar.op_Implicit)

type TorchInt32TensorOps() = 

    inherit TorchTensorOps<int32, int32>(Dtype.Int32, int32, 
        (fun v -> Int32Tensor.From(v)), 
        Int32Tensor.From, 
        0, 1,
        (fun (shape, device) -> Int32Tensor.Empty(shape, device.TorchDeviceType, device.DeviceIndex)), 
        (fun (shape, device) -> Int32Tensor.Zeros(shape, device.TorchDeviceType, device.DeviceIndex)), 
        (fun (shape, device) -> Int32Tensor.Ones(shape, device.TorchDeviceType, device.DeviceIndex)), 
        (fun _ -> opNotSupported "Random" Dtype.Int32), 
        (fun _ -> opNotSupported "RandomNormal" Dtype.Int32), 
        (fun (shape, low, high, device) -> Int32Tensor.RandomIntegers(int64 (high-low), shape, device.TorchDeviceType, device.DeviceIndex).AddInPlace((int32 low).ToScalar())), 
        System.Convert.ToInt32, 
        TorchScalar.op_Implicit)

type TorchInt64TensorOps() = 

    inherit TorchTensorOps<int64, int64>(Dtype.Int64, int64, 
        (fun v -> Int64Tensor.From(v)), 
        (fun (data, shape) -> Int64Tensor.From(data, shape)), 
        0L, 1L,
        (fun (shape, device) -> Int64Tensor.Empty(shape, device.TorchDeviceType, device.DeviceIndex)), 
        (fun (shape, device) -> Int64Tensor.Zeros(shape, device.TorchDeviceType, device.DeviceIndex)), 
        (fun (shape, device) -> Int64Tensor.Ones(shape, device.TorchDeviceType, device.DeviceIndex)), 
        (fun _ -> opNotSupported "Random" Dtype.Int64), 
        (fun _ -> opNotSupported "RandomNormal" Dtype.Int64), 
        (fun (shape, low, high, device) -> Int64Tensor.RandomIntegers(int64 (high-low), shape, device.TorchDeviceType, device.DeviceIndex).AddInPlace((int64 low).ToScalar())), 
        System.Convert.ToInt64, 
        TorchScalar.op_Implicit)

type TorchBoolTensorOps() = 

    inherit TorchTensorOps<bool, bool>(Dtype.Bool, id, 
        (fun v -> BoolTensor.From(v)), 
        (fun (data, shape) -> BoolTensor.From(data, shape)), 
        false, true,
        (fun (shape, device) -> BoolTensor.Empty(shape, device.TorchDeviceType, device.DeviceIndex)), 
        (fun (shape, device) -> BoolTensor.Zeros(shape, device.TorchDeviceType, device.DeviceIndex)), 
        (fun (shape, device) -> BoolTensor.Ones(shape, device.TorchDeviceType, device.DeviceIndex)), 
        (fun _ -> opNotSupported "Random" Dtype.Bool), 
        (fun _ -> opNotSupported "RandomNormal"  Dtype.Bool), 
        (fun (shape, low, high, device) -> BoolTensor.RandomIntegers(min 2L (int64 (high-low)), shape, device.TorchDeviceType, device.DeviceIndex).AddInPlace((low > 0).ToScalar())), 
        System.Convert.ToBoolean, 
        TorchScalar.op_Implicit)

type TorchByteTensorOps() = 

    inherit TorchTensorOps<byte, byte>(Dtype.Byte, id, 
        (fun v -> ByteTensor.From(v)), 
        (fun (data, shape) -> ByteTensor.From(data, shape)), 
        0uy, 1uy,
        (fun (shape, device) -> ByteTensor.Empty(shape, device.TorchDeviceType, device.DeviceIndex)), 
        (fun (shape, device) -> ByteTensor.Zeros(shape, device.TorchDeviceType, device.DeviceIndex)), 
        (fun (shape, device) -> ByteTensor.Ones(shape, device.TorchDeviceType, device.DeviceIndex)), 
        (fun _ -> opNotSupported "Random" Dtype.Byte), 
        (fun _ -> opNotSupported "RandomNormal"  Dtype.Byte), 
        (fun (shape, low, high, device) -> ByteTensor.RandomIntegers(int64 (high-low), shape, device.TorchDeviceType, device.DeviceIndex).AddInPlace((byte low).ToScalar())), 
        System.Convert.ToByte, 
        TorchScalar.op_Implicit)

type TorchFloat16TensorOps() = 

    inherit TorchTensorOps<single, single>(Dtype.Float16, id, 
        (fun v -> Float16Tensor.From(v)), 
        (fun (data, shape) -> Float16Tensor.From(data, shape)), 
        0.0f, 1.0f, 
        (fun (shape, device) -> Float16Tensor.Empty(shape, device.TorchDeviceType, device.DeviceIndex)), 
        (fun (shape, device) -> Float16Tensor.Zeros(shape, device.TorchDeviceType, device.DeviceIndex)), 
        (fun (shape, device) -> Float16Tensor.Ones(shape, device.TorchDeviceType, device.DeviceIndex)), 
        (fun (shape, device) -> Float16Tensor.Random(shape, device.TorchDeviceType, device.DeviceIndex)), 
        (fun (shape, device) -> Float16Tensor.RandomN(shape, device.TorchDeviceType, device.DeviceIndex)), 
        (fun (shape, low, high, device) -> Float16Tensor.RandomIntegers(int64 (high-low), shape, device.TorchDeviceType, device.DeviceIndex).AddInPlace((float low).ToScalar())), 
        System.Convert.ToSingle, 
        TorchScalar.op_Implicit)


type TorchBFloat16TensorOps() = 

    inherit TorchTensorOps<single, single>(Dtype.BFloat16, id, 
        (fun v -> BFloat16Tensor.From(v)), 
        (fun (data, shape) -> BFloat16Tensor.From(data, shape)), 
        0.0f, 1.0f, 
        (fun (shape, device) -> BFloat16Tensor.Empty(shape, device.TorchDeviceType, device.DeviceIndex)), 
        (fun (shape, device) -> BFloat16Tensor.Zeros(shape, device.TorchDeviceType, device.DeviceIndex)), 
        (fun (shape, device) -> BFloat16Tensor.Ones(shape, device.TorchDeviceType, device.DeviceIndex)), 
        (fun (shape, device) -> BFloat16Tensor.Random(shape, device.TorchDeviceType, device.DeviceIndex)), 
        (fun (shape, device) -> BFloat16Tensor.RandomN(shape, device.TorchDeviceType, device.DeviceIndex)), 
        (fun (shape, low, high, device) -> BFloat16Tensor.RandomIntegers(int64 (high-low), shape, device.TorchDeviceType, device.DeviceIndex).AddInPlace((float low).ToScalar())), 
        System.Convert.ToSingle, 
        TorchScalar.op_Implicit)

type TorchBackendTensorStatics() =
    inherit BackendTensorStatics()

    let torchFloat16 = TorchFloat16TensorOps()
    let torchBFloat16 = TorchBFloat16TensorOps()
    let torchFloat32 = TorchFloat32TensorOps()
    let torchFloat64 = TorchFloat64TensorOps()
    let torchInt8 = TorchInt8TensorOps()
    let torchInt16 = TorchInt16TensorOps()
    let torchInt32 = TorchInt32TensorOps()
    let torchInt64 = TorchInt64TensorOps()
    let torchByte = TorchByteTensorOps()
    let torchBool = TorchBoolTensorOps()

    let supported = Array.zeroCreate<int> 32
    let isSupported (deviceType: DiffSharp.DeviceType) = 
        let n = int deviceType
        match supported.[n] with 
        | 0 ->
            try
                Float32Tensor.Empty([| 1L |], deviceType= enum (int deviceType), deviceIndex=0) |> ignore
                supported.[n] <- 1
                true
             with _ -> 
                supported.[n] <- 2
                false
        | 1 -> true
        | _ -> false

    override _.GetDevices(deviceType) = 
        [ 
          match deviceType with
          | None | Some DiffSharp.DeviceType.CPU ->
              yield Device.CPU
          | _ -> ()

          match deviceType with
          | None | Some DiffSharp.DeviceType.CUDA ->
              if Torch.IsCudaAvailable() then 
                  let ncuda = Torch.CudaDeviceCount()
                  for i in 0 .. ncuda - 1 do
                      yield (Device(DiffSharp.DeviceType.CUDA, i))
          | _ -> ()
          // We don't report other devices in GetDevices as yet though they may be usable
          // There is currently no way in TorchSHarp to get the device count for other device types,
          // you have to work it out via some other route.
        ]

    override _.IsDeviceTypeSupported (deviceType) =
        match deviceType with 
        | DiffSharp.DeviceType.CPU -> true
        | DiffSharp.DeviceType.CUDA -> Torch.IsCudaAvailable()
        | _ -> isSupported deviceType

    override _.Seed(seed) =
        // TODO (important): we need to do *both* this Torch.SetSeed and CUDA SetSeed when device is GPU. CPU seed and CUDA seed are handled separately in torch and libtorch.
        // However at the point of writing this comment, Cuda SetSeed was not available in TorchSharp
        Torch.SetSeed(int64 seed) 

    override _.Zero(dtype, device) =
        match dtype with 
        | Float16 -> torchFloat16.Zero(device)
        | BFloat16 -> torchBFloat16.Zero(device)
        | Float32 -> torchFloat32.Zero(device)
        | Float64 -> torchFloat64.Zero(device)
        | Int8 -> torchInt8.Zero(device)
        | Byte -> torchByte.Zero(device)
        | Int16 -> torchInt16.Zero(device)
        | Int32 -> torchInt32.Zero(device)
        | Int64 -> torchInt64.Zero(device)
        | Bool -> torchBool.Zero(device)

    override _.One(dtype, device) = 
        match dtype with 
        | Float16 -> torchFloat16.One(device)
        | BFloat16 -> torchBFloat16.One(device)
        | Float32 -> torchFloat32.One(device)
        | Float64 -> torchFloat64.One(device)
        | Int8 -> torchInt8.One(device)
        | Byte -> torchByte.One(device)
        | Int16 -> torchInt16.One(device)
        | Int32 -> torchInt32.One(device)
        | Int64 -> torchInt64.One(device)
        | Bool -> torchBool.One(device)

    override _.Zeros(shape:Shape, dtype, device) =
        match dtype with 
        | Float16 -> torchFloat16.Zeros(shape, device)
        | BFloat16 -> torchBFloat16.Zeros(shape, device)
        | Float32 -> torchFloat32.Zeros(shape, device)
        | Float64 -> torchFloat64.Zeros(shape, device)
        | Int8 -> torchInt8.Zeros(shape, device)
        | Byte -> torchByte.Zeros(shape, device)
        | Int16 -> torchInt16.Zeros(shape, device)
        | Int32 -> torchInt32.Zeros(shape, device)
        | Int64 -> torchInt64.Zeros(shape, device)
        | Bool -> torchBool.Zeros(shape, device)

    override _.Empty(shape:Shape, dtype, device) =
        match dtype with 
        | Float16 -> torchFloat16.Empty(shape, device)
        | BFloat16 -> torchBFloat16.Empty(shape, device)
        | Float32 -> torchFloat32.Empty(shape, device)
        | Float64 -> torchFloat64.Empty(shape, device)
        | Int8 -> torchInt8.Empty(shape, device)
        | Byte -> torchByte.Empty(shape, device)
        | Int16 -> torchInt16.Empty(shape, device)
        | Int32 -> torchInt32.Empty(shape, device)
        | Int64 -> torchInt64.Empty(shape, device)
        | Bool -> torchBool.Empty(shape, device)

    override _.Ones(shape:Shape, dtype, device) =
        match dtype with 
        | Float16 -> torchFloat16.Ones(shape, device)
        | BFloat16 -> torchBFloat16.Ones(shape, device)
        | Float32 -> torchFloat32.Ones(shape, device)
        | Float64 -> torchFloat64.Ones(shape, device)
        | Int8 -> torchInt8.Ones(shape, device)
        | Byte -> torchByte.Ones(shape, device)
        | Int16 -> torchInt16.Ones(shape, device)
        | Int32 -> torchInt32.Ones(shape, device)
        | Int64 -> torchInt64.Ones(shape, device)
        | Bool -> torchBool.Ones(shape, device)

    override _.Full(shape:Shape, value:scalar, dtype, device) =
        match dtype with 
        | Float16 -> torchFloat16.Full(shape, value, device)
        | BFloat16 -> torchBFloat16.Full(shape, value, device)
        | Float32 -> torchFloat32.Full(shape, value, device)
        | Float64 -> torchFloat64.Full(shape, value, device)
        | Int8 -> torchInt8.Full(shape, value, device)
        | Byte -> torchByte.Full(shape, value, device)
        | Int16 -> torchInt16.Full(shape, value, device)
        | Int32 -> torchInt32.Full(shape, value, device)
        | Int64 -> torchInt64.Full(shape, value, device)
        | Bool -> torchBool.Full(shape, value, device)

    override _.Random(shape:Shape, dtype, device) =
        match dtype with 
        | Float16 -> torchFloat16.Random(shape, device)
        | BFloat16 -> torchBFloat16.Random(shape, device)
        | Float32 -> torchFloat32.Random(shape, device)
        | Float64 -> torchFloat64.Random(shape, device)
        | Int8 -> torchInt8.Random(shape, device)
        | Byte -> torchByte.Random(shape, device)
        | Int16 -> torchInt16.Random(shape, device)
        | Int32 -> torchInt32.Random(shape, device)
        | Int64 -> torchInt64.Random(shape, device)
        | Bool -> torchBool.Random(shape, device)

    override _.RandomNormal(shape:Shape, dtype, device) =
        match dtype with 
        | Float16 -> torchFloat16.RandomNormal(shape, device)
        | BFloat16 -> torchBFloat16.RandomNormal(shape, device)
        | Float32 -> torchFloat32.RandomNormal(shape, device)
        | Float64 -> torchFloat64.RandomNormal(shape, device)
        | Int8 -> torchInt8.RandomNormal(shape, device)
        | Byte -> torchByte.RandomNormal(shape, device)
        | Int16 -> torchInt16.RandomNormal(shape, device)
        | Int32 -> torchInt32.RandomNormal(shape, device)
        | Int64 -> torchInt64.RandomNormal(shape, device)
        | Bool -> torchBool.RandomNormal(shape, device)

    override _.RandomInt(shape:Shape, low:int, high:int, dtype, device) = 
        match dtype with 
        | Float16 -> torchFloat16.RandomInt(shape, low, high, device)
        | BFloat16 -> torchBFloat16.RandomInt(shape, low, high, device)
        | Float32 -> torchFloat32.RandomInt(shape, low, high, device)
        | Float64 -> torchFloat64.RandomInt(shape, low, high, device)
        | Int8 -> torchInt8.RandomInt(shape, low, high, device)
        | Byte -> torchByte.RandomInt(shape, low, high, device)
        | Int16 -> torchInt16.RandomInt(shape, low, high, device)
        | Int32 -> torchInt32.RandomInt(shape, low, high, device)
        | Int64 -> torchInt64.RandomInt(shape, low, high, device)
        | Bool -> torchBool.RandomInt(shape, low, high, device)

    override _.CreateFromFlatArray(values:Array, shape, dtype, device) =
        match dtype with 
        | Float16 -> torchFloat16.CreateFromFlatArray(values, shape, device)
        | BFloat16 -> torchBFloat16.CreateFromFlatArray(values, shape, device)
        | Float32 -> torchFloat32.CreateFromFlatArray(values, shape, device)
        | Float64 -> torchFloat64.CreateFromFlatArray(values, shape, device)
        | Int8 -> torchInt8.CreateFromFlatArray(values, shape, device)
        | Byte -> torchByte.CreateFromFlatArray(values, shape, device)
        | Int16 -> torchInt16.CreateFromFlatArray(values, shape, device)
        | Int32 -> torchInt32.CreateFromFlatArray(values, shape, device)
        | Int64 -> torchInt64.CreateFromFlatArray(values, shape, device)
        | Bool -> torchBool.CreateFromFlatArray(values, shape, device)
<|MERGE_RESOLUTION|>--- conflicted
+++ resolved
@@ -838,11 +838,7 @@
         | Dtype.Bool -> opNotSupported "LeakyReluT" dtype
         | _ ->   t.MakeLike(tt.LeakyRelu(toTorchScalar negativeSlope))
 
-<<<<<<< HEAD
-    override t.EluT() =
-=======
     override t.EluT(alpha, scale, inputScale) =
->>>>>>> 8b82be61
         match dtype with 
         | Dtype.Bool -> opNotSupported "EluT" dtype
         | _ ->   t.MakeLike(tt.elu())
@@ -1121,11 +1117,7 @@
 
     override _.LeakyReluInPlace(negativeSlope) = checkMutable(); tt.LeakyReluInPlace(toTorchScalar negativeSlope) |> ignore
 
-<<<<<<< HEAD
-    override _.EluInPlace() = checkMutable(); tt.EluInPlace() |> ignore
-=======
     override _.EluInPlace(alpha, scale, inputScale) = checkMutable(); tt.EluInPlace() |> ignore
->>>>>>> 8b82be61
 
     override _.GeluInPlace() = checkMutable(); tt <- tt.Gelu() 
 
