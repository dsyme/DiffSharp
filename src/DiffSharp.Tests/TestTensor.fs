--- conflicted
+++ resolved
@@ -305,14 +305,14 @@
         // 2x2 * 2  (broadcast --> 2x2)
         // 2x2 * 2x1  (broadcast --> 2x2)
         // 2x2 * 1x2  (broadcast --> 2x2)
-        let t6a = Tensor.Create([ [1.; 2.]; [3.; 4.] ])
-        for t6b in [ Tensor.Create([ 5.0 ])
-                     Tensor.Create([ 5.0; 5.0 ])
-                     Tensor.Create([ [5.0]; [5.0] ])
-                     Tensor.Create([ [5.0; 5.0] ]) ] do
+        let t6a = dsharp.tensor([ [1.; 2.]; [3.; 4.] ])
+        for t6b in [ dsharp.tensor([ 5.0 ])
+                     dsharp.tensor([ 5.0; 5.0 ])
+                     dsharp.tensor([ [5.0]; [5.0] ])
+                     dsharp.tensor([ [5.0; 5.0] ]) ] do
             let t6 = t6a + t6b
             let t6Commute = t6b + t6a
-            let t6Correct = Tensor.Create([ [6.; 7.]; [8.; 9.] ])
+            let t6Correct = dsharp.tensor([ [6.; 7.]; [8.; 9.] ])
 
             Assert.AreEqual(t6Correct, t6)
             Assert.AreEqual(t6Correct, t6Commute)
@@ -324,7 +324,7 @@
         // 2x3x4 + 3x1  (broadcast --> 2x3x4)
         // 2x3x4 + 1x4  (broadcast --> 2x3x4)
         // etc.
-        let t7a = Tensor.Create([ [ [1.; 2.; 3.; 4.]; [5.; 6.; 7.; 8.]; [9.; 10.; 11.; 12.] ];
+        let t7a = dsharp.tensor([ [ [1.; 2.; 3.; 4.]; [5.; 6.; 7.; 8.]; [9.; 10.; 11.; 12.] ];
                                   [ [13.; 14.; 15.; 16.]; [17.; 18.; 19.; 20.]; [21.; 22.; 23.; 24.] ]  ])
         let t7Shapes = 
             [ for i1 in [0;1;2] do
@@ -338,27 +338,27 @@
 
         let t7Results, t7CommuteResults = 
             [| for shape in t7Shapes do 
-                  let t7b = Tensor.Create( Util.arrayND shape (fun is -> double (Array.sum is) + 2.0))
+                  let t7b = dsharp.tensor( Util.arrayND shape (fun is -> double (Array.sum is) + 2.0))
                   let t7 = t7a + t7b
                   let t7Commute = t7b + t7a
                   yield (t7b, t7), (t7b, t7Commute) |]
             |> Array.unzip
 
         let t7Expected =
-            [|(Tensor.Create 2.,                                                       Tensor.Create [[[3., 4., 5., 6.], [7., 8., 9., 10.], [11., 12., 13., 14.]], [[15., 16., 17., 18.], [19., 20., 21., 22.], [23., 24., 25., 26.]]]);
-              (Tensor.Create [2.],                                                     Tensor.Create [[[3., 4., 5., 6.], [7., 8., 9., 10.], [11., 12., 13., 14.]], [[15., 16., 17., 18.], [19., 20., 21., 22.], [23., 24., 25., 26.]]]);
-              (Tensor.Create [2., 3., 4., 5.],                                         Tensor.Create [[[3., 5., 7., 9.], [7., 9., 11., 13.], [11., 13., 15., 17.]], [[15., 17., 19., 21.], [19., 21., 23., 25.], [23., 25., 27., 29.]]]);
-              (Tensor.Create [[2.]],                                                   Tensor.Create [[[3., 4., 5., 6.], [7., 8., 9., 10.], [11., 12., 13., 14.]], [[15., 16., 17., 18.], [19., 20., 21., 22.], [23., 24., 25., 26.]]]);
-              (Tensor.Create [[2., 3., 4., 5.]],                                       Tensor.Create [[[3., 5., 7., 9.], [7., 9., 11., 13.], [11., 13., 15., 17.]], [[15., 17., 19., 21.], [19., 21., 23., 25.], [23., 25., 27., 29.]]]);
-              (Tensor.Create [[2.], [3.], [4.]],                                       Tensor.Create [[[3., 4., 5., 6.], [8., 9., 10., 11.], [13., 14., 15., 16.]], [[15., 16., 17., 18.], [20., 21., 22., 23.], [25., 26., 27., 28.]]]);
-              (Tensor.Create [[2., 3., 4., 5.], [3., 4., 5., 6.], [4., 5., 6., 7.]],   Tensor.Create [[[3., 5., 7., 9.], [8., 10., 12., 14.], [13., 15., 17., 19.]], [[15., 17., 19., 21.], [20., 22., 24., 26.], [25., 27., 29., 31.]]]);
-              (Tensor.Create [[[2.]]],                                                 Tensor.Create [[[3., 4., 5., 6.], [7., 8., 9., 10.], [11., 12., 13., 14.]], [[15., 16., 17., 18.], [19., 20., 21., 22.], [23., 24., 25., 26.]]]);
-              (Tensor.Create [[[2., 3., 4., 5.]]],                                     Tensor.Create [[[3., 5., 7., 9.], [7., 9., 11., 13.], [11., 13., 15., 17.]], [[15., 17., 19., 21.], [19., 21., 23., 25.], [23., 25., 27., 29.]]]);
-              (Tensor.Create [[[2.], [3.], [4.]]],                                     Tensor.Create [[[3., 4., 5., 6.], [8., 9., 10., 11.], [13., 14., 15., 16.]], [[15., 16., 17., 18.], [20., 21., 22., 23.], [25., 26., 27., 28.]]]);
-              (Tensor.Create [[[2., 3., 4., 5.], [3., 4., 5., 6.], [4., 5., 6., 7.]]], Tensor.Create [[[3., 5., 7., 9.], [8., 10., 12., 14.], [13., 15., 17., 19.]], [[15., 17., 19., 21.], [20., 22., 24., 26.], [25., 27., 29., 31.]]]);
-              (Tensor.Create [[[2.]], [[3.]]],                                         Tensor.Create [[[3., 4., 5., 6.], [7., 8., 9., 10.], [11., 12., 13., 14.]], [[16., 17., 18., 19.], [20., 21., 22., 23.], [24., 25., 26., 27.]]]);
-              (Tensor.Create [[[2., 3., 4., 5.]], [[3., 4., 5., 6.]]],                 Tensor.Create [[[3., 5., 7., 9.], [7., 9., 11., 13.], [11., 13., 15., 17.]], [[16., 18., 20., 22.], [20., 22., 24., 26.], [24., 26., 28., 30.]]]);
-              (Tensor.Create [[[2.], [3.], [4.]], [[3.], [4.], [5.]]],                 Tensor.Create [[[3., 4., 5., 6.], [8., 9., 10., 11.], [13., 14., 15., 16.]], [[16., 17., 18., 19.], [21., 22., 23., 24.], [26., 27., 28., 29.]]])|]
+            [|(dsharp.tensor 2.,                                                       dsharp.tensor [[[3., 4., 5., 6.], [7., 8., 9., 10.], [11., 12., 13., 14.]], [[15., 16., 17., 18.], [19., 20., 21., 22.], [23., 24., 25., 26.]]]);
+              (dsharp.tensor [2.],                                                     dsharp.tensor [[[3., 4., 5., 6.], [7., 8., 9., 10.], [11., 12., 13., 14.]], [[15., 16., 17., 18.], [19., 20., 21., 22.], [23., 24., 25., 26.]]]);
+              (dsharp.tensor [2., 3., 4., 5.],                                         dsharp.tensor [[[3., 5., 7., 9.], [7., 9., 11., 13.], [11., 13., 15., 17.]], [[15., 17., 19., 21.], [19., 21., 23., 25.], [23., 25., 27., 29.]]]);
+              (dsharp.tensor [[2.]],                                                   dsharp.tensor [[[3., 4., 5., 6.], [7., 8., 9., 10.], [11., 12., 13., 14.]], [[15., 16., 17., 18.], [19., 20., 21., 22.], [23., 24., 25., 26.]]]);
+              (dsharp.tensor [[2., 3., 4., 5.]],                                       dsharp.tensor [[[3., 5., 7., 9.], [7., 9., 11., 13.], [11., 13., 15., 17.]], [[15., 17., 19., 21.], [19., 21., 23., 25.], [23., 25., 27., 29.]]]);
+              (dsharp.tensor [[2.], [3.], [4.]],                                       dsharp.tensor [[[3., 4., 5., 6.], [8., 9., 10., 11.], [13., 14., 15., 16.]], [[15., 16., 17., 18.], [20., 21., 22., 23.], [25., 26., 27., 28.]]]);
+              (dsharp.tensor [[2., 3., 4., 5.], [3., 4., 5., 6.], [4., 5., 6., 7.]],   dsharp.tensor [[[3., 5., 7., 9.], [8., 10., 12., 14.], [13., 15., 17., 19.]], [[15., 17., 19., 21.], [20., 22., 24., 26.], [25., 27., 29., 31.]]]);
+              (dsharp.tensor [[[2.]]],                                                 dsharp.tensor [[[3., 4., 5., 6.], [7., 8., 9., 10.], [11., 12., 13., 14.]], [[15., 16., 17., 18.], [19., 20., 21., 22.], [23., 24., 25., 26.]]]);
+              (dsharp.tensor [[[2., 3., 4., 5.]]],                                     dsharp.tensor [[[3., 5., 7., 9.], [7., 9., 11., 13.], [11., 13., 15., 17.]], [[15., 17., 19., 21.], [19., 21., 23., 25.], [23., 25., 27., 29.]]]);
+              (dsharp.tensor [[[2.], [3.], [4.]]],                                     dsharp.tensor [[[3., 4., 5., 6.], [8., 9., 10., 11.], [13., 14., 15., 16.]], [[15., 16., 17., 18.], [20., 21., 22., 23.], [25., 26., 27., 28.]]]);
+              (dsharp.tensor [[[2., 3., 4., 5.], [3., 4., 5., 6.], [4., 5., 6., 7.]]], dsharp.tensor [[[3., 5., 7., 9.], [8., 10., 12., 14.], [13., 15., 17., 19.]], [[15., 17., 19., 21.], [20., 22., 24., 26.], [25., 27., 29., 31.]]]);
+              (dsharp.tensor [[[2.]], [[3.]]],                                         dsharp.tensor [[[3., 4., 5., 6.], [7., 8., 9., 10.], [11., 12., 13., 14.]], [[16., 17., 18., 19.], [20., 21., 22., 23.], [24., 25., 26., 27.]]]);
+              (dsharp.tensor [[[2., 3., 4., 5.]], [[3., 4., 5., 6.]]],                 dsharp.tensor [[[3., 5., 7., 9.], [7., 9., 11., 13.], [11., 13., 15., 17.]], [[16., 18., 20., 22.], [20., 22., 24., 26.], [24., 26., 28., 30.]]]);
+              (dsharp.tensor [[[2.], [3.], [4.]], [[3.], [4.], [5.]]],                 dsharp.tensor [[[3., 4., 5., 6.], [8., 9., 10., 11.], [13., 14., 15., 16.]], [[16., 17., 18., 19.], [21., 22., 23., 24.], [26., 27., 28., 29.]]])|]
 
 
         Assert.AreEqual(t7Expected, t7Results)
@@ -429,31 +429,20 @@
         let t1 = dsharp.tensor([1.; 2.]) * dsharp.tensor([3.; 4.])
         let t1Correct = dsharp.tensor([3.; 8.])
 
-<<<<<<< HEAD
         Assert.AreEqual(t1Correct, t1)
 
-        let t2 = Tensor.Create([1.; 2.]) * Tensor.Create(5.)
-        let t2Correct = Tensor.Create([5.; 10.])
-
-        Assert.AreEqual(t2Correct, t2)
-
-        let t3 = Tensor.Create([1.; 2.]) * 5.f
-        let t3Correct = Tensor.Create([5.; 10.])
-
-        Assert.AreEqual(t3Correct, t3)
-
-        let t4 = 5. * Tensor.Create([1.; 2.])
-        let t4Correct = Tensor.Create([5.; 10.])
-=======
         let t2 = dsharp.tensor([1.; 2.]) * dsharp.tensor(5.)
         let t2Correct = dsharp.tensor([5.; 10.])
 
+        Assert.AreEqual(t2Correct, t2)
+
         let t3 = dsharp.tensor([1.; 2.]) * 5.f
         let t3Correct = dsharp.tensor([5.; 10.])
 
+        Assert.AreEqual(t3Correct, t3)
+
         let t4 = 5. * dsharp.tensor([1.; 2.])
         let t4Correct = dsharp.tensor([5.; 10.])
->>>>>>> ed38c2b9
 
         Assert.AreEqual(t4Correct, t4)
 
@@ -461,14 +450,14 @@
         // 2x2 * 2  (broadcast --> 2x2)
         // 2x2 * 2x1  (broadcast --> 2x2)
         // 2x2 * 1x2  (broadcast --> 2x2)
-        let t5a = Tensor.Create([ [1.; 2.]; [3.; 4.] ])
-        for t5b in [ Tensor.Create([ 5.0 ])
-                     Tensor.Create([ 5.0; 5.0 ])
-                     Tensor.Create([ [5.0]; [5.0] ])
-                     Tensor.Create([ [5.0; 5.0] ]) ] do
+        let t5a = dsharp.tensor([ [1.; 2.]; [3.; 4.] ])
+        for t5b in [ dsharp.tensor([ 5.0 ])
+                     dsharp.tensor([ 5.0; 5.0 ])
+                     dsharp.tensor([ [5.0]; [5.0] ])
+                     dsharp.tensor([ [5.0; 5.0] ]) ] do
             let t5 = t5a * t5b
             let t5Commute = t5b * t5a
-            let t5Correct = Tensor.Create([ [5.; 10.]; [15.; 20.] ])
+            let t5Correct = dsharp.tensor([ [5.; 10.]; [15.; 20.] ])
 
             Assert.AreEqual(t5Correct, t5)
             Assert.AreEqual(t5Correct, t5Commute)
@@ -480,7 +469,7 @@
         // 2x3x4 * 3x1  (broadcast --> 2x3x4)
         // 2x3x4 * 1x4  (broadcast --> 2x3x4)
         // etc.
-        let t6a = Tensor.Create([ [ [1.; 2.; 3.; 4.]; [5.; 6.; 7.; 8.]; [9.; 10.; 11.; 12.] ];
+        let t6a = dsharp.tensor([ [ [1.; 2.; 3.; 4.]; [5.; 6.; 7.; 8.]; [9.; 10.; 11.; 12.] ];
                                     [ [13.; 14.; 15.; 16.]; [17.; 18.; 19.; 20.]; [21.; 22.; 23.; 24.] ]  ])
 
         // These are all the interesting shapes that broadcast into t6a
@@ -496,27 +485,27 @@
 
         let t6Results, t6CommuteResults = 
             [| for shape in t6Shapes do 
-                  let t6b = Tensor.Create( Util.arrayND shape (fun is -> double (Array.sum is) + 2.0))
+                  let t6b = dsharp.tensor( Util.arrayND shape (fun is -> double (Array.sum is) + 2.0))
                   let t6 = t6a * t6b
                   let t6Commute = t6b * t6a
                   yield (t6b, t6 ), (t6b, t6Commute ) |]
             |> Array.unzip
 
         let t6Expected =
-            [|(Tensor.Create 2.,                                                      Tensor.Create [[[2., 4., 6., 8.], [10., 12., 14., 16.], [18., 20., 22., 24.]], [[26., 28., 30., 32.], [34., 36., 38., 40.], [42., 44., 46., 48.]]]);
-              (Tensor.Create [2.],                                                    Tensor.Create [[[2., 4., 6., 8.], [10., 12., 14., 16.], [18., 20., 22., 24.]], [[26., 28., 30., 32.], [34., 36., 38., 40.], [42., 44., 46., 48.]]]);
-              (Tensor.Create [2., 3., 4., 5.],                                        Tensor.Create [[[2., 6., 12., 20.], [10., 18., 28., 40.], [18., 30., 44., 60.]], [[26., 42., 60., 80.], [34., 54., 76., 100.], [42., 66., 92., 120.]]]);
-              (Tensor.Create [[2.]],                                                  Tensor.Create [[[2., 4., 6., 8.], [10., 12., 14., 16.], [18., 20., 22., 24.]], [[26., 28., 30., 32.], [34., 36., 38., 40.], [42., 44., 46., 48.]]]);
-              (Tensor.Create [[2., 3., 4., 5.]],                                      Tensor.Create [[[2., 6., 12., 20.], [10., 18., 28., 40.], [18., 30., 44., 60.]], [[26., 42., 60., 80.], [34., 54., 76., 100.], [42., 66., 92., 120.]]]);
-              (Tensor.Create [[2.], [3.], [4.]],                                      Tensor.Create [[[2., 4., 6., 8.], [15., 18., 21., 24.], [36., 40., 44., 48.]], [[26., 28., 30., 32.], [51., 54., 57., 60.], [84., 88., 92., 96.]]]);
-              (Tensor.Create [[2., 3., 4., 5.], [3., 4., 5., 6.], [4., 5., 6., 7.]],  Tensor.Create [[[2., 6., 12., 20.], [15., 24., 35., 48.], [36., 50., 66., 84.]], [[26., 42., 60., 80.], [51., 72., 95., 120.], [84., 110., 138., 168.]]]);
-              (Tensor.Create [[[2.]]],                                                Tensor.Create [[[2., 4., 6., 8.], [10., 12., 14., 16.], [18., 20., 22., 24.]], [[26., 28., 30., 32.], [34., 36., 38., 40.], [42., 44., 46., 48.]]]);
-              (Tensor.Create [[[2., 3., 4., 5.]]],                                    Tensor.Create [[[2., 6., 12., 20.], [10., 18., 28., 40.], [18., 30., 44., 60.]], [[26., 42., 60., 80.], [34., 54., 76., 100.], [42., 66., 92., 120.]]]);
-              (Tensor.Create [[[2.], [3.], [4.]]],                                    Tensor.Create [[[2., 4., 6., 8.], [15., 18., 21., 24.], [36., 40., 44., 48.]], [[26., 28., 30., 32.], [51., 54., 57., 60.], [84., 88., 92., 96.]]]);
-              (Tensor.Create [[[2., 3., 4., 5.], [3., 4., 5., 6.], [4., 5., 6., 7.]]],Tensor.Create [[[2., 6., 12., 20.], [15., 24., 35., 48.], [36., 50., 66., 84.]], [[26., 42., 60., 80.], [51., 72., 95., 120.], [84., 110., 138., 168.]]]);
-              (Tensor.Create [[[2.]], [[3.]]],                                        Tensor.Create [[[2., 4., 6., 8.], [10., 12., 14., 16.], [18., 20., 22., 24.]], [[39., 42., 45., 48.], [51., 54., 57., 60.], [63., 66., 69., 72.]]]);
-              (Tensor.Create [[[2., 3., 4., 5.]], [[3., 4., 5., 6.]]],                Tensor.Create [[[2., 6., 12., 20.],  [10., 18., 28., 40.], [18., 30., 44., 60.]], [[39., 56., 75., 96.], [51., 72., 95., 120.], [63., 88., 115., 144.]]]);
-              (Tensor.Create [[[2.], [3.], [4.]], [[3.], [4.], [5.]]],                Tensor.Create [[[2., 4., 6., 8.],  [15., 18., 21., 24.], [36., 40., 44., 48.]], [[39., 42., 45., 48.], [68., 72., 76., 80.], [105., 110., 115., 120.]]]); |]
+            [|(dsharp.tensor 2.,                                                      dsharp.tensor [[[2., 4., 6., 8.], [10., 12., 14., 16.], [18., 20., 22., 24.]], [[26., 28., 30., 32.], [34., 36., 38., 40.], [42., 44., 46., 48.]]]);
+              (dsharp.tensor [2.],                                                    dsharp.tensor [[[2., 4., 6., 8.], [10., 12., 14., 16.], [18., 20., 22., 24.]], [[26., 28., 30., 32.], [34., 36., 38., 40.], [42., 44., 46., 48.]]]);
+              (dsharp.tensor [2., 3., 4., 5.],                                        dsharp.tensor [[[2., 6., 12., 20.], [10., 18., 28., 40.], [18., 30., 44., 60.]], [[26., 42., 60., 80.], [34., 54., 76., 100.], [42., 66., 92., 120.]]]);
+              (dsharp.tensor [[2.]],                                                  dsharp.tensor [[[2., 4., 6., 8.], [10., 12., 14., 16.], [18., 20., 22., 24.]], [[26., 28., 30., 32.], [34., 36., 38., 40.], [42., 44., 46., 48.]]]);
+              (dsharp.tensor [[2., 3., 4., 5.]],                                      dsharp.tensor [[[2., 6., 12., 20.], [10., 18., 28., 40.], [18., 30., 44., 60.]], [[26., 42., 60., 80.], [34., 54., 76., 100.], [42., 66., 92., 120.]]]);
+              (dsharp.tensor [[2.], [3.], [4.]],                                      dsharp.tensor [[[2., 4., 6., 8.], [15., 18., 21., 24.], [36., 40., 44., 48.]], [[26., 28., 30., 32.], [51., 54., 57., 60.], [84., 88., 92., 96.]]]);
+              (dsharp.tensor [[2., 3., 4., 5.], [3., 4., 5., 6.], [4., 5., 6., 7.]],  dsharp.tensor [[[2., 6., 12., 20.], [15., 24., 35., 48.], [36., 50., 66., 84.]], [[26., 42., 60., 80.], [51., 72., 95., 120.], [84., 110., 138., 168.]]]);
+              (dsharp.tensor [[[2.]]],                                                dsharp.tensor [[[2., 4., 6., 8.], [10., 12., 14., 16.], [18., 20., 22., 24.]], [[26., 28., 30., 32.], [34., 36., 38., 40.], [42., 44., 46., 48.]]]);
+              (dsharp.tensor [[[2., 3., 4., 5.]]],                                    dsharp.tensor [[[2., 6., 12., 20.], [10., 18., 28., 40.], [18., 30., 44., 60.]], [[26., 42., 60., 80.], [34., 54., 76., 100.], [42., 66., 92., 120.]]]);
+              (dsharp.tensor [[[2.], [3.], [4.]]],                                    dsharp.tensor [[[2., 4., 6., 8.], [15., 18., 21., 24.], [36., 40., 44., 48.]], [[26., 28., 30., 32.], [51., 54., 57., 60.], [84., 88., 92., 96.]]]);
+              (dsharp.tensor [[[2., 3., 4., 5.], [3., 4., 5., 6.], [4., 5., 6., 7.]]],dsharp.tensor [[[2., 6., 12., 20.], [15., 24., 35., 48.], [36., 50., 66., 84.]], [[26., 42., 60., 80.], [51., 72., 95., 120.], [84., 110., 138., 168.]]]);
+              (dsharp.tensor [[[2.]], [[3.]]],                                        dsharp.tensor [[[2., 4., 6., 8.], [10., 12., 14., 16.], [18., 20., 22., 24.]], [[39., 42., 45., 48.], [51., 54., 57., 60.], [63., 66., 69., 72.]]]);
+              (dsharp.tensor [[[2., 3., 4., 5.]], [[3., 4., 5., 6.]]],                dsharp.tensor [[[2., 6., 12., 20.],  [10., 18., 28., 40.], [18., 30., 44., 60.]], [[39., 56., 75., 96.], [51., 72., 95., 120.], [63., 88., 115., 144.]]]);
+              (dsharp.tensor [[[2.], [3.], [4.]], [[3.], [4.], [5.]]],                dsharp.tensor [[[2., 4., 6., 8.],  [15., 18., 21., 24.], [36., 40., 44., 48.]], [[39., 42., 45., 48.], [68., 72., 76., 80.], [105., 110., 115., 120.]]]); |]
 
         Assert.AreEqual(t6Expected, t6Results)
         Assert.AreEqual(t6Expected, t6CommuteResults)
@@ -1061,38 +1050,38 @@
 
     [<Test>]
     member this.TestTensorSumCollapseT () =
-        let t1 = Tensor.Create([1.; 2.; 3.])
-        let t1Sum = Tensor.SumCollapse(t1, [| |])
-        let t1SumCorrect = Tensor.Create(6.)
+        let t1 = dsharp.tensor([1.; 2.; 3.])
+        let t1Sum = t1.sumToSize([| |])
+        let t1SumCorrect = dsharp.tensor(6.)
 
         Assert.AreEqual(t1SumCorrect, t1Sum)
 
-        let t2 = Tensor.Create([[1.; 2.]; [3.; 4.]])
-        let t2Sum = Tensor.SumCollapse(t2, [| |])
-        let t2SumCorrect = Tensor.Create(10.)
+        let t2 = dsharp.tensor([[1.; 2.]; [3.; 4.]])
+        let t2Sum = t2.sumToSize([| |])
+        let t2SumCorrect = dsharp.tensor(10.)
 
         Assert.AreEqual(t2SumCorrect, t2Sum)
 
-        let t3 = Tensor.Create([[1.; 2.]; [3.; 4.]])
-        let t3Sum = Tensor.SumCollapse(t3, [| 2 |])
-        let t3SumCorrect = Tensor.Create( [4.; 6.] )
+        let t3 = dsharp.tensor([[1.; 2.]; [3.; 4.]])
+        let t3Sum = t3.sumToSize([| 2 |])
+        let t3SumCorrect = dsharp.tensor( [4.; 6.] )
 
         Assert.AreEqual(t3SumCorrect, t3Sum)
 
-        let t4 = Tensor.Create([[1.; 2.]; [3.; 4.]])
-        let t4Sum = Tensor.SumCollapse(t4, [| 1; 2 |])
-        let t4SumCorrect = Tensor.Create( [ [4.; 6.] ] )
+        let t4 = dsharp.tensor([[1.; 2.]; [3.; 4.]])
+        let t4Sum = t4.sumToSize([| 1; 2 |])
+        let t4SumCorrect = dsharp.tensor( [ [4.; 6.] ] )
 
         Assert.AreEqual(t4SumCorrect, t4Sum)
 
-        let t5 = Tensor.Create([[1.; 2.]; [3.; 4.]])
-        let t5Sum = Tensor.SumCollapse(t5, [| 2; 1 |])
-        let t5SumCorrect = Tensor.Create( [ [3.]; [7.] ] )
+        let t5 = dsharp.tensor([[1.; 2.]; [3.; 4.]])
+        let t5Sum = t5.sumToSize([| 2; 1 |])
+        let t5SumCorrect = dsharp.tensor( [ [3.]; [7.] ] )
 
         Assert.AreEqual(t5SumCorrect, t5Sum)
 
         // Systematically test all legitimate reductions of 2x2x2 to smaller sizes
-        let t6 = Tensor.Create([ [[1.; 2.]; [3.; 4.] ]; [[5.; 6.]; [7.; 8.] ] ])
+        let t6 = dsharp.tensor([ [[1.; 2.]; [3.; 4.] ]; [[5.; 6.]; [7.; 8.] ] ])
         let systematicResults = 
             [| for i1 in 0..2 do 
                   for i2 in (if i1 = 0 then 0 else 1)..2 do
@@ -1101,24 +1090,24 @@
                             [| if i1 > 0 then yield i1
                                if i2 > 0 then yield i2
                                if i3 > 0 then yield i3 |]
-                        yield (newShape, Tensor.SumCollapse(t6, newShape)) |]
+                        yield (newShape, t6.sumToSize(newShape)) |]
         
         let expectedResults = 
-            [|([||], Tensor.Create 36.);
-              ([|1|], Tensor.Create [36.]);
-              ([|2|], Tensor.Create [16.; 20.]);
-              ([|1; 1|], Tensor.Create [[36.]]);
-              ([|1; 2|], Tensor.Create [[16.; 20.]]);
-              ([|2; 1|], Tensor.Create [[14.]; [22.]]);
-              ([|2; 2|], Tensor.Create [[6.; 8.]; [10.; 12.]]);
-              ([|1; 1; 1|], Tensor.Create [[[36.]]]);
-              ([|1; 1; 2|], Tensor.Create [[[16.; 20.]]]);
-              ([|1; 2; 1|], Tensor.Create [[[14.]; [22.]]]);
-              ([|1; 2; 2|], Tensor.Create [[[6.; 8.]; [10.; 12.]]]);
-              ([|2; 1; 1|], Tensor.Create [[[10.]]; [[26.]]]);
-              ([|2; 1; 2|], Tensor.Create [[[4.; 6.]]; [[12.; 14.]]]);
-              ([|2; 2; 1|], Tensor.Create [[[3.]; [7.]]; [[11.]; [15.]]]);
-              ([|2; 2; 2|], Tensor.Create [[[1.; 2.]; [3.; 4.]]; [[5.; 6.]; [7.; 8.]]])|]
+            [|([||], dsharp.tensor 36.);
+              ([|1|], dsharp.tensor [36.]);
+              ([|2|], dsharp.tensor [16.; 20.]);
+              ([|1; 1|], dsharp.tensor [[36.]]);
+              ([|1; 2|], dsharp.tensor [[16.; 20.]]);
+              ([|2; 1|], dsharp.tensor [[14.]; [22.]]);
+              ([|2; 2|], dsharp.tensor [[6.; 8.]; [10.; 12.]]);
+              ([|1; 1; 1|], dsharp.tensor [[[36.]]]);
+              ([|1; 1; 2|], dsharp.tensor [[[16.; 20.]]]);
+              ([|1; 2; 1|], dsharp.tensor [[[14.]; [22.]]]);
+              ([|1; 2; 2|], dsharp.tensor [[[6.; 8.]; [10.; 12.]]]);
+              ([|2; 1; 1|], dsharp.tensor [[[10.]]; [[26.]]]);
+              ([|2; 1; 2|], dsharp.tensor [[[4.; 6.]]; [[12.; 14.]]]);
+              ([|2; 2; 1|], dsharp.tensor [[[3.]; [7.]]; [[11.]; [15.]]]);
+              ([|2; 2; 2|], dsharp.tensor [[[1.; 2.]; [3.; 4.]]; [[5.; 6.]; [7.; 8.]]])|]
 
         Assert.AreEqual(systematicResults, expectedResults)
 
@@ -1634,32 +1623,32 @@
 
     [<Test>]
     member this.TestTensorExpandT () =
-        let t1 = Tensor.Create(1.0)
+        let t1 = dsharp.tensor(1.0)
         let t1Expand = t1.expand([2;3])
-        let t1ExpandCorrect = Tensor.Create([[1.;1.;1.];[1.;1.;1.]])
+        let t1ExpandCorrect = dsharp.tensor([[1.;1.;1.];[1.;1.;1.]])
         Assert.AreEqual(t1ExpandCorrect, t1Expand)
 
-        let t2 = Tensor.Create([1.0])
+        let t2 = dsharp.tensor([1.0])
         let t2Expand = t2.expand([2;3])
-        let t2ExpandCorrect = Tensor.Create([[1.;1.;1.];[1.;1.;1.]])
+        let t2ExpandCorrect = dsharp.tensor([[1.;1.;1.];[1.;1.;1.]])
 
         Assert.AreEqual(t2ExpandCorrect, t2Expand)
 
-        let t3 = Tensor.Create([1.; 2.]) // 2
+        let t3 = dsharp.tensor([1.; 2.]) // 2
         let t3Expand = t3.expand([3;2]) // 3x2
-        let t3ExpandCorrect = Tensor.Create([[1.;2.];[1.;2.];[1.;2.]]) // 3x2
+        let t3ExpandCorrect = dsharp.tensor([[1.;2.];[1.;2.];[1.;2.]]) // 3x2
 
         Assert.AreEqual(t3ExpandCorrect, t3Expand)
 
-        let t4 = Tensor.Create([[1.]; [2.]]) // 2x1
+        let t4 = dsharp.tensor([[1.]; [2.]]) // 2x1
         let t4Expand = t4.expand([2;2]) // 2x2
-        let t4ExpandCorrect = Tensor.Create([[1.;1.];[2.;2.]])
+        let t4ExpandCorrect = dsharp.tensor([[1.;1.];[2.;2.]])
 
         Assert.AreEqual(t4ExpandCorrect, t4Expand)
 
-        let t5 = Tensor.Create([[1.]; [2.]]) // 2x1
+        let t5 = dsharp.tensor([[1.]; [2.]]) // 2x1
         let t5Expand = t5.expand([2;2;2]) // 2x2x2
-        let t5ExpandCorrect = Tensor.Create([[[1.;1.];[2.;2.]];[[1.;1.];[2.;2.]]])
+        let t5ExpandCorrect = dsharp.tensor([[[1.;1.];[2.;2.]];[[1.;1.];[2.;2.]]])
 
         Assert.AreEqual(t5ExpandCorrect, t5Expand)
 
