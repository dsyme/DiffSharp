namespace Tests

open NUnit.Framework
open DiffSharp
open DiffSharp.Util
open DiffSharp.Backend

[<TestFixture>]
type TestTensor () =

    [<SetUp>]
    member this.Setup () =
        ()

    [<Test>]
    member this.TestTensorCreate0 () =
        let t0 = dsharp.tensor(1.)
        let t0Shape = t0.shape
        let t0Dim = t0.dim
        let t0ShapeCorrect = [||]
        let t0DimCorrect = 0

        Assert.AreEqual(t0DimCorrect, t0Dim)
        Assert.AreEqual(t0ShapeCorrect, t0Shape)

    [<Test>]
    member this.TestTensorCreate1 () =
        // create from double list
        let t1 = dsharp.tensor([1.; 2.; 3.])
        let t1ShapeCorrect = [|3|]
        let t1DimCorrect = 1

        Assert.AreEqual(t1ShapeCorrect, t1.shape)
        Assert.AreEqual(t1DimCorrect, t1.dim)

        // create from double[]
        let t1Array = dsharp.tensor([| 1.; 2.; 3. |])

        Assert.AreEqual(t1ShapeCorrect, t1Array.shape)
        Assert.AreEqual(t1DimCorrect, t1Array.dim)

        // create from seq<double>
        let t1Seq = dsharp.tensor(seq { 1.; 2.; 3. })

        Assert.AreEqual(t1ShapeCorrect, t1Seq.shape)
        Assert.AreEqual(t1DimCorrect, t1Seq.dim)

    [<Test>]
    member this.TestTensorCreate2 () =
        let t2Values = [[1.; 2.; 3.]; [4.; 5.; 6.]]
        let t2ShapeCorrect = [|2; 3|]
        let t2DimCorrect = 2
        // let t2DTypeCorrect = DType.Float32
        let t2ValuesCorrect = array2D (List.map (List.map float32) t2Values)

        // create from double list list
        let t2 = dsharp.tensor([[1.; 2.; 3.]; [4.; 5.; 6.]])
        Assert.AreEqual(t2ShapeCorrect, t2.shape)
        Assert.AreEqual(t2DimCorrect, t2.dim)
        Assert.AreEqual(t2ValuesCorrect, t2.toArray())

        // create from double array list
        let t2ArrayList = dsharp.tensor([[|1.; 2.; 3.|]; [|4.; 5.; 6.|]])
        Assert.AreEqual(t2ShapeCorrect, t2ArrayList.shape)
        Assert.AreEqual(t2DimCorrect, t2ArrayList.dim)
        Assert.AreEqual(t2ValuesCorrect, t2ArrayList.toArray())

        // create from double list array
        let t2ListArray = dsharp.tensor([| [1.; 2.; 3.]; [4.; 5.; 6.] |])
        Assert.AreEqual(t2ShapeCorrect, t2ListArray.shape)
        Assert.AreEqual(t2DimCorrect, t2ListArray.dim)
        Assert.AreEqual(t2ValuesCorrect, t2ListArray.toArray())

        // create from double[][]
        let t2ArrayArray = dsharp.tensor([| [| 1.; 2.; 3. |]; [| 4.; 5.; 6.|] |])
        Assert.AreEqual(t2ShapeCorrect, t2ArrayArray.shape)
        Assert.AreEqual(t2DimCorrect, t2ArrayArray.dim)
        Assert.AreEqual(t2ValuesCorrect, t2ArrayArray.toArray())

        // create from double[,]
        let t2Array2D = dsharp.tensor(array2D [| [| 1.; 2.; 3. |]; [| 4.; 5.; 6.|] |])
        Assert.AreEqual(t2ShapeCorrect, t2Array2D.shape)
        Assert.AreEqual(t2DimCorrect, t2Array2D.dim)
        Assert.AreEqual(t2ValuesCorrect, t2Array2D.toArray())

        // create from seq<double[]>
        let t2ArraySeq = dsharp.tensor(seq { yield [| 1.; 2.; 3. |]; yield [| 4.; 5.; 6.|] })
        Assert.AreEqual(t2ShapeCorrect, t2ArraySeq.shape)
        Assert.AreEqual(t2DimCorrect, t2ArraySeq.dim)
        Assert.AreEqual(t2ValuesCorrect, t2ArraySeq.toArray())

        // create from seq<seq<double>>
        let t2SeqSeq = dsharp.tensor(seq { seq { 1.; 2.; 3. }; seq { 4.; 5.; 6.} })
        Assert.AreEqual(t2ShapeCorrect, t2SeqSeq.shape)
        Assert.AreEqual(t2DimCorrect, t2SeqSeq.dim)
        Assert.AreEqual(t2ValuesCorrect, t2SeqSeq.toArray())

        // create from (double * double * double) list list
        let t2TupleListList = dsharp.tensor([ [ 1., 2., 3. ]; [ 4., 5., 6. ] ])
        Assert.AreEqual(t2ShapeCorrect, t2TupleListList.shape)
        Assert.AreEqual(t2DimCorrect, t2TupleListList.dim)
        Assert.AreEqual(t2ValuesCorrect, t2TupleListList.toArray())

        // create from ((double * double * double) list * (double * double * double) list) list
        let t2TupleListTupleList = dsharp.tensor([ [ 1., 2., 3. ], [ 4., 5., 6. ] ])
        Assert.AreEqual(t2ShapeCorrect, t2TupleListTupleList.shape)
        Assert.AreEqual(t2DimCorrect, t2TupleListTupleList.dim)
        Assert.AreEqual(t2ValuesCorrect, t2TupleListTupleList.toArray())

        // create from (double * double * double)[]
        let t2TupleArray = dsharp.tensor([| [ 1., 2., 3. ]; [ 4., 5., 6. ] |])
        Assert.AreEqual(t2ShapeCorrect, t2TupleArray.shape)
        Assert.AreEqual(t2DimCorrect, t2TupleArray.dim)
        Assert.AreEqual(t2ValuesCorrect, t2TupleArray.toArray())

        // create from ((double * double * double) [] * (double * double * double) []) []
        let t2TupleArrayTupleArray = dsharp.tensor([| [| 1., 2., 3. |], [| 4., 5., 6. |] |])
        Assert.AreEqual(t2ShapeCorrect, t2TupleArrayTupleArray.shape)
        Assert.AreEqual(t2DimCorrect, t2TupleArrayTupleArray.dim)
        Assert.AreEqual(t2ValuesCorrect, t2TupleArrayTupleArray.toArray())
        Assert.AreEqual(t2ValuesCorrect, t2TupleArrayTupleArray.toArray())

        // create from (double * double * double)seq
        let t2TupleArray = dsharp.tensor(seq { [ 1., 2., 3. ]; [ 4., 5., 6. ] })
        Assert.AreEqual(t2ShapeCorrect, t2TupleArray.shape)
        Assert.AreEqual(t2DimCorrect, t2TupleArray.dim)
        Assert.AreEqual(t2ValuesCorrect, t2TupleArray.toArray())

        let t2TupleOfList = dsharp.tensor [[2.], [3.], [4.]]
        Assert.AreEqual([| 3; 1 |], t2TupleOfList.shape)
        Assert.AreEqual(array2D [ [2]; [3]; [4] ], t2TupleOfList.toArray())

    [<Test>]
    member this.TestTensorCreate3 () =
        let t3Values = [[[1.; 2.; 3.]; [4.; 5.; 6.]]]
        let t3 = dsharp.tensor(t3Values)
        let t3ShapeCorrect = [|1; 2; 3|]
        let t3DimCorrect = 3
        let t3ValuesCorrect = Util.array3D (List.map (List.map (List.map float32)) t3Values)

        Assert.AreEqual(t3ShapeCorrect, t3.shape)
        Assert.AreEqual(t3DimCorrect, t3.dim)
        Assert.AreEqual(t3ValuesCorrect, t3.toArray())

    [<Test>]
    member this.TestTensorCreate4 () =
        let t4Values = [[[[1.; 2.]]]]
        let t4 = dsharp.tensor(t4Values)
        let t4ShapeCorrect = [|1; 1; 1; 2|]
        let t4DimCorrect = 4
        let t4ValuesCorrect = Util.array4D (List.map (List.map (List.map (List.map float32))) t4Values)

        Assert.AreEqual(t4ShapeCorrect, t4.shape)
        Assert.AreEqual(t4DimCorrect, t4.dim)
        Assert.AreEqual(t4ValuesCorrect, t4.toArray())

    [<Test>]
    member this.TestTensorToArray () =
        let a = array2D [[1.; 2.]; [3.; 4.]]
        let t = dsharp.tensor(a)
        let v = t.toArray()
        Assert.AreEqual(a, v)

    [<Test>]
    member this.TestTensorClone () =
        let a = dsharp.randn([2;3])
        let b = a.clone()
        Assert.AreEqual(a, b)

    [<Test>]
    member this.TestTensorToString () =
        let t0 = dsharp.tensor(2.)
        let t1 = dsharp.tensor([[2.]; [2.]])
        let t2 = dsharp.tensor([[[2.; 2.]]])
        let t3 = dsharp.tensor([[1.;2.]; [3.;4.]])
        let t4 = dsharp.tensor([[[[1.]]]])
        let t0String = t0.ToString()
        let t1String = t1.ToString()
        let t2String = t2.ToString()
        let t3String = t3.ToString()
        let t4String = t4.ToString()
        let t0StringCorrect = "Tensor 2.000000"
        let t1StringCorrect = "Tensor [[2.000000], \n [2.000000]]"
        let t2StringCorrect = "Tensor [[[2.000000, 2.000000]]]"
        let t3StringCorrect = "Tensor [[1.000000, 2.000000], \n [3.000000, 4.000000]]"
        let t4StringCorrect = "Tensor [[[[1.000000]]]]"
        Assert.AreEqual(t0StringCorrect, t0String)
        Assert.AreEqual(t1StringCorrect, t1String)
        Assert.AreEqual(t2StringCorrect, t2String)
        Assert.AreEqual(t3StringCorrect, t3String)
        Assert.AreEqual(t4StringCorrect, t4String)

    [<Test>]
    member this.TestTensorCompare () =
        let t1A = dsharp.tensor(-1.)
        let t1B = dsharp.tensor(1.)
        let t1C = dsharp.tensor(1.)
        let t1At1BLess = t1A < t1B
        let t1At1BLessCorrect = true
        let t1At1BEqual = t1A = t1B
        let t1At1BEqualCorrect = false
        let t1Bt1CEqual = t1B = t1C
        let t1Bt1CEqualCorrect = true

        Assert.AreEqual(t1At1BLessCorrect, t1At1BLess)
        Assert.AreEqual(t1At1BEqualCorrect, t1At1BEqual)
        Assert.AreEqual(t1Bt1CEqualCorrect, t1Bt1CEqual)

        // Systematic testing. The tensors below are listed in expected order of comparison
        let t2S =
            [ dsharp.tensor( 0. )
              dsharp.tensor( 1. )
              dsharp.tensor([ 1.] )
              dsharp.tensor([ 2.] )
              dsharp.tensor([ 1.; 1.] )
              dsharp.tensor([ 1.; 2. ] )
              dsharp.tensor([ 2.; 1. ] ) 
              dsharp.tensor([ [ 1.; 1.] ]) ]

        // Check the F# generic '=' gives expected results
        let equalsResults = [| for a in t2S -> [| for b in t2S -> a = b |] |]
        let equalsCorrect = [| for i in 0..t2S.Length-1 -> [| for j in 0..t2S.Length-1 -> (i=j) |] |]

        Assert.AreEqual(equalsResults, equalsCorrect)

        // Check the F# generic hashes are the same for identical tensors, and different for this small sample of tensors
        let hashSameResults = [| for a in t2S -> [| for b in t2S -> hash a = hash b |] |]
        let hashSameCorrect = [| for i in 0..t2S.Length-1 -> [| for j in 0..t2S.Length-1 -> (i=j) |] |]

        Assert.AreEqual(hashSameResults, hashSameCorrect)

        // Check reallocating an identical tensor doesn't change the hash
        let t2a = dsharp.tensor([ 1.] )
        let t2b = dsharp.tensor([ 1.] )
        Assert.AreEqual(t2a.GetHashCode(), t2b.GetHashCode())

        // Check adding `ForwardDiff` doesn't change the hash or equality
        Assert.AreEqual(t2a.forwardDiff(dsharp.tensor([1.])).GetHashCode(), t2a.GetHashCode())
        Assert.AreEqual(true, (t2a.forwardDiff(dsharp.tensor([1.]))) = t2a)

        // Check adding `ReverseDiff` doesn't change the hash or equality
        Assert.AreEqual(t2a.reverseDiff().GetHashCode(), t2a.GetHashCode())
        Assert.AreEqual(true, (t2a.reverseDiff()) = t2a)

    [<Test>]
    member this.TestTensorLtTT () =
        let t1 = dsharp.tensor([1.; 2.; 3.; 5.])
        let t2 = dsharp.tensor([1.; 3.; 5.; 4.])
        let t1t2Lt = t1.lt(t2)
        let t1t2LtCorrect = dsharp.tensor([0.; 1.; 1.; 0.])

        Assert.AreEqual(t1t2LtCorrect, t1t2Lt)

    [<Test>]
    member this.TestTensorLeTT () =
        let t1 = dsharp.tensor([1.; 2.; 3.; 5.])
        let t2 = dsharp.tensor([1.; 3.; 5.; 4.])
        let t1t2Le = t1.le(t2)
        let t1t2LeCorrect = dsharp.tensor([1.; 1.; 1.; 0.])

        Assert.AreEqual(t1t2LeCorrect, t1t2Le)

    [<Test>]
    member this.TestTensorGtTT () =
        let t1 = dsharp.tensor([1.; 2.; 3.; 5.])
        let t2 = dsharp.tensor([1.; 3.; 5.; 4.])
        let t1t2Gt = t1.gt(t2)
        let t1t2GtCorrect = dsharp.tensor([0.; 0.; 0.; 1.])

        Assert.AreEqual(t1t2GtCorrect, t1t2Gt)

    [<Test>]
    member this.TestTensorGeTT () =
        let t1 = dsharp.tensor([1.; 2.; 3.; 5.])
        let t2 = dsharp.tensor([1.; 3.; 5.; 4.])
        let t1t2Ge = t1.ge(t2)
        let t1t2GeCorrect = dsharp.tensor([1.; 0.; 0.; 1.])

        Assert.AreEqual(t1t2GeCorrect, t1t2Ge)

    [<Test>]
    member this.TestTensorAddTT () =
        let t1 = dsharp.tensor([1.; 2.]) + dsharp.tensor([3.; 4.])
        let t1Correct = dsharp.tensor([4.; 6.])

        let t2 = dsharp.tensor([1.; 2.]) + dsharp.tensor(5.)
        let t2Correct = dsharp.tensor([6.; 7.])

        let t3 = dsharp.tensor([1.; 2.]) + 5.f
        let t3Correct = dsharp.tensor([6.; 7.])

        let t4 = dsharp.tensor([1.; 2.]) + 5.
        let t4Correct = dsharp.tensor([6.; 7.])

        let t5 = dsharp.tensor([1.; 2.]) + 5
        let t5Correct = dsharp.tensor([6.; 7.])

        Assert.AreEqual(t1Correct, t1)
        Assert.AreEqual(t2Correct, t2)
        Assert.AreEqual(t3Correct, t3)
        Assert.AreEqual(t4Correct, t4)
        Assert.AreEqual(t5Correct, t5)

        // Check all broadcasts into 2x2
        // 2x2 * 1  (broadcast --> 2x2)
        // 2x2 * 2  (broadcast --> 2x2)
        // 2x2 * 2x1  (broadcast --> 2x2)
        // 2x2 * 1x2  (broadcast --> 2x2)
        let t6a = dsharp.tensor([ [1.; 2.]; [3.; 4.] ])
        for t6b in [ dsharp.tensor([ 5.0 ])
                     dsharp.tensor([ 5.0; 5.0 ])
                     dsharp.tensor([ [5.0]; [5.0] ])
                     dsharp.tensor([ [5.0; 5.0] ]) ] do
            let t6 = t6a + t6b
            let t6Commute = t6b + t6a
            let t6Correct = dsharp.tensor([ [6.; 7.]; [8.; 9.] ])

            Assert.AreEqual(t6Correct, t6)
            Assert.AreEqual(t6Correct, t6Commute)

        // Systematically do all allowed broadcasts into 2x3x4
        // 2x3x4 + 1  (broadcast --> 2x3x4)
        // 2x3x4 + 4  (broadcast --> 2x3x4)
        // 2x3x4 + 1x1  (broadcast --> 2x3x4)
        // 2x3x4 + 3x1  (broadcast --> 2x3x4)
        // 2x3x4 + 1x4  (broadcast --> 2x3x4)
        // etc.
        let t7a = dsharp.tensor([ [ [1.; 2.; 3.; 4.]; [5.; 6.; 7.; 8.]; [9.; 10.; 11.; 12.] ];
                                  [ [13.; 14.; 15.; 16.]; [17.; 18.; 19.; 20.]; [21.; 22.; 23.; 24.] ]  ])
        let t7Shapes = 
            [ for i1 in [0;1;2] do
                for i2 in [0;1;3] do
                  for i3 in [0;1;4] do 
                    if i1 <> 2 || i2 <> 3 || i3 <> 4 then
                        [| if i1 <> 0 && i2 <> 0 && i3 <> 0 then yield i1
                           if i2 <> 0 && i3 <> 0 then yield i2
                           if i3 <> 0 then yield i3 |] ]
            |> List.distinct

        let t7Results, t7CommuteResults = 
            [| for shape in t7Shapes do 
<<<<<<< HEAD
                  let t7b = Tensor.Create( ArrayND.init shape (fun is -> double (Array.sum is) + 2.0))
=======
                  let t7b = dsharp.tensor( Util.arrayND shape (fun is -> double (Array.sum is) + 2.0))
>>>>>>> fc38c51a
                  let t7 = t7a + t7b
                  let t7Commute = t7b + t7a
                  yield (t7b, t7), (t7b, t7Commute) |]
            |> Array.unzip

        let t7Expected =
            [|(dsharp.tensor 2.,                                                       dsharp.tensor [[[3., 4., 5., 6.], [7., 8., 9., 10.], [11., 12., 13., 14.]], [[15., 16., 17., 18.], [19., 20., 21., 22.], [23., 24., 25., 26.]]]);
              (dsharp.tensor [2.],                                                     dsharp.tensor [[[3., 4., 5., 6.], [7., 8., 9., 10.], [11., 12., 13., 14.]], [[15., 16., 17., 18.], [19., 20., 21., 22.], [23., 24., 25., 26.]]]);
              (dsharp.tensor [2., 3., 4., 5.],                                         dsharp.tensor [[[3., 5., 7., 9.], [7., 9., 11., 13.], [11., 13., 15., 17.]], [[15., 17., 19., 21.], [19., 21., 23., 25.], [23., 25., 27., 29.]]]);
              (dsharp.tensor [[2.]],                                                   dsharp.tensor [[[3., 4., 5., 6.], [7., 8., 9., 10.], [11., 12., 13., 14.]], [[15., 16., 17., 18.], [19., 20., 21., 22.], [23., 24., 25., 26.]]]);
              (dsharp.tensor [[2., 3., 4., 5.]],                                       dsharp.tensor [[[3., 5., 7., 9.], [7., 9., 11., 13.], [11., 13., 15., 17.]], [[15., 17., 19., 21.], [19., 21., 23., 25.], [23., 25., 27., 29.]]]);
              (dsharp.tensor [[2.], [3.], [4.]],                                       dsharp.tensor [[[3., 4., 5., 6.], [8., 9., 10., 11.], [13., 14., 15., 16.]], [[15., 16., 17., 18.], [20., 21., 22., 23.], [25., 26., 27., 28.]]]);
              (dsharp.tensor [[2., 3., 4., 5.], [3., 4., 5., 6.], [4., 5., 6., 7.]],   dsharp.tensor [[[3., 5., 7., 9.], [8., 10., 12., 14.], [13., 15., 17., 19.]], [[15., 17., 19., 21.], [20., 22., 24., 26.], [25., 27., 29., 31.]]]);
              (dsharp.tensor [[[2.]]],                                                 dsharp.tensor [[[3., 4., 5., 6.], [7., 8., 9., 10.], [11., 12., 13., 14.]], [[15., 16., 17., 18.], [19., 20., 21., 22.], [23., 24., 25., 26.]]]);
              (dsharp.tensor [[[2., 3., 4., 5.]]],                                     dsharp.tensor [[[3., 5., 7., 9.], [7., 9., 11., 13.], [11., 13., 15., 17.]], [[15., 17., 19., 21.], [19., 21., 23., 25.], [23., 25., 27., 29.]]]);
              (dsharp.tensor [[[2.], [3.], [4.]]],                                     dsharp.tensor [[[3., 4., 5., 6.], [8., 9., 10., 11.], [13., 14., 15., 16.]], [[15., 16., 17., 18.], [20., 21., 22., 23.], [25., 26., 27., 28.]]]);
              (dsharp.tensor [[[2., 3., 4., 5.], [3., 4., 5., 6.], [4., 5., 6., 7.]]], dsharp.tensor [[[3., 5., 7., 9.], [8., 10., 12., 14.], [13., 15., 17., 19.]], [[15., 17., 19., 21.], [20., 22., 24., 26.], [25., 27., 29., 31.]]]);
              (dsharp.tensor [[[2.]], [[3.]]],                                         dsharp.tensor [[[3., 4., 5., 6.], [7., 8., 9., 10.], [11., 12., 13., 14.]], [[16., 17., 18., 19.], [20., 21., 22., 23.], [24., 25., 26., 27.]]]);
              (dsharp.tensor [[[2., 3., 4., 5.]], [[3., 4., 5., 6.]]],                 dsharp.tensor [[[3., 5., 7., 9.], [7., 9., 11., 13.], [11., 13., 15., 17.]], [[16., 18., 20., 22.], [20., 22., 24., 26.], [24., 26., 28., 30.]]]);
              (dsharp.tensor [[[2.], [3.], [4.]], [[3.], [4.], [5.]]],                 dsharp.tensor [[[3., 4., 5., 6.], [8., 9., 10., 11.], [13., 14., 15., 16.]], [[16., 17., 18., 19.], [21., 22., 23., 24.], [26., 27., 28., 29.]]])|]


        Assert.AreEqual(t7Expected, t7Results)
        Assert.AreEqual(t7Expected, t7CommuteResults)

    [<Test>]
    member this.TestTensorStackTs () =
        let t0a = dsharp.tensor(1.)
        let t0b = dsharp.tensor(3.)
        let t0c = dsharp.tensor(5.)
        let t0 = Tensor.stack([t0a;t0b;t0c])
        let t0Correct = dsharp.tensor([1.;3.;5.])

        let t1a = dsharp.tensor([1.; 2.])
        let t1b = dsharp.tensor([3.; 4.])
        let t1c = dsharp.tensor([5.; 6.])
        let t1 = Tensor.stack([t1a;t1b;t1c])
        let t1Correct = dsharp.tensor([[1.;2.];[3.;4.];[5.;6.]])

        Assert.AreEqual(t0Correct, t0)
        Assert.AreEqual(t1Correct, t1)

    [<Test>]
    member this.TestTensorUnstackT () =
        let t0a = dsharp.tensor(1.)
        let t0b = dsharp.tensor(3.)
        let t0c = dsharp.tensor(5.)
        let t0Correct = [t0a;t0b;t0c]
        let t0 = Tensor.stack(t0Correct).unstack()

        let t1a = dsharp.tensor([1.; 2.])
        let t1b = dsharp.tensor([3.; 4.])
        let t1c = dsharp.tensor([5.; 6.])
        let t1Correct = [t1a;t1b;t1c]
        let t1 = Tensor.stack(t1Correct).unstack()

        Assert.AreEqual(t0Correct, t0)
        Assert.AreEqual(t1Correct, t1)

    [<Test>]
    member this.TestTensorAddT2T1 () =
        let t1 = dsharp.tensor([[1.; 2.]; [3.; 4.]]) + dsharp.tensor([5.; 6.])
        let t1Correct = dsharp.tensor([[6.; 8.]; [8.; 10.]])

        Assert.AreEqual(t1Correct, t1)

    [<Test>]
    member this.TestTensorSubTT () =
        let t1 = dsharp.tensor([1.; 2.]) - dsharp.tensor([3.; 4.])
        let t1Correct = dsharp.tensor([-2.; -2.])

        let t2 = dsharp.tensor([1.; 2.]) - dsharp.tensor(5.)
        let t2Correct = dsharp.tensor([-4.; -3.])

        let t3 = dsharp.tensor([1.; 2.]) - 5.f
        let t3Correct = dsharp.tensor([-4.; -3.])

        let t4 = 5. - dsharp.tensor([1.; 2.])
        let t4Correct = dsharp.tensor([4.; 3.])

        Assert.AreEqual(t1Correct, t1)
        Assert.AreEqual(t2Correct, t2)
        Assert.AreEqual(t3Correct, t3)
        Assert.AreEqual(t4Correct, t4)

    [<Test>]
    member this.TestTensorMulTT () =
        let t1 = dsharp.tensor([1.; 2.]) * dsharp.tensor([3.; 4.])
        let t1Correct = dsharp.tensor([3.; 8.])

        Assert.AreEqual(t1Correct, t1)

        let t2 = dsharp.tensor([1.; 2.]) * dsharp.tensor(5.)
        let t2Correct = dsharp.tensor([5.; 10.])

        Assert.AreEqual(t2Correct, t2)

        let t3 = dsharp.tensor([1.; 2.]) * 5.f
        let t3Correct = dsharp.tensor([5.; 10.])

        Assert.AreEqual(t3Correct, t3)

        let t4 = 5. * dsharp.tensor([1.; 2.])
        let t4Correct = dsharp.tensor([5.; 10.])

        Assert.AreEqual(t4Correct, t4)

        // 2x2 * 1  (broadcast --> 2x2)
        // 2x2 * 2  (broadcast --> 2x2)
        // 2x2 * 2x1  (broadcast --> 2x2)
        // 2x2 * 1x2  (broadcast --> 2x2)
        let t5a = dsharp.tensor([ [1.; 2.]; [3.; 4.] ])
        for t5b in [ dsharp.tensor([ 5.0 ])
                     dsharp.tensor([ 5.0; 5.0 ])
                     dsharp.tensor([ [5.0]; [5.0] ])
                     dsharp.tensor([ [5.0; 5.0] ]) ] do
            let t5 = t5a * t5b
            let t5Commute = t5b * t5a
            let t5Correct = dsharp.tensor([ [5.; 10.]; [15.; 20.] ])

            Assert.AreEqual(t5Correct, t5)
            Assert.AreEqual(t5Correct, t5Commute)

        // Systematically do all allowed broadcasts into 2x3x4
        // 2x3x4 * 1  (broadcast --> 2x3x4)
        // 2x3x4 * 4  (broadcast --> 2x3x4)
        // 2x3x4 * 1x1  (broadcast --> 2x3x4)
        // 2x3x4 * 3x1  (broadcast --> 2x3x4)
        // 2x3x4 * 1x4  (broadcast --> 2x3x4)
        // etc.
        let t6a = dsharp.tensor([ [ [1.; 2.; 3.; 4.]; [5.; 6.; 7.; 8.]; [9.; 10.; 11.; 12.] ];
                                    [ [13.; 14.; 15.; 16.]; [17.; 18.; 19.; 20.]; [21.; 22.; 23.; 24.] ]  ])

        // These are all the interesting shapes that broadcast into t6a
        let t6Shapes = 
            [ for i1 in [0;1;2] do
                for i2 in [0;1;3] do
                  for i3 in [0;1;4] do 
                    if i1 <> 2 || i2 <> 3 || i3 <> 4 then
                        [| if i1 <> 0 && i2 <> 0 && i3 <> 0 then yield i1
                           if i2 <> 0 && i3 <> 0 then yield i2
                           if i3 <> 0 then yield i3 |] ]
            |> List.distinct

        let t6Results, t6CommuteResults = 
            [| for shape in t6Shapes do 
<<<<<<< HEAD
                  let t6b = Tensor.Create( ArrayND.init shape (fun is -> double (Array.sum is) + 2.0))
=======
                  let t6b = dsharp.tensor( Util.arrayND shape (fun is -> double (Array.sum is) + 2.0))
>>>>>>> fc38c51a
                  let t6 = t6a * t6b
                  let t6Commute = t6b * t6a
                  yield (t6b, t6 ), (t6b, t6Commute ) |]
            |> Array.unzip

        let t6Expected =
            [|(dsharp.tensor 2.,                                                      dsharp.tensor [[[2., 4., 6., 8.], [10., 12., 14., 16.], [18., 20., 22., 24.]], [[26., 28., 30., 32.], [34., 36., 38., 40.], [42., 44., 46., 48.]]]);
              (dsharp.tensor [2.],                                                    dsharp.tensor [[[2., 4., 6., 8.], [10., 12., 14., 16.], [18., 20., 22., 24.]], [[26., 28., 30., 32.], [34., 36., 38., 40.], [42., 44., 46., 48.]]]);
              (dsharp.tensor [2., 3., 4., 5.],                                        dsharp.tensor [[[2., 6., 12., 20.], [10., 18., 28., 40.], [18., 30., 44., 60.]], [[26., 42., 60., 80.], [34., 54., 76., 100.], [42., 66., 92., 120.]]]);
              (dsharp.tensor [[2.]],                                                  dsharp.tensor [[[2., 4., 6., 8.], [10., 12., 14., 16.], [18., 20., 22., 24.]], [[26., 28., 30., 32.], [34., 36., 38., 40.], [42., 44., 46., 48.]]]);
              (dsharp.tensor [[2., 3., 4., 5.]],                                      dsharp.tensor [[[2., 6., 12., 20.], [10., 18., 28., 40.], [18., 30., 44., 60.]], [[26., 42., 60., 80.], [34., 54., 76., 100.], [42., 66., 92., 120.]]]);
              (dsharp.tensor [[2.], [3.], [4.]],                                      dsharp.tensor [[[2., 4., 6., 8.], [15., 18., 21., 24.], [36., 40., 44., 48.]], [[26., 28., 30., 32.], [51., 54., 57., 60.], [84., 88., 92., 96.]]]);
              (dsharp.tensor [[2., 3., 4., 5.], [3., 4., 5., 6.], [4., 5., 6., 7.]],  dsharp.tensor [[[2., 6., 12., 20.], [15., 24., 35., 48.], [36., 50., 66., 84.]], [[26., 42., 60., 80.], [51., 72., 95., 120.], [84., 110., 138., 168.]]]);
              (dsharp.tensor [[[2.]]],                                                dsharp.tensor [[[2., 4., 6., 8.], [10., 12., 14., 16.], [18., 20., 22., 24.]], [[26., 28., 30., 32.], [34., 36., 38., 40.], [42., 44., 46., 48.]]]);
              (dsharp.tensor [[[2., 3., 4., 5.]]],                                    dsharp.tensor [[[2., 6., 12., 20.], [10., 18., 28., 40.], [18., 30., 44., 60.]], [[26., 42., 60., 80.], [34., 54., 76., 100.], [42., 66., 92., 120.]]]);
              (dsharp.tensor [[[2.], [3.], [4.]]],                                    dsharp.tensor [[[2., 4., 6., 8.], [15., 18., 21., 24.], [36., 40., 44., 48.]], [[26., 28., 30., 32.], [51., 54., 57., 60.], [84., 88., 92., 96.]]]);
              (dsharp.tensor [[[2., 3., 4., 5.], [3., 4., 5., 6.], [4., 5., 6., 7.]]],dsharp.tensor [[[2., 6., 12., 20.], [15., 24., 35., 48.], [36., 50., 66., 84.]], [[26., 42., 60., 80.], [51., 72., 95., 120.], [84., 110., 138., 168.]]]);
              (dsharp.tensor [[[2.]], [[3.]]],                                        dsharp.tensor [[[2., 4., 6., 8.], [10., 12., 14., 16.], [18., 20., 22., 24.]], [[39., 42., 45., 48.], [51., 54., 57., 60.], [63., 66., 69., 72.]]]);
              (dsharp.tensor [[[2., 3., 4., 5.]], [[3., 4., 5., 6.]]],                dsharp.tensor [[[2., 6., 12., 20.],  [10., 18., 28., 40.], [18., 30., 44., 60.]], [[39., 56., 75., 96.], [51., 72., 95., 120.], [63., 88., 115., 144.]]]);
              (dsharp.tensor [[[2.], [3.], [4.]], [[3.], [4.], [5.]]],                dsharp.tensor [[[2., 4., 6., 8.],  [15., 18., 21., 24.], [36., 40., 44., 48.]], [[39., 42., 45., 48.], [68., 72., 76., 80.], [105., 110., 115., 120.]]]); |]

        Assert.AreEqual(t6Expected, t6Results)
        Assert.AreEqual(t6Expected, t6CommuteResults)

    [<Test>]
    member this.TestTensorDivTT () =
        let t1 = dsharp.tensor([1.; 2.]) / dsharp.tensor([3.; 4.])
        let t1Correct = dsharp.tensor([0.333333; 0.5])

        let t2 = dsharp.tensor([1.; 2.]) / dsharp.tensor(5.)
        let t2Correct = dsharp.tensor([0.2; 0.4])

        let t3 = dsharp.tensor([1.; 2.]) / 5.
        let t3Correct = dsharp.tensor([0.2; 0.4])

        let t4 = 5. / dsharp.tensor([1.; 2.])
        let t4Correct = dsharp.tensor([5.; 2.5])

        Assert.True(t1.ApproximatelyEqual(t1Correct))
        Assert.True(t2.ApproximatelyEqual(t2Correct))
        Assert.True(t3.ApproximatelyEqual(t3Correct))
        Assert.True(t4.ApproximatelyEqual(t4Correct))

    [<Test>]
    member this.TestTensorPowTT () =
        let t1 = dsharp.tensor([1.; 2.]) ** dsharp.tensor([3.; 4.])
        let t1Correct = dsharp.tensor([1.; 16.])

        let t2 = dsharp.tensor([1.; 2.]) ** dsharp.tensor(5.)
        let t2Correct = dsharp.tensor([1.; 32.])

        let t3 = dsharp.tensor(5.) ** dsharp.tensor([1.; 2.])
        let t3Correct = dsharp.tensor([5.; 25.])

        Assert.AreEqual(t1Correct, t1)
        Assert.AreEqual(t2Correct, t2)
        Assert.AreEqual(t3Correct, t3)

    [<Test>]
    member this.TestTensorMatMulT2T2 () =
        let t1 = dsharp.tensor([[8.0766; 3.3030; 2.1732; 8.9448; 1.1028];
                                [4.1215; 4.9130; 5.2462; 4.2981; 9.3622];
                                [7.4682; 5.2166; 5.1184; 1.9626; 0.7562]])
        let t2 = dsharp.tensor([[5.1067; 0.0681];
                                [7.4633; 3.6027];
                                [9.0070; 7.3012];
                                [2.6639; 2.8728];
                                [7.9229; 2.3695]])

        let t3 = dsharp.matmul(t1, t2)
        let t3Correct = dsharp.tensor([[118.0367; 56.6266];
                                        [190.5926; 90.8155];
                                        [134.3925; 64.1030]])

        Assert.True(t3.ApproximatelyEqual(t3Correct))

    [<Test>]
    member this.TestTensorBatchMatMul33 () =
        let t1 = Tensor.Create([[8.0766; 3.3030; 2.1732; 8.9448; 1.1028];
                                [4.1215; 4.9130; 5.2462; 4.2981; 9.3622];
                                [7.4682; 5.2166; 5.1184; 1.9626; 0.7562]])
        let t2 = Tensor.Create([[5.1067; 0.0681];
                                [7.4633; 3.6027];
                                [9.0070; 7.3012];
                                [2.6639; 2.8728];
                                [7.9229; 2.3695]])

        let t1Expanded = t1.expand([| 6;3;5 |])
        let t2Expanded = t2.expand([| 6;5;2 |])
        let t3Unexpanded = Tensor.MatMul(t1, t2)
        let t3 = Tensor.MatMul(t1Expanded, t2Expanded)
        let t3Correct = t3Unexpanded.expand([| 6;3;2 |])

        Assert.True(t3.ApproximatelyEqual(t3Correct))

    [<Test>]
    member this.TestTensorBatchMatMul44 () =
        let t1 = Tensor.Create([[8.0766; 3.3030; 2.1732; 8.9448; 1.1028];
                                [4.1215; 4.9130; 5.2462; 4.2981; 9.3622];
                                [7.4682; 5.2166; 5.1184; 1.9626; 0.7562]])
        let t2 = Tensor.Create([[5.1067; 0.0681];
                                [7.4633; 3.6027];
                                [9.0070; 7.3012];
                                [2.6639; 2.8728];
                                [7.9229; 2.3695]])

        let t1Expanded = t1.expand([| 2;6;3;5 |])
        let t2Expanded = t2.expand([| 2;6;5;2 |])
        let t3Unexpanded = Tensor.MatMul(t1, t2)
        let t3 = Tensor.MatMul(t1Expanded, t2Expanded)
        let t3Correct = t3Unexpanded.expand([| 2;6;3;2 |])

        Assert.True(t3.ApproximatelyEqual(t3Correct))

    [<Test>]
    member this.TestTensorBatchMatMulBroadcast1 () =
        let t1 = Tensor.Create([[8.0766; 3.3030; 2.1732; 8.9448; 1.1028];
                                [4.1215; 4.9130; 5.2462; 4.2981; 9.3622];
                                [7.4682; 5.2166; 5.1184; 1.9626; 0.7562]])
        let t2 = Tensor.Create([[5.1067; 0.0681];
                                [7.4633; 3.6027];
                                [9.0070; 7.3012];
                                [2.6639; 2.8728];
                                [7.9229; 2.3695]])

        let t1Expanded = t1.expand([| 3;5 |])
        let t2Expanded = t2.expand([| 2;6;5;2 |])
        let t3Unexpanded = Tensor.MatMul(t1, t2)
        let t3 = Tensor.MatMul(t1Expanded, t2Expanded)
        let t3Correct = t3Unexpanded.expand([| 2;6;3;2 |])

        Assert.True(t3.ApproximatelyEqual(t3Correct))

    [<Test>]
    member this.TestTensorBatchMatMulBroadcast2 () =
        let t1 = Tensor.Create([[8.0766; 3.3030; 2.1732; 8.9448; 1.1028];
                                [4.1215; 4.9130; 5.2462; 4.2981; 9.3622];
                                [7.4682; 5.2166; 5.1184; 1.9626; 0.7562]])
        let t2 = Tensor.Create([[5.1067; 0.0681];
                                [7.4633; 3.6027];
                                [9.0070; 7.3012];
                                [2.6639; 2.8728];
                                [7.9229; 2.3695]])

        let t1Expanded = t1.expand([| 2;6;3;5 |])
        let t2Expanded = t2.expand([| 2;1;5;2 |])
        let t3Unexpanded = Tensor.MatMul(t1, t2)
        let t3 = Tensor.MatMul(t1Expanded, t2Expanded)
        let t3Correct = t3Unexpanded.expand([| 2;6;3;2 |])

        Assert.True(t3.ApproximatelyEqual(t3Correct))

    [<Test>]
    member this.TestTensorConv1D () =
        let t1 = dsharp.tensor([[[0.3460; 0.4414; 0.2384; 0.7905; 0.2267];
                                 [0.5161; 0.9032; 0.6741; 0.6492; 0.8576];
                                 [0.3373; 0.0863; 0.8137; 0.2649; 0.7125];
                                 [0.7144; 0.1020; 0.0437; 0.5316; 0.7366]];

                                [[0.9871; 0.7569; 0.4329; 0.1443; 0.1515];
                                 [0.5950; 0.7549; 0.8619; 0.0196; 0.8741];
                                 [0.4595; 0.7844; 0.3580; 0.6469; 0.7782];
                                 [0.0130; 0.8869; 0.8532; 0.2119; 0.8120]];

                                [[0.5163; 0.5590; 0.5155; 0.1905; 0.4255];
                                 [0.0823; 0.7887; 0.8918; 0.9243; 0.1068];
                                 [0.0337; 0.2771; 0.9744; 0.0459; 0.4082];
                                 [0.9154; 0.2569; 0.9235; 0.9234; 0.3148]]])
        let t2 = dsharp.tensor([[[0.4941; 0.8710; 0.0606];
                                 [0.2831; 0.7930; 0.5602];
                                 [0.0024; 0.1236; 0.4394];
                                 [0.9086; 0.1277; 0.2450]];

                                [[0.5196; 0.1349; 0.0282];
                                 [0.1749; 0.6234; 0.5502];
                                 [0.7678; 0.0733; 0.3396];
                                 [0.6023; 0.6546; 0.3439]]])

        let t3 = t1.conv1d(t2)
        let t3Correct = dsharp.tensor([[[2.8516; 2.0732; 2.6420];
                                         [2.3239; 1.7078; 2.7450]];

                                        [[3.0127; 2.9651; 2.5219];
                                         [3.0899; 3.1496; 2.4110]];

                                        [[3.4749; 2.9038; 2.7131];
                                         [2.7692; 2.9444; 3.2554]]])

        let t3p1 = t1.conv1d(t2, padding=1)
        let t3p1Correct = dsharp.tensor([[[1.4392; 2.8516; 2.0732; 2.6420; 2.1177];
                                         [1.4345; 2.3239; 1.7078; 2.7450; 2.1474]];

                                        [[2.4208; 3.0127; 2.9651; 2.5219; 1.2960];
                                         [1.5544; 3.0899; 3.1496; 2.4110; 1.8567]];

                                        [[1.2965; 3.4749; 2.9038; 2.7131; 1.7408];
                                         [1.3549; 2.7692; 2.9444; 3.2554; 1.2120]]])

        let t3p2 = t1.conv1d(t2, padding=2)
        let t3p2Correct = dsharp.tensor([[[0.6333; 1.4392; 2.8516; 2.0732; 2.6420; 2.1177; 1.0258];
                                         [0.6539; 1.4345; 2.3239; 1.7078; 2.7450; 2.1474; 1.2585]];

                                        [[0.5982; 2.4208; 3.0127; 2.9651; 2.5219; 1.2960; 1.0620];
                                         [0.5157; 1.5544; 3.0899; 3.1496; 2.4110; 1.8567; 1.3182]];

                                        [[0.3165; 1.2965; 3.4749; 2.9038; 2.7131; 1.7408; 0.5275];
                                         [0.3861; 1.3549; 2.7692; 2.9444; 3.2554; 1.2120; 0.7428]]])

        let t3s2 = t1.conv1d(t2, stride=2)
        let t3s2Correct = dsharp.tensor([[[2.8516; 2.6420];
                                         [2.3239; 2.7450]];

                                        [[3.0127; 2.5219];
                                         [3.0899; 2.4110]];

                                        [[3.4749; 2.7131];
                                         [2.7692; 3.2554]]])

        let t3s3 = t1.conv1d(t2, stride=3)
        let t3s3Correct = dsharp.tensor([[[2.8516];
                                         [2.3239]];

                                        [[3.0127];
                                         [3.0899]];

                                        [[3.4749];
                                         [2.7692]]])

        let t3s2p1 = t1.conv1d(t2, stride=2, padding=1)
        let t3s2p1Correct = dsharp.tensor([[[1.4392; 2.0732; 2.1177];
                                             [1.4345; 1.7078; 2.1474]];

                                            [[2.4208; 2.9651; 1.2960];
                                             [1.5544; 3.1496; 1.8567]];

                                            [[1.2965; 2.9038; 1.7408];
                                             [1.3549; 2.9444; 1.2120]]])

        let t3s3p2 = t1.conv1d(t2, stride=3, padding=2)
        let t3s3p2Correct = dsharp.tensor([[[0.6333; 2.0732; 1.0258];
                                             [0.6539; 1.7078; 1.2585]];

                                            [[0.5982; 2.9651; 1.0620];
                                             [0.5157; 3.1496; 1.3182]];

                                            [[0.3165; 2.9038; 0.5275];
                                             [0.3861; 2.9444; 0.7428]]])
        
        let t3d2 = t1.conv1d(t2, dilation=2)
        let t3d2Correct = dsharp.tensor([[[2.8030];
                                         [2.4735]];

                                        [[2.9226];
                                         [3.1868]];

                                        [[2.8469];
                                         [2.4790]]])

        let t3p2d3 = t1.conv1d(t2, padding=2, dilation=3)
        let t3p2d3Correct = dsharp.tensor([[[2.1121; 0.8484; 2.2709];
                                             [1.6692; 0.5406; 1.8381]];

                                            [[2.5078; 1.2137; 0.9173];
                                             [2.2395; 1.1805; 1.1954]];

                                            [[1.5215; 1.3946; 2.1327];
                                             [1.0732; 1.3014; 2.0696]]])

        let t3s3p6d3 = t1.conv1d(t2, stride=3, padding=6, dilation=3)
        let t3s3p6d3Correct = dsharp.tensor([[[0.6333; 1.5018; 2.2709; 1.0580];
                                             [0.6539; 1.5130; 1.8381; 1.0479]];

                                            [[0.5982; 1.7459; 0.9173; 0.2709];
                                             [0.5157; 0.8537; 1.1954; 0.7027]];

                                            [[0.3165; 1.4118; 2.1327; 1.1949];
                                             [0.3861; 1.5697; 2.0696; 0.8520]]])

        let t3b1 = t1.[0].unsqueeze(0).conv1d(t2)
        let t3b1Correct = t3Correct.[0].unsqueeze(0)
        let t3b1s2 = t1.[0].unsqueeze(0).conv1d(t2, stride = 2)
        let t3b1s2Correct = t3s2Correct.[0].unsqueeze(0)

        Assert.True(t3.ApproximatelyEqual(t3Correct))
        Assert.True(t3p1.ApproximatelyEqual(t3p1Correct))
        Assert.True(t3p2.ApproximatelyEqual(t3p2Correct))
        Assert.True(t3s2.ApproximatelyEqual(t3s2Correct))
        Assert.True(t3s3.ApproximatelyEqual(t3s3Correct))
        Assert.True(t3s2p1.ApproximatelyEqual(t3s2p1Correct))
        Assert.True(t3s3p2.ApproximatelyEqual(t3s3p2Correct))
        Assert.True(t3d2.ApproximatelyEqual(t3d2Correct))
        Assert.True(t3p2d3.ApproximatelyEqual(t3p2d3Correct))
        Assert.True(t3s3p6d3.ApproximatelyEqual(t3s3p6d3Correct))
        Assert.True(t3b1.ApproximatelyEqual(t3b1Correct))
        Assert.True(t3b1s2.ApproximatelyEqual(t3b1s2Correct))

    [<Test>]
    member this.TestTensorConv2D () =
        let t1 = dsharp.tensor([[[[ 10.7072,  -5.0993,   3.6884,   2.0982],
                                  [ -6.4356,   0.6351,  -2.3156,  -1.3384],
                                  [ -5.1846,   0.6805, -14.1961,   0.8657],
                                  [ -8.8655,  -7.1694,  -3.4903,  -2.9479]],

                                 [[  2.5630,  -2.2935,  -0.8665,   6.7999],
                                  [  1.8098,   3.2082,   2.3160,  -4.7734],
                                  [ 14.7205,   0.9631,   8.1039,   6.7437],
                                  [  3.7847,  -5.9792,  -2.7371,  -7.8548]]],


                                [[[  3.5499,   0.9546,  -7.5715,   2.8211],
                                  [ -1.2659,   5.2366,  -7.2322,  -5.8877],
                                  [ -2.8041,   2.1746,   2.2397,   0.1242],
                                  [  1.8172,  -0.3989,  -0.2394,   7.1078]],

                                 [[ -3.7765,   2.1584,   6.8627,  -4.1471],
                                  [  4.6748,   7.9756,  -6.0065,   2.0826],
                                  [  5.1038,  -5.5801,  -4.4420,  -2.9498],
                                  [  0.1037,   4.6578,   3.0760,  -4.9566]]]])
        let t2 = dsharp.tensor([[[[-5.6745, -1.9422,  4.1369],
                                  [ 4.4623,  4.8385,  0.8345],
                                  [ 1.3015,  0.0708,  3.8132]],

                                 [[ 0.9448, -1.9028, -8.0195],
                                  [-5.3200,  0.4264, -1.2142],
                                  [ 1.4442, -7.3623, 14.5340]]],


                                [[[-3.3486, -3.2725, -3.4595],
                                  [-5.0818, -0.5769, -3.5363],
                                  [ 3.1498,  0.6293, -1.2527]],

                                 [[ 3.2029,  3.9409, 12.6924],
                                  [ 4.1056, -3.2890,  2.4071],
                                  [ 4.2373, -1.8852,  4.4640]]],


                                [[[ 4.0582, -4.6075,  6.2574],
                                  [-0.9867,  3.4303, -1.9686],
                                  [-5.0618,  5.0045, -2.0878]],

                                 [[ 1.0605, -3.2697, -1.9856],
                                  [-6.5763, -6.3535,  7.2228],
                                  [15.1009,  4.9045,  5.1197]]]])

        let t3 = t1.conv2d(t2)
        let t3Correct = dsharp.tensor([[[[  10.6089;   -1.4459];
                                          [-132.3437; -165.9882]];

                                         [[  97.8425;   81.2322];
                                          [ 215.2763; -112.2244]];

                                         [[ 427.2891; -101.3674];
                                          [ -35.6012; -168.9572]]];


                                        [[[-127.6157;  -35.6266];
                                          [  -7.7668;  -47.1349]];

                                         [[ 104.2333;   28.7020];
                                          [  27.1404;    8.1246]];

                                         [[-106.0468;  -94.3428];
                                          [ -78.6259;  136.6283]]]])

        let t3p1 = t1.conv2d(t2, padding=1)
        let t3p1Correct = dsharp.tensor([[[[  86.6988;    8.1164;  -85.8172;   69.5001];
                                          [-154.2592;   10.6089;   -1.4459; -126.2889];
                                          [-176.1860; -132.3437; -165.9882;  -23.2585];
                                          [ -62.8550; -180.0650;  -52.4599;   55.0733]];

                                         [[   3.9697;  -53.5450;   16.3075;  -35.2008];
                                          [ -60.7372;   97.8425;   81.2322;   20.0075];
                                          [  -9.2216;  215.2763; -112.2244;   73.8351];
                                          [  88.4748;  308.1942;  176.2158;  131.2712]];

                                         [[   5.6857;   51.6497;  106.6138;  -17.3603];
                                          [ -46.9604;  427.2891; -101.3674;  226.5788];
                                          [-125.8047;  -35.6012; -168.9572; -141.2721];
                                          [-105.4274; -132.2796;   35.6026;  -13.8173]]];


                                        [[[ 115.1200; -141.3008;   36.3188;  -92.2498];
                                          [-133.0979; -127.6157;  -35.6266;   42.1693];
                                          [  14.0058;   -7.7668;  -47.1349;  116.9311];
                                          [  52.3284;   75.6948;   -3.7964;    3.3106]];

                                         [[  31.6266;  -11.5726;   39.5819;   22.8020];
                                          [ -55.3912;  104.2333;   28.7020;   24.2710];
                                          [  91.6285;   27.1404;    8.1246;   38.5616];
                                          [ -37.8251;  -83.1444; -113.7539;   -7.7113]];

                                         [[  96.3737;  202.0389;  -68.9841;  -74.9820];
                                          [ -11.1773; -106.0468;  -94.3428; -101.9384];
                                          [ -44.8701;  -78.6259;  136.6283;   89.6921];
                                          [  60.9218;   14.3467;  -86.6495;   49.3313]]]])

        let t3p12 = t1.conv2d(t2, padding=[|1; 2|])
        let t3p12Correct = dsharp.tensor([[[[   7.5867;   86.6988;    8.1164;  -85.8172;   69.5001;  -35.4485];
                                          [ 210.3501; -154.2592;   10.6089;   -1.4459; -126.2889;   24.8066];
                                          [ -42.1367; -176.1860; -132.3437; -165.9882;  -23.2585;  -44.1093];
                                          [-151.4929;  -62.8550; -180.0650;  -52.4599;   55.0733;   30.0922]];

                                         [[ -15.5535;    3.9697;  -53.5450;   16.3075;  -35.2008;   -7.1871];
                                          [  94.8112;  -60.7372;   97.8425;   81.2322;   20.0075;   33.2591];
                                          [ 127.0036;   -9.2216;  215.2763; -112.2244;   73.8351;  -30.0885];
                                          [ 245.2360;   88.4748;  308.1942;  176.2158;  131.2712;    1.4327]];

                                         [[  20.1355;    5.6857;   51.6497;  106.6138;  -17.3603; -112.0973];
                                          [ 173.8400;  -46.9604;  427.2891; -101.3674;  226.5788;  145.8927];
                                          [ 110.5519; -125.8047;  -35.6012; -168.9572; -141.2721; -159.3897];
                                          [ -16.8828; -105.4274; -132.2796;   35.6026;  -13.8173;   65.2295]]];


                                        [[[  70.6642;  115.1200; -141.3008;   36.3188;  -92.2498;   29.9960];
                                          [ 101.7243; -133.0979; -127.6157;  -35.6266;   42.1693;  -61.3766];
                                          [ -42.8275;   14.0058;   -7.7668;  -47.1349;  116.9311;   53.7170];
                                          [ -51.1392;   52.3284;   75.6948;   -3.7964;    3.3106;   54.5939]];

                                         [[   0.8100;   31.6266;  -11.5726;   39.5819;   22.8020;  -41.0836];
                                          [ -18.1888;  -55.3912;  104.2333;   28.7020;   24.2710;    3.6328];
                                          [  84.1016;   91.6285;   27.1404;    8.1246;   38.5616;   15.0304];
                                          [  68.3032;  -37.8251;  -83.1444; -113.7539;   -7.7113;  -66.3344]];

                                         [[  -7.6892;   96.3737;  202.0389;  -68.9841;  -74.9820;   85.7395];
                                          [  97.9534;  -11.1773; -106.0468;  -94.3428; -101.9384;  -46.0084];
                                          [  21.9169;  -44.8701;  -78.6259;  136.6283;   89.6921; -113.2355];
                                          [ -30.5091;   60.9218;   14.3467;  -86.6495;   49.3313;   22.9582]]]])

        let t3s2 = t1.conv2d(t2, stride=2)
        let t3s2Correct = dsharp.tensor([[[[  10.6089]];

                                         [[  97.8425]];

                                         [[ 427.2891]]];


                                        [[[-127.6157]];

                                         [[ 104.2333]];

                                         [[-106.0468]]]])

        let t3s13 = t1.conv2d(t2, stride=[|1; 3|])
        let t3s13Correct = dsharp.tensor([[[[  10.6089];
                                          [-132.3437]];

                                         [[  97.8425];
                                          [ 215.2763]];

                                         [[ 427.2891];
                                          [ -35.6012]]];


                                        [[[-127.6157];
                                          [  -7.7668]];

                                         [[ 104.2333];
                                          [  27.1404]];

                                         [[-106.0468];
                                          [ -78.6259]]]])

        let t3s2p1 = t1.conv2d(t2, stride=2, padding=1)
        let t3s2p1Correct = dsharp.tensor([[[[  86.6988;  -85.8172];
                                              [-176.1860; -165.9882]];

                                             [[   3.9697;   16.3075];
                                              [  -9.2216; -112.2244]];

                                             [[   5.6857;  106.6138];
                                              [-125.8047; -168.9572]]];


                                            [[[ 115.1200;   36.3188];
                                              [  14.0058;  -47.1349]];

                                             [[  31.6266;   39.5819];
                                              [  91.6285;    8.1246]];

                                             [[  96.3737;  -68.9841];
                                              [ -44.8701;  136.6283]]]])

        let t3s23p32 = t1.conv2d(t2, stride=[2; 3], padding=[3; 2])
        let t3s23p32Correct = dsharp.tensor([[[[   0.0000,    0.0000],
                                                  [   7.5866,  -85.8172],
                                                  [ -42.1364, -165.9885],
                                                  [ -67.0271,   97.8170]],

                                                 [[   0.0000,    0.0000],
                                                  [ -15.5537,   16.3071],
                                                  [ 127.0034, -112.2239],
                                                  [  78.7071,  -84.0060]],

                                                 [[   0.0000,    0.0000],
                                                  [  20.1357,  106.6139],
                                                  [ 110.5519, -168.9587],
                                                  [ -62.9899,  -13.2544]]],


                                                [[[   0.0000,    0.0000],
                                                  [  70.6642,   36.3191],
                                                  [ -42.8270,  -47.1361],
                                                  [   6.6860,   70.4299]],

                                                 [[   0.0000,    0.0000],
                                                  [   0.8102,   39.5820],
                                                  [  84.1018,    8.1256],
                                                  [  -4.9704,  -58.3407]],

                                                 [[   0.0000,    0.0000],
                                                  [  -7.6887,  -68.9838],
                                                  [  21.9173,  136.6280],
                                                  [  11.1650,   48.6844]]]])
        
        let t3p1d2 = t1.conv2d(t2, padding=1, dilation=2)
        let t3p1d2Correct = dsharp.tensor([[[[ -72.7697,  -34.7305],
                                              [ -35.3463, -230.5320]],

                                             [[ -42.2859,   24.9292],
                                              [  96.3085,   25.1894]],

                                             [[-149.3111,   42.9268],
                                              [  73.8409, -159.8669]]],


                                            [[[ -57.9600,  -88.2215],
                                              [  50.7950,  -52.7872]],

                                             [[ -43.4812,   49.7672],
                                              [ -47.4554,   76.3617]],

                                             [[ -25.4452,   -9.8843],
                                              [  35.7940,   27.9557]]]])

        let t3p22d23 = t1.conv2d(t2, padding=[2;2], dilation=[2;3])
        let t3p22d23Correct = dsharp.tensor([[[[-3.2693e+01, -4.3192e+01],
                                                  [ 4.7954e+01,  9.6877e+00],
                                                  [ 1.7971e+01, -7.0747e+01],
                                                  [-4.4577e+01, -1.7964e+01]],

                                                 [[ 9.0977e+00, -2.3489e+01],
                                                  [-4.1579e+00, -3.3179e+00],
                                                  [ 4.0888e+00, -3.3949e+01],
                                                  [ 3.4366e+01,  2.7721e+01]],

                                                 [[ 5.2087e+00, -1.3141e+01],
                                                  [-8.3409e+01, -5.3549e+01],
                                                  [ 2.7209e+01, -1.1435e+02],
                                                  [-2.0424e-02,  8.5139e+00]]],


                                                [[[ 4.6776e+01, -8.4654e-01],
                                                  [-5.5823e+00, -6.0218e+01],
                                                  [ 2.1814e+00,  1.0590e+01],
                                                  [-2.5290e+01,  2.5629e+01]],

                                                 [[ 4.2384e+00, -8.4199e+00],
                                                  [-3.8285e+01,  1.7978e+01],
                                                  [ 2.2481e+01,  6.5141e+01],
                                                  [-7.9511e-01, -9.9825e+00]],

                                                 [[-2.6924e+01, -8.0152e+01],
                                                  [-1.1862e+01,  2.7242e+01],
                                                  [ 3.1457e+01,  4.8352e+01],
                                                  [-8.1167e+01,  3.2597e+01]]]])

        let t3s3p6d3 = t1.conv2d(t2, stride=3, padding=6, dilation=3)
        let t3s3p6d3Correct = dsharp.tensor([[[[  78.0793,   88.7191,  -32.2774,   12.5512],
                                                  [  27.0241, -107.5002,   98.7433,  -41.9933],
                                                  [  11.7470, -105.7288, -152.6583,   23.1514],
                                                  [ -67.0271,   60.8134,   74.5546,    9.3066]],

                                                 [[  -1.9717,   29.6326,   33.0870,   35.4221],
                                                  [  -3.6938,  -49.7435,  -66.3994,  -25.3134],
                                                  [  35.9503,   38.2935,   80.4125,   -2.5147],
                                                  [  78.7071,  -45.5705,   20.5010,  -15.2868]],

                                                 [[  -9.2327,   96.5872,   28.3565,   92.0639],
                                                  [  35.3198,    5.5638,  -14.6744, -150.4814],
                                                  [ 106.6989, -163.4741,   37.9205,   70.2904],
                                                  [ -62.9899,   25.6233,    7.3010,  -20.2932]]],


                                                [[[ -41.3512,  -21.4615,   29.8981,   -2.3176],
                                                  [  15.9843,  -22.6151,   87.3233,   36.7436],
                                                  [  46.3618,   66.0061,   18.5348,   38.1597],
                                                  [   6.6860,   65.4270,  -14.5871,  -45.0162]],

                                                 [[ -21.3053,  -12.6932,    4.7727,   -8.6866],
                                                  [ -23.4574,  -39.6679,   -1.5520,  -29.9771],
                                                  [ -66.3903, -127.3519,  -46.1654,  -79.1997],
                                                  [  -4.9704,  -93.0387,  -48.5467,  -39.6767]],

                                                 [[ -26.7460,  -27.8782,  -81.2187,  -76.9048],
                                                  [ -37.5283,  -29.9493,   60.9875,  -86.3384],
                                                  [  26.8834,  -22.3392,   64.3614,   32.6334],
                                                  [  11.1650,   45.6064,   -9.0581,   23.5884]]]])

        let t3b1 = t1.[0].unsqueeze(0).conv2d(t2)
        let t3b1Correct = t3Correct.[0].unsqueeze(0)
        let t3b1s2 = t1.[0].unsqueeze(0).conv2d(t2, stride = 2)
        let t3b1s2Correct = t3s2Correct.[0].unsqueeze(0)

        // Assert.True(false)
        Assert.True(t3.ApproximatelyEqual(t3Correct))
        Assert.True(t3p1.ApproximatelyEqual(t3p1Correct))
        Assert.True(t3p12.ApproximatelyEqual(t3p12Correct))
        Assert.True(t3s2.ApproximatelyEqual(t3s2Correct))
        Assert.True(t3s13.ApproximatelyEqual(t3s13Correct))
        Assert.True(t3s2p1.ApproximatelyEqual(t3s2p1Correct))
        Assert.True(t3s23p32.ApproximatelyEqual(t3s23p32Correct))
        Assert.True(t3p1d2.ApproximatelyEqual(t3p1d2Correct))
        Assert.True(t3p22d23.ApproximatelyEqual(t3p22d23Correct))
        Assert.True(t3s3p6d3.ApproximatelyEqual(t3s3p6d3Correct))
        Assert.True(t3b1.ApproximatelyEqual(t3b1Correct))
        Assert.True(t3b1s2.ApproximatelyEqual(t3b1s2Correct))

    [<Test>]
    member this.TestTensorNegT () =
        let t1 = dsharp.tensor([1.; 2.; 3.])
        let t1Neg = -t1
        let t1NegCorrect = dsharp.tensor([-1.; -2.; -3.])

        Assert.AreEqual(t1NegCorrect, t1Neg)

    [<Test>]
    member this.TestTensorSumT () =
        let t1 = dsharp.tensor([1.; 2.; 3.])
        let t1Sum = t1.sum()
        let t1SumCorrect = dsharp.tensor(6.)

        let t2 = dsharp.tensor([[1.; 2.]; [3.; 4.]])
        let t2Sum = t2.sum()
        let t2SumCorrect = dsharp.tensor(10.)

        Assert.AreEqual(t1SumCorrect, t1Sum)
        Assert.AreEqual(t2SumCorrect, t2Sum)

    [<Test>]
    member this.TestTensorSumCollapseT () =
        let t1 = dsharp.tensor([1.; 2.; 3.])
        let t1Sum = t1.sumToSize([| |])
        let t1SumCorrect = dsharp.tensor(6.)

        Assert.AreEqual(t1SumCorrect, t1Sum)

        let t2 = dsharp.tensor([[1.; 2.]; [3.; 4.]])
        let t2Sum = t2.sumToSize([| |])
        let t2SumCorrect = dsharp.tensor(10.)

        Assert.AreEqual(t2SumCorrect, t2Sum)

        let t3 = dsharp.tensor([[1.; 2.]; [3.; 4.]])
        let t3Sum = t3.sumToSize([| 2 |])
        let t3SumCorrect = dsharp.tensor( [4.; 6.] )

        Assert.AreEqual(t3SumCorrect, t3Sum)

        let t4 = dsharp.tensor([[1.; 2.]; [3.; 4.]])
        let t4Sum = t4.sumToSize([| 1; 2 |])
        let t4SumCorrect = dsharp.tensor( [ [4.; 6.] ] )

        Assert.AreEqual(t4SumCorrect, t4Sum)

        let t5 = dsharp.tensor([[1.; 2.]; [3.; 4.]])
        let t5Sum = t5.sumToSize([| 2; 1 |])
        let t5SumCorrect = dsharp.tensor( [ [3.]; [7.] ] )

        Assert.AreEqual(t5SumCorrect, t5Sum)

        // Systematically test all legitimate reductions of 2x2x2 to smaller sizes
        let t6 = dsharp.tensor([ [[1.; 2.]; [3.; 4.] ]; [[5.; 6.]; [7.; 8.] ] ])
        let systematicResults = 
            [| for i1 in 0..2 do 
                  for i2 in (if i1 = 0 then 0 else 1)..2 do
                     for i3 in (if i2 = 0 then 0 else 1)..2 do
                        let newShape = 
                            [| if i1 > 0 then yield i1
                               if i2 > 0 then yield i2
                               if i3 > 0 then yield i3 |]
                        yield (newShape, t6.sumToSize(newShape)) |]
        
        let expectedResults = 
            [|([||], dsharp.tensor 36.);
              ([|1|], dsharp.tensor [36.]);
              ([|2|], dsharp.tensor [16.; 20.]);
              ([|1; 1|], dsharp.tensor [[36.]]);
              ([|1; 2|], dsharp.tensor [[16.; 20.]]);
              ([|2; 1|], dsharp.tensor [[14.]; [22.]]);
              ([|2; 2|], dsharp.tensor [[6.; 8.]; [10.; 12.]]);
              ([|1; 1; 1|], dsharp.tensor [[[36.]]]);
              ([|1; 1; 2|], dsharp.tensor [[[16.; 20.]]]);
              ([|1; 2; 1|], dsharp.tensor [[[14.]; [22.]]]);
              ([|1; 2; 2|], dsharp.tensor [[[6.; 8.]; [10.; 12.]]]);
              ([|2; 1; 1|], dsharp.tensor [[[10.]]; [[26.]]]);
              ([|2; 1; 2|], dsharp.tensor [[[4.; 6.]]; [[12.; 14.]]]);
              ([|2; 2; 1|], dsharp.tensor [[[3.]; [7.]]; [[11.]; [15.]]]);
              ([|2; 2; 2|], dsharp.tensor [[[1.; 2.]; [3.; 4.]]; [[5.; 6.]; [7.; 8.]]])|]

        Assert.AreEqual(systematicResults, expectedResults)

    [<Test>]
    member this.TestTensorSumT2Dim0 () =
        let t1 = dsharp.tensor([[1.; 2.]; [3.; 4.]])
        let t1Sum = t1.sumT2Dim0()
        let t1SumCorrect = dsharp.tensor([4.; 6.])

        Assert.AreEqual(t1SumCorrect, t1Sum)
    
    [<Test>]
    member this.TestTensorSumDim () =
        (* Python:
        import numpy as np
        input = np.array([[[1.,2.,3.,4.], [5.,6.,7.,8.], [9.,10.,11.,12.]], [[13.,14.,15.,16.], [17.,18.,19.,20.], [21.,22.,23.,24.]]])
        input.sum(1)
        # --> array([[15., 18., 21., 24.],[51., 54., 57., 60.]])
        input.sum(2)
        # --> array([[10., 26., 42.],[58., 74., 90.]])
        *)
        let t = dsharp.tensor([[[1.,2.,3.,4.], [5.,6.,7.,8.], [9.,10.,11.,12.]], [[13.,14.,15.,16.], [17.,18.,19.,20.], [21.,22.,23.,24.]]])
        let tSum0 = t.sum(0)
        let tSum0Correct = dsharp.tensor([[14., 16., 18., 20.], [22., 24., 26., 28.], [30., 32., 34., 36.]])
        let tSum1 = t.sum(1)
        let tSum1Correct = dsharp.tensor([[15., 18., 21., 24.], [51., 54., 57., 60.]])
        let tSum2 = t.sum(2)
        let tSum2Correct = dsharp.tensor([[10., 26., 42.], [58., 74., 90.]])

        Assert.AreEqual(tSum0Correct, tSum0)
        Assert.AreEqual(tSum1Correct, tSum1)
        Assert.AreEqual(tSum2Correct, tSum2)
    
    [<Test>]
    member this.TestTensorSumDimKeepDim () =
        (* Python:
        import torch
        input = torch.tensor([[[1.,2.,3.,4.], [5.,6.,7.,8.], [9.,10.,11.,12.]], [[13.,14.,15.,16.], [17.,18.,19.,20.], [21.,22.,23.,24.]]])
        input.sum(0,keepdim=True)
        # --> tensor([[[14., 16., 18., 20.],[22., 24., 26., 28.],[30., 32., 34., 36.]]])
        input.sum(1,keepdim=True)
        # --> tensor([[[15., 18., 21., 24.]],[[51., 54., 57., 60.]]])
        input.sum(2,keepdim=True)
        # --> tensor([[[10.],[26.],[42.]],[[58.],[74.],[90.]]])
        *)
        let t = dsharp.tensor([[[1.;2.;3.;4.]; [5.;6.;7.;8.]; [9.;10.;11.;12.]]; [[13.;14.;15.;16.]; [17.;18.;19.;20.]; [21.;22.;23.;24.]]])
        let tSum0 = t.sum(0, keepDim=true)
        let tSum0Correct = dsharp.tensor([[[14.; 16.; 18.; 20.]; [22.; 24.; 26.; 28.]; [30.; 32.; 34.; 36.]]])
        let tSum1 = t.sum(1, keepDim=true)
        let tSum1Correct = dsharp.tensor([[[15.; 18.; 21.; 24.]]; [[51.; 54.; 57.; 60.]]])
        let tSum2 = t.sum(2, keepDim=true)
        let tSum2Correct = dsharp.tensor([[[10.]; [26.]; [42.]]; [[58.]; [74.]; [90.]]])

        Assert.AreEqual(tSum0Correct, tSum0)
        Assert.AreEqual(tSum1Correct, tSum1)
        Assert.AreEqual(tSum2Correct, tSum2)

    [<Test>]
    member this.TestTensorMean () =
        let t = dsharp.tensor([[[1.;2.;3.;4.]; [5.;6.;7.;8.]; [9.;10.;11.;12.]]; [[13.;14.;15.;16.]; [17.;18.;19.;20.]; [21.;22.;23.;24.]]])
        let tMean = t.mean()
        let tMeanCorrect = dsharp.tensor(12.5)

        Assert.AreEqual(tMeanCorrect, tMean)

        // mean, dim={0,1,2}
        (* Python:
        import pytorch as torch
        input = np.[[[1.,2.,3.,4.], [5.,6.,7.,8.], [9.,10.,11.,12.]], [[13.,14.,15.,16.], [17.,18.,19.,20.], [21.,22.,23.,24.]]]
        input.mean(1)
        --> array([[15., 18., 21., 24.],[51., 54., 57., 60.]])
        input.sum(2)
        --> array([[10., 26., 42.],[58., 74., 90.]])
        *)
        let tMean0 = t.mean(0)
        let tMean0Correct = dsharp.tensor([[7.; 8.; 9.; 10.]; [11.; 12.; 13.; 14.]; [15.; 16.; 17.; 18.]])
        let tMean1 = t.mean(1)
        let tMean1Correct = dsharp.tensor([[5.; 6.; 7.; 8.]; [17.; 18.; 19.; 20.]])
        let tMean2 = t.mean(2)
        let tMean2Correct = dsharp.tensor([[2.5; 6.5; 10.5]; [14.5; 18.5; 22.5]])

        Assert.AreEqual(tMean0Correct, tMean0)
        Assert.AreEqual(tMean1Correct, tMean1)
        Assert.AreEqual(tMean2Correct, tMean2)

        // mean, dim={0,1,2}, keepDim=true
        (* Python:
        import torch
        input = torch.tensor([[[1.,2.,3.,4.], [5.,6.,7.,8.], [9.,10.,11.,12.]], [[13.,14.,15.,16.], [17.,18.,19.,20.], [21.,22.,23.,24.]]])
        input.mean(0,keepdim=True)
        # --> tensor([[[ 7.,  8.,  9., 10.],[11., 12., 13., 14.],[15., 16., 17., 18.]]])
        input.mean(1,keepdim=True)
        # --> tensor([[[ 5.,  6.,  7.,  8.]],[[17., 18., 19., 20.]]])
        input.mean(2,keepdim=True)
        # --> tensor([[[ 2.5000],[ 6.5000],[10.5000]],[[14.5000],[18.5000],[22.5000]]])
        *)
        let tMeanKeepDim0 = t.mean(0, keepDim=true)
        let tMeanKeepDim0Correct = dsharp.tensor([[[7.; 8.; 9.; 10.]; [11.; 12.; 13.; 14.]; [15.; 16.; 17.; 18.]]])
        let tMeanKeepDim1 = t.mean(1, keepDim=true)
        let tMeanKeepDim1Correct = dsharp.tensor([[[5.; 6.; 7.; 8.]]; [[17.; 18.; 19.; 20.]]])
        let tMeanKeepDim2 = t.mean(2, keepDim=true)
        let tMeanKeepDim2Correct = dsharp.tensor([[[2.5]; [6.5]; [10.5]]; [[14.5]; [18.5]; [22.5]]])

        Assert.AreEqual(tMeanKeepDim0, tMeanKeepDim0Correct)
        Assert.AreEqual(tMeanKeepDim1, tMeanKeepDim1Correct)
        Assert.AreEqual(tMeanKeepDim2, tMeanKeepDim2Correct)

    [<Test>]
    member this.TestTensorStddev () =
        let t = dsharp.tensor([[[0.3787;0.7515;0.2252;0.3416];
          [0.6078;0.4742;0.7844;0.0967];
          [0.1416;0.1559;0.6452;0.1417]];
 
         [[0.0848;0.4156;0.5542;0.4166];
          [0.5187;0.0520;0.4763;0.1509];
          [0.4767;0.8096;0.1729;0.6671]]])
        let tStddev = t.stddev()
        let tStddevCorrect = dsharp.tensor(0.2398)

        Assert.True(tStddev.ApproximatelyEqual(tStddevCorrect))

        // stddev, dim={0,1,2,3}, keepDim=true
        let tStddev0 = t.stddev(0)
        let tStddev0Correct = dsharp.tensor([[0.2078; 0.2375; 0.2326; 0.0530];
         [0.0630; 0.2985; 0.2179; 0.0383];
         [0.2370; 0.4623; 0.3339; 0.3715]])
        let tStddev1 = t.stddev(1)
        let tStddev1Correct = dsharp.tensor([[0.2331; 0.2981; 0.2911; 0.1304];
         [0.2393; 0.3789; 0.2014; 0.2581]])
        let tStddev2 = t.stddev(2)
        let tStddev2Correct = dsharp.tensor([[0.2277; 0.2918; 0.2495];
         [0.1996; 0.2328; 0.2753]])

        Assert.True(tStddev0.ApproximatelyEqual(tStddev0Correct))
        Assert.True(tStddev1.ApproximatelyEqual(tStddev1Correct))
        Assert.True(tStddev2.ApproximatelyEqual(tStddev2Correct))

        // stddev, dim={0,1,2,3}, keepDim=true
        (* Python:
        import torch
        input = torch.tensor([[[0.3787,0.7515,0.2252,0.3416],[0.6078,0.4742,0.7844,0.0967],[0.1416,0.1559,0.6452,0.1417]],[[0.0848,0.4156,0.5542,0.4166],[0.5187,0.0520,0.4763,0.1509],[0.4767,0.8096,0.1729,0.6671]]])
        input.std(0,keepdim=True)
        # --> tensor([[[0.2078, 0.2375, 0.2326, 0.0530],[0.0630, 0.2985, 0.2179, 0.0383],[0.2370, 0.4622, 0.3340, 0.3715]]])
        input.std(1,keepdim=True)
        # --> tensor([[[0.2331, 0.2980, 0.2911, 0.1304]],[[0.2393, 0.3789, 0.2015, 0.2581]]])
        input.std(2,keepdim=True)
        # --> tensor([[[0.2278],[0.2918],[0.2495]],[[0.1996],[0.2328],[0.2753]]]) 
        *)
        let tStddev0 = t.stddev(0, keepDim=true)
        let tStddev0Correct = dsharp.tensor([[[0.2078; 0.2375; 0.2326; 0.0530];[0.0630; 0.2985; 0.2179; 0.0383];[0.2370; 0.4623; 0.3339; 0.3715]]])
        let tStddev1 = t.stddev(1, keepDim=true)
        let tStddev1Correct = dsharp.tensor([[[0.2331; 0.2981; 0.2911; 0.1304]];[[0.2393; 0.3789; 0.2014; 0.2581]]])
        let tStddev2 = t.stddev(2, keepDim=true)
        let tStddev2Correct = dsharp.tensor([[[0.2277]; [0.2918]; [0.2495]];[[0.1996]; [0.2328]; [0.2753]]])

        Assert.True(tStddev0.ApproximatelyEqual(tStddev0Correct))
        Assert.True(tStddev1.ApproximatelyEqual(tStddev1Correct))
        Assert.True(tStddev2.ApproximatelyEqual(tStddev2Correct))

    [<Test>]
    member this.TestTensorVariance () =
        (* Python:
        import torch
        input = torch.tensor([[[0.3787,0.7515,0.2252,0.3416],[0.6078,0.4742,0.7844,0.0967],[0.1416,0.1559,0.6452,0.1417]],[[0.0848,0.4156,0.5542,0.4166],[0.5187,0.0520,0.4763,0.1509],[0.4767,0.8096,0.1729,0.6671]]])
        input.var()
        *)
        let t = dsharp.tensor([[[0.3787;0.7515;0.2252;0.3416]; [0.6078;0.4742;0.7844;0.0967]; [0.1416;0.1559;0.6452;0.1417]]; [[0.0848;0.4156;0.5542;0.4166];[0.5187;0.0520;0.4763;0.1509];[0.4767;0.8096;0.1729;0.6671]]])
        let tVariance = t.variance()
        let tVarianceCorrect = dsharp.tensor(0.0575)

        Assert.True(tVariance.ApproximatelyEqual(tVarianceCorrect))

        // Variance, dim={0,1,2,3}
        (* Python:
        input.var(0)
        # --> tensor([[0.0432, 0.0564, 0.0541, 0.0028],[0.0040, 0.0891, 0.0475, 0.0015],[0.0561, 0.2137, 0.1115, 0.1380]])
        input.var(1)
        # --> tensor([[0.0543, 0.0888, 0.0847, 0.0170],[0.0573, 0.1436, 0.0406, 0.0666]])
        input.var(2)
        # --> tensor([[0.0519, 0.0852, 0.0622],[0.0398, 0.0542, 0.0758]])
        *)
        let tVariance0 = t.variance(0)
        let tVariance0Correct = dsharp.tensor([[0.0432; 0.0564; 0.0541; 0.0028];[0.0040; 0.0891; 0.0475; 0.0015];[0.0561; 0.2137; 0.1115; 0.1380]])
        let tVariance1 = t.variance(1)
        let tVariance1Correct = dsharp.tensor([[0.0543; 0.0888; 0.0847; 0.0170];[0.0573; 0.1436; 0.0406; 0.0666]])
        let tVariance2 = t.variance(2)
        let tVariance2Correct = dsharp.tensor([[0.0519; 0.0852; 0.0622];[0.0398; 0.0542; 0.0758]])

        Assert.True(tVariance0.ApproximatelyEqual(tVariance0Correct))
        Assert.True(tVariance1.ApproximatelyEqual(tVariance1Correct))
        Assert.True(tVariance2.ApproximatelyEqual(tVariance2Correct))

        // Variance, dim={0,1,2,3}, keepDim=true
        (* Python:
        import torch
        input = torch.tensor([[[0.3787,0.7515,0.2252,0.3416],[0.6078,0.4742,0.7844,0.0967],[0.1416,0.1559,0.6452,0.1417]],[[0.0848,0.4156,0.5542,0.4166],[0.5187,0.0520,0.4763,0.1509],[0.4767,0.8096,0.1729,0.6671]]])
        input.var(0,keepdim=True)
        # --> tensor([[[0.0432, 0.0564, 0.0541, 0.0028],[0.0040, 0.0891, 0.0475, 0.0015],[0.0561, 0.2137, 0.1115, 0.1380]]])
        input.var(1,keepdim=True)
        # --> tensor([[[0.0543, 0.0888, 0.0847, 0.0170]],[[0.0573, 0.1436, 0.0406, 0.0666]]])
        input.var(2,keepdim=True)
        # --> tensor([[[0.0519],[0.0852],[0.0622]],[[0.0398],[0.0542],[0.0758]]])
        *)
        let tVariance0 = t.variance(0, keepDim=true)
        let tVariance0Correct = dsharp.tensor([[[0.0432; 0.0564; 0.0541; 0.0028];[0.0040; 0.0891; 0.0475; 0.0015];[0.0561; 0.2137; 0.1115; 0.1380]]])
        let tVariance1 = t.variance(1, keepDim=true)
        let tVariance1Correct = dsharp.tensor([[[0.0543; 0.0888; 0.0847; 0.0170]];[[0.0573; 0.1436; 0.0406; 0.0666]]])
        let tVariance2 = t.variance(2, keepDim=true)
        let tVariance2Correct = dsharp.tensor([[[0.0519];[0.0852];[0.0622]];[[0.0398];[0.0542];[0.0758]]])

        Assert.True(tVariance0.ApproximatelyEqual(tVariance0Correct))
        Assert.True(tVariance1.ApproximatelyEqual(tVariance1Correct))
        Assert.True(tVariance2.ApproximatelyEqual(tVariance2Correct))

    [<Test>]
    member this.TestTensorTransposeT2 () =
        let t1 = dsharp.tensor([[1.; 2.; 3.]; [4.; 5.; 6.]])
        let t1Transpose = t1.transpose()
        let t1TransposeCorrect = dsharp.tensor([[1.; 4.]; [2.; 5.]; [3.; 6.]])

        let t2 = dsharp.tensor([[1.; 2.]; [3.; 4.]])
        let t2TransposeTranspose = t2.transpose().transpose()
        let t2TransposeTransposeCorrect = t2

        Assert.AreEqual(t1TransposeCorrect, t1Transpose)
        Assert.AreEqual(t2TransposeTransposeCorrect, t2TransposeTranspose)

    [<Test>]
    member this.TestTensorTransposeBatch () =
        let t1 = Tensor.Create([[1.; 2.; 3.]; [4.; 5.; 6.]]).expand([|3;2;3|])
        let t1Transpose = t1.Transpose()
        let t1TransposeCorrect = Tensor.Create([[1.; 4.]; [2.; 5.]; [3.; 6.]]).expand([|3;3;2|])

        let t2 = Tensor.Create([[1.; 2.]; [3.; 4.]]).expand([|3;2;2|])
        let t2TransposeTranspose = t2.Transpose().Transpose()
        let t2TransposeTransposeCorrect = t2

        Assert.AreEqual(t1TransposeCorrect, t1Transpose)
        Assert.AreEqual(t2TransposeTransposeCorrect, t2TransposeTranspose)

    [<Test>]
    member this.TestTensorSignT () =
        let t1 = dsharp.tensor([-1.; -2.; 0.; 3.])
        let t1Sign = t1.sign()
        let t1SignCorrect = dsharp.tensor([-1.; -1.; 0.; 1.])

        Assert.AreEqual(t1SignCorrect, t1Sign)

    [<Test>]
    member this.TestTensorFloorT () =
        let t1 = dsharp.tensor([0.9473; 0.4891; 0.2015; 0.5818; 0.8439])
        let t1Floor = t1.floor()
        let t1FloorCorrect = dsharp.tensor([0.; 0.; 0.; 0.; 0.])

        Assert.True(t1Floor.ApproximatelyEqual(t1FloorCorrect))

    [<Test>]
    member this.TestTensorCeilT () =
        let t1 = dsharp.tensor([0.9473; 0.4891; 0.2015; 0.5818; 0.8439])
        let t1Ceil = t1.ceil()
        let t1CeilCorrect = dsharp.tensor([1.; 1.; 1.; 1.; 1.])

        Assert.True(t1Ceil.ApproximatelyEqual(t1CeilCorrect))

    [<Test>]
    member this.TestTensorRoundT () =
        let t1 = dsharp.tensor([0.9473; 0.4891; 0.2015; 0.5818; 0.8439])
        let t1Round = t1.round()
        let t1RoundCorrect = dsharp.tensor([1.; 0.; 0.; 1.; 1.])

        Assert.True(t1Round.ApproximatelyEqual(t1RoundCorrect))

    [<Test>]
    member this.TestTensorAbsT () =
        let t1 = dsharp.tensor([-1.; -2.; 0.; 3.])
        let t1Abs = t1.abs()
        let t1AbsCorrect = dsharp.tensor([1.; 2.; 0.; 3.])

        Assert.AreEqual(t1AbsCorrect, t1Abs)

    [<Test>]
    member this.TestTensorReluT () =
        let t1 = dsharp.tensor([-1.; -2.; 0.; 3.; 10.])
        let t1Relu = t1.relu()
        let t1ReluCorrect = dsharp.tensor([0.; 0.; 0.; 3.; 10.])

        Assert.AreEqual(t1ReluCorrect, t1Relu)

    [<Test>]
    member this.TestTensorLeakyRelu () =
        let t1 = dsharp.tensor([-1.; -2.; 0.; 3.; 10.])
        let t1LeakyRelu = t1.leakyRelu()
        let t1LeakyReluCorrect = dsharp.tensor([-1.0000e-02; -2.0000e-02;  0.0000e+00;  3.0000e+00;  1.0000e+01])

        Assert.AreEqual(t1LeakyReluCorrect, t1LeakyRelu)

    [<Test>]
    member this.TestTensorSigmoidT () =
        let t1 = dsharp.tensor([0.9473; 0.4891; 0.2015; 0.5818; 0.8439])
        let t1Sigmoid = t1.sigmoid()
        let t1SigmoidCorrect = dsharp.tensor([0.7206; 0.6199; 0.5502; 0.6415; 0.6993])

        Assert.True(t1Sigmoid.ApproximatelyEqual(t1SigmoidCorrect))

    [<Test>]
    member this.TestTensorExpT () =
        let t1 = dsharp.tensor([0.9139; -0.5907;  1.9422; -0.7763; -0.3274])
        let t1Exp = t1.exp()
        let t1ExpCorrect = dsharp.tensor([2.4940; 0.5539; 6.9742; 0.4601; 0.7208])

        Assert.True(t1Exp.ApproximatelyEqual(t1ExpCorrect))

    [<Test>]
    member this.TestTensorLogT () =
        let t1 = dsharp.tensor([0.1285; 0.5812; 0.6505; 0.3781; 0.4025])
        let t1Log = t1.log()
        let t1LogCorrect = dsharp.tensor([-2.0516; -0.5426; -0.4301; -0.9727; -0.9100])

        Assert.True(t1Log.ApproximatelyEqual(t1LogCorrect))

    [<Test>]
    member this.TestTensorLog10T () =
        let t1 = dsharp.tensor([0.1285; 0.5812; 0.6505; 0.3781; 0.4025])
        let t1Log10 = t1.log10()
        let t1Log10Correct = dsharp.tensor([-0.8911; -0.2357; -0.1868; -0.4224; -0.3952])

        Assert.True(t1Log10.ApproximatelyEqual(t1Log10Correct))

    [<Test>]
    member this.TestTensorSqrtT () =
        let t1 = dsharp.tensor([54.7919; 70.6440; 16.0868; 74.5486; 82.9318])
        let t1Sqrt = t1.sqrt()
        let t1SqrtCorrect = dsharp.tensor([7.4022; 8.4050; 4.0108; 8.6342; 9.1067])

        Assert.True(t1Sqrt.ApproximatelyEqual(t1SqrtCorrect))

    [<Test>]
    member this.TestTensorSinT () =
        let t1 = dsharp.tensor([54.7919; 70.6440; 16.0868; 74.5486; 82.9318])
        let t1Sin = t1.sin()
        let t1SinCorrect = dsharp.tensor([-0.9828;  0.9991; -0.3698; -0.7510;  0.9491])

        Assert.True(t1Sin.ApproximatelyEqual(t1SinCorrect))

    [<Test>]
    member this.TestTensorCosT () =
        let t1 = dsharp.tensor([54.7919; 70.6440; 16.0868; 74.5486; 82.9318])
        let t1Cos = t1.cos()
        let t1CosCorrect = dsharp.tensor([-0.1849;  0.0418; -0.9291;  0.6603;  0.3150])

        Assert.True(t1Cos.ApproximatelyEqual(t1CosCorrect))

    [<Test>]
    member this.TestTensorTanT () =
        let t1 = dsharp.tensor([0.9473; 1.4891; 0.2015; 0.5818; 0.8439])
        let t1Tan = t1.tan()
        let t1TanCorrect = dsharp.tensor([1.3904; 12.2132;  0.2043;  0.6577;  1.1244])

        Assert.True(t1Tan.ApproximatelyEqual(t1TanCorrect))

    [<Test>]
    member this.TestTensorSinhT () =
        let t1 = dsharp.tensor([0.9473; 1.4891; 0.2015; 0.5818; 0.8439])
        let t1Sinh = t1.sinh()
        let t1SinhCorrect = dsharp.tensor([1.0955; 2.1038; 0.2029; 0.6152; 0.9477])

        Assert.True(t1Sinh.ApproximatelyEqual(t1SinhCorrect))

    [<Test>]
    member this.TestTensorCoshT () =
        let t1 = dsharp.tensor([0.9473; 1.4891; 0.2015; 0.5818; 0.8439])
        let t1Cosh = t1.cosh()
        let t1CoshCorrect = dsharp.tensor([1.4833; 2.3293; 1.0204; 1.1741; 1.3777])

        Assert.True(t1Cosh.ApproximatelyEqual(t1CoshCorrect))

    [<Test>]
    member this.TestTensorTanhT () =
        let t1 = dsharp.tensor([0.9473; 1.4891; 0.2015; 0.5818; 0.8439])
        let t1Tanh = t1.tanh()
        let t1TanhCorrect = dsharp.tensor([0.7386; 0.9032; 0.1988; 0.5240; 0.6879])

        Assert.True(t1Tanh.ApproximatelyEqual(t1TanhCorrect))

    [<Test>]
    member this.TestTensorAsinT () =
        let t1 = dsharp.tensor([0.9473; 0.4891; 0.2015; 0.5818; 0.8439])
        let t1Asin = t1.asin()
        let t1AsinCorrect = dsharp.tensor([1.2447; 0.5111; 0.2029; 0.6209; 1.0045])

        Assert.True(t1Asin.ApproximatelyEqual(t1AsinCorrect))

    [<Test>]
    member this.TestTensorAcosT () =
        let t1 = dsharp.tensor([0.9473; 0.4891; 0.2015; 0.5818; 0.8439])
        let t1Acos = t1.acos()
        let t1AcosCorrect = dsharp.tensor([0.3261; 1.0597; 1.3679; 0.9499; 0.5663])

        Assert.True(t1Acos.ApproximatelyEqual(t1AcosCorrect))

    [<Test>]
    member this.TestTensorAtanT () =
        let t1 = dsharp.tensor([0.9473; 0.4891; 0.2015; 0.5818; 0.8439])
        let t1Atan = t1.atan()
        let t1AtanCorrect = dsharp.tensor([0.7583; 0.4549; 0.1988; 0.5269; 0.7009])

        Assert.True(t1Atan.ApproximatelyEqual(t1AtanCorrect))

    [<Test>]
    member this.TestTensorSlice () =
        let t1 = dsharp.tensor([1.;2.])
        let t1s1 = t1.[0]
        let t1s2 = t1.[*]
        let t1s1Correct = dsharp.tensor(1.)
        let t1s2Correct = dsharp.tensor([1.;2.])

        let t2 = dsharp.tensor([[1.;2.];[3.;4.]])
        let t2s1 = t2.[0]
        let t2s2 = t2.[*]
        let t2s3 = t2.[0,0]
        let t2s4 = t2.[0,*]
        let t2s5 = t2.[*,0]
        let t2s6 = t2.[*,*]
        let t2s1Correct = dsharp.tensor([1.;2.])
        let t2s2Correct = dsharp.tensor([[1.;2.];[3.;4.]])
        let t2s3Correct = dsharp.tensor(1.)
        let t2s4Correct = dsharp.tensor([1.;2.])
        let t2s5Correct = dsharp.tensor([1.;3.])
        let t2s6Correct = dsharp.tensor([[1.;2.];[3.;4.]])

        let t2b = dsharp.tensor([[1.;2.;3.;4.]; [5.;6.;7.;8.]; [9.;10.;11.;12.]])
        let t2bs1 = t2b.[1..,2..]
        let t2bs1Correct = dsharp.tensor([[7.;8.];[11.;12.]])
        let t2bs2 = t2b.[1..2,2..3]
        let t2bs2Correct = dsharp.tensor([[7.;8.];[11.;12.]])

        let t3 = dsharp.tensor([[[1.;2.];[3.;4.]];[[5.;6.];[7.;8.]]])
        let t3s1  = t3.[0]
        let t3s2  = t3.[*]
        let t3s3  = t3.[0,0]
        let t3s4  = t3.[0,*]
        let t3s5  = t3.[*,0]
        let t3s6  = t3.[*,*]
        let t3s7  = t3.[0,0,0]
        let t3s8  = t3.[0,0,*]
        let t3s9  = t3.[0,*,0]
        let t3s10 = t3.[0,*,*]
        let t3s11 = t3.[*,0,0]
        let t3s12 = t3.[*,0,*]
        let t3s13 = t3.[*,*,0]
        let t3s14 = t3.[*,*,*]
        let t3s1Correct  = dsharp.tensor([[1.;2.];[3.;4.]])
        let t3s2Correct  = dsharp.tensor([[[1.;2.];[3.;4.]];[[5.;6.];[7.;8.]]])
        let t3s3Correct  = dsharp.tensor([1.;2.])
        let t3s4Correct  = dsharp.tensor([[1.;2.];[3.;4.]])
        let t3s5Correct  = dsharp.tensor([[1.;2.];[5.;6.]])
        let t3s6Correct  = dsharp.tensor([[[1.;2.];[3.;4.]];[[5.;6.];[7.;8.]]])
        let t3s7Correct  = dsharp.tensor(1.)
        let t3s8Correct  = dsharp.tensor([1.;2.])
        let t3s9Correct  = dsharp.tensor([1.;3.])
        let t3s10Correct = dsharp.tensor([[1.;2.];[3.;4.]])
        let t3s11Correct = dsharp.tensor([1.;5.])
        let t3s12Correct = dsharp.tensor([[1.;2.];[5.;6.]])
        let t3s13Correct = dsharp.tensor([[1.;3.];[5.;7.]])
        let t3s14Correct = dsharp.tensor([[[1.;2.];[3.;4.]];[[5.;6.];[7.;8.]]])

        let t4 = dsharp.tensor([[[[1.]]; 
                                 [[2.]]; 
                                 [[3.]]]; 
                                [[[4.]]; 
                                 [[5.]]; 
                                 [[6.]]]])
        let t4s1 = t4.[0]
        let t4s2 = t4.[0,*,*,*]
        let t4s1Correct = dsharp.tensor([[[1]];
                                         [[2]];
                                         [[3]]])
        let t4s2Correct = t4s1Correct

        Assert.AreEqual(t1s1Correct, t1s1)
        Assert.AreEqual(t1s2Correct, t1s2)

        Assert.AreEqual(t2s1Correct, t2s1)
        Assert.AreEqual(t2s2Correct, t2s2)
        Assert.AreEqual(t2s3Correct, t2s3)
        Assert.AreEqual(t2s4Correct, t2s4)
        Assert.AreEqual(t2s5Correct, t2s5)
        Assert.AreEqual(t2s6Correct, t2s6)

        Assert.AreEqual(t2bs1Correct, t2bs1)
        Assert.AreEqual(t2bs2Correct, t2bs2)

        Assert.AreEqual(t3s1Correct, t3s1)
        Assert.AreEqual(t3s2Correct, t3s2)
        Assert.AreEqual(t3s3Correct, t3s3)
        Assert.AreEqual(t3s4Correct, t3s4)
        Assert.AreEqual(t3s5Correct, t3s5)
        Assert.AreEqual(t3s6Correct, t3s6)
        Assert.AreEqual(t3s7Correct, t3s7)
        Assert.AreEqual(t3s8Correct, t3s8)
        Assert.AreEqual(t3s9Correct, t3s9)
        Assert.AreEqual(t3s10Correct, t3s10)
        Assert.AreEqual(t3s11Correct, t3s11)
        Assert.AreEqual(t3s12Correct, t3s12)
        Assert.AreEqual(t3s13Correct, t3s13)
        Assert.AreEqual(t3s14Correct, t3s14)

        Assert.AreEqual(t4s1Correct, t4s1)
        Assert.AreEqual(t4s2Correct, t4s2)

    [<Test>]
    member this.TestTensorAddTTSlice () =
        let t1 = dsharp.tensor([[-0.2754;  0.0172;  0.7105];
            [-0.1890;  1.7664;  0.5377];
            [-0.5313; -2.2530; -0.6235];
            [ 0.6776;  1.5844; -0.5686]])
        let t2 = dsharp.tensor([[-111.8892;   -7.0328];
            [  18.7557;  -86.2308]])
        let t3 = t1.addSlice([0;1], t2)
        let t3Correct = dsharp.tensor([[  -0.2754; -111.8720;   -6.3222];
            [  -0.1890;   20.5221;  -85.6932];
            [  -0.5313;   -2.2530;   -0.6235];
            [   0.6776;    1.5844;   -0.5686]])

        Assert.True(t3.ApproximatelyEqual(t3Correct))

    [<Test>]
    member this.TestTensorExpandT () =
        let t1 = dsharp.tensor(1.0)
        let t1Expand = t1.expand([2;3])
        let t1ExpandCorrect = dsharp.tensor([[1.;1.;1.];[1.;1.;1.]])
        Assert.AreEqual(t1ExpandCorrect, t1Expand)

        let t2 = dsharp.tensor([1.0])
        let t2Expand = t2.expand([2;3])
        let t2ExpandCorrect = dsharp.tensor([[1.;1.;1.];[1.;1.;1.]])

        Assert.AreEqual(t2ExpandCorrect, t2Expand)

        let t3 = dsharp.tensor([1.; 2.]) // 2
        let t3Expand = t3.expand([3;2]) // 3x2
        let t3ExpandCorrect = dsharp.tensor([[1.;2.];[1.;2.];[1.;2.]]) // 3x2

        Assert.AreEqual(t3ExpandCorrect, t3Expand)

        let t4 = dsharp.tensor([[1.]; [2.]]) // 2x1
        let t4Expand = t4.expand([2;2]) // 2x2
        let t4ExpandCorrect = dsharp.tensor([[1.;1.];[2.;2.]])

        Assert.AreEqual(t4ExpandCorrect, t4Expand)

        let t5 = dsharp.tensor([[1.]; [2.]]) // 2x1
        let t5Expand = t5.expand([2;2;2]) // 2x2x2
        let t5ExpandCorrect = dsharp.tensor([[[1.;1.];[2.;2.]];[[1.;1.];[2.;2.]]])

        Assert.AreEqual(t5ExpandCorrect, t5Expand)

    [<Test>]
    member this.TestTensorSqueezeT () =
        let t1 = dsharp.tensor([[[1.; 2.]]; [[3.;4.]]])
        let t1Squeeze = t1.squeeze()
        let t1SqueezeCorrect = dsharp.tensor([[1.;2.];[3.;4.]])

        Assert.True(t1Squeeze.ApproximatelyEqual(t1SqueezeCorrect))

    [<Test>]
    member this.TestTensorUnsqueezeT () =
        let t1 = dsharp.tensor([[1.;2.];[3.;4.]])
        let t1Unsqueeze = t1.unsqueeze(1)
        let t1UnsqueezeCorrect = dsharp.tensor([[[1.;2.]]; [[3.;4.]]])

        Assert.True(t1Unsqueeze.ApproximatelyEqual(t1UnsqueezeCorrect))

    [<Test>]
    member this.TestTensorFlipT () =
        let t1 = dsharp.tensor([[1.;2.];[3.;4.]])
        let t2 = t1.flip([|0|])
        let t2Correct = dsharp.tensor([[3.;4.]; [1.;2.]])
        let t3 = t1.flip([|1|])
        let t3Correct = dsharp.tensor([[2.;1.]; [4.;3.]])
        let t4 = t1.flip([|0; 1|])
        let t4Correct = dsharp.tensor([[4.;3.]; [2.;1.]])
        let t5 = t1.flip([|0; 1|]).flip([|0; 1|])
        let t5Correct = dsharp.tensor([[1.;2.]; [3.;4.]])

        Assert.AreEqual(t2Correct, t2)
        Assert.AreEqual(t3Correct, t3)
        Assert.AreEqual(t4Correct, t4)
        Assert.AreEqual(t5Correct, t5)

    [<Test>]
    member this.TestTensorDilateT () =
        let t1 = dsharp.tensor([[1.;2.]; [3.;4.]])
        let t2 = t1.dilate([|1; 2|])
        let t2Correct = dsharp.tensor([[1.;0.;2.];[3.;0.;4.]])
        let t3 = t1.dilate([|2; 2|])
        let t3Correct = dsharp.tensor([[1.;0.;2.];[0.;0.;0.];[3.;0.;4.]])
        let t4 = dsharp.tensor([1.;2.;3.;4.])
        let t5 = t4.dilate([|3|])
        let t5Correct = dsharp.tensor([|1.;0.;0.;2.;0.;0.;3.;0.;0.;4.|])

        Assert.AreEqual(t2Correct, t2)
        Assert.AreEqual(t3Correct, t3)
        Assert.AreEqual(t5Correct, t5)

    [<Test>]
    member this.TestTensorUndilateT () =
        let t1 = dsharp.tensor([[1.;0.;2.];[3.;0.;4.]])
        let t2 = t1.undilate([|1; 2|])
        let t2Correct = dsharp.tensor([[1.;2.]; [3.;4.]])
        let t3 = dsharp.tensor([[1.;0.;2.];[0.;0.;0.];[3.;0.;4.]])
        let t4 = t3.undilate([|2; 2|])
        let t4Correct = dsharp.tensor([[1.;2.]; [3.;4.]])
        let t5 = dsharp.tensor([|1.;0.;0.;2.;0.;0.;3.;0.;0.;4.|])
        let t6 = t5.undilate([|3|])
        let t6Correct = dsharp.tensor([1.;2.;3.;4.])

        Assert.AreEqual(t2Correct, t2)
        Assert.AreEqual(t4Correct, t4)
        Assert.AreEqual(t6Correct, t6)

    [<Test>]
    member this.TestTensorView () =
        let t = dsharp.rand([10;10])
        let t1Shape = t.view(-1).shape
        let t1ShapeCorrect = [|100|]
        let t2Shape = t.view([-1;50]).shape
        let t2ShapeCorrect = [|2;50|]
        let t3Shape = t.view([2;-1;50]).shape
        let t3ShapeCorrect = [|2;1;50|]
        let t4Shape = t.view([2;-1;10]).shape
        let t4ShapeCorrect = [|2;5;10|]
        
        Assert.AreEqual(t1ShapeCorrect, t1Shape)
        Assert.AreEqual(t2ShapeCorrect, t2Shape)
        Assert.AreEqual(t3ShapeCorrect, t3Shape)
        Assert.AreEqual(t4ShapeCorrect, t4Shape)


    [<Test>]
    member this.TestTensorMax () =
        let t1 = dsharp.tensor([4.;1.;20.;3.])
        let t1Max = t1.max()
        let t1MaxCorrect = dsharp.tensor(20.)

        let t2 = dsharp.tensor([[1.;4.];[2.;3.]])
        let t2Max = t2.max()
        let t2MaxCorrect = dsharp.tensor(4.)

        let t3 = dsharp.tensor([[[ 7.6884; 65.9125;  4.0114];
             [46.7944; 61.5331; 40.1627];
             [48.3240;  4.9910; 50.1571]];

            [[13.4777; 65.7656; 36.8161];
             [47.8268; 42.2229;  5.6115];
             [43.4779; 77.8675; 95.7660]];

            [[59.8422; 47.1146; 36.7614];
             [71.6328; 18.5912; 27.7328];
             [49.9120; 60.3023; 53.0838]]])
        let t3Max = t3.max()
        let t3MaxCorrect = dsharp.tensor(95.7660)
        
        let t4 = dsharp.tensor([[[[8.8978; 8.0936];
              [4.8087; 1.0921];
              [8.5664; 3.7814]];

             [[2.3581; 3.7361];
              [1.0436; 6.0353];
              [7.7843; 8.7153]];

             [[3.9188; 6.7906];
              [9.1242; 4.8711];
              [1.7870; 9.7456]];

             [[5.7825; 8.0450];
              [2.7801; 1.0877];
              [3.4042; 5.1911]]];

            [[[0.5370; 7.1115];
              [5.4971; 2.3567];
              [0.9318; 8.6992]];

             [[3.3796; 8.7833];
              [5.8722; 5.9881];
              [0.7646; 7.3685]];

             [[7.5344; 9.6162];
              [2.6404; 4.3938];
              [3.1335; 7.6783]];

             [[5.0444; 0.5447];
              [6.2945; 5.9047];
              [8.0867; 3.1606]]]])
        let t4Max = t4.max()
        let t4MaxCorrect = dsharp.tensor(9.7456)

        Assert.AreEqual(t1MaxCorrect, t1Max)
        Assert.AreEqual(t2MaxCorrect, t2Max)
        Assert.AreEqual(t3MaxCorrect, t3Max)
        Assert.AreEqual(t4MaxCorrect, t4Max)


    [<Test>]
    member this.TestTensorMin () =
        let t1 = dsharp.tensor([4.;1.;20.;3.])
        let t1Min = t1.min()
        let t1MinCorrect = dsharp.tensor(1.)

        let t2 = dsharp.tensor([[1.;4.];[2.;3.]])
        let t2Min = t2.min()
        let t2MinCorrect = dsharp.tensor(1.)

        let t3 = dsharp.tensor([[[ 7.6884; 65.9125;  4.0114];
             [46.7944; 61.5331; 40.1627];
             [48.3240;  4.9910; 50.1571]];

            [[13.4777; 65.7656; 36.8161];
             [47.8268; 42.2229;  5.6115];
             [43.4779; 77.8675; 95.7660]];

            [[59.8422; 47.1146; 36.7614];
             [71.6328; 18.5912; 27.7328];
             [49.9120; 60.3023; 53.0838]]])
        let t3Min = t3.min()
        let t3MinCorrect = dsharp.tensor(4.0114)
       
        let t4 = dsharp.tensor([[[[8.8978; 8.0936];
              [4.8087; 1.0921];
              [8.5664; 3.7814]];

             [[2.3581; 3.7361];
              [1.0436; 6.0353];
              [7.7843; 8.7153]];

             [[3.9188; 6.7906];
              [9.1242; 4.8711];
              [1.7870; 9.7456]];

             [[5.7825; 8.0450];
              [2.7801; 1.0877];
              [3.4042; 5.1911]]];

            [[[0.5370; 7.1115];
              [5.4971; 2.3567];
              [0.9318; 8.6992]];

             [[3.3796; 8.7833];
              [5.8722; 5.9881];
              [0.7646; 7.3685]];

             [[7.5344; 9.6162];
              [2.6404; 4.3938];
              [3.1335; 7.6783]];

             [[5.0444; 0.5447];
              [6.2945; 5.9047];
              [8.0867; 3.1606]]]])
        let t4Min = t4.min()
        let t4MinCorrect = dsharp.tensor(0.5370)

        Assert.AreEqual(t1MinCorrect, t1Min)
        Assert.AreEqual(t2MinCorrect, t2Min)
        Assert.AreEqual(t3MinCorrect, t3Min)
        Assert.AreEqual(t4MinCorrect, t4Min)

    [<Test>]
    member this.TestTensorMaxBinary () =
        let t1 = dsharp.tensor([[-4.9385; 12.6206; 10.1783];
            [-2.9624; 17.6992;  2.2506];
            [-2.3536;  8.0772; 13.5639]])
        let t2 = dsharp.tensor([[  0.7027;  22.3251; -11.4533];
            [  3.6887;   4.3355;   3.3767];
            [  0.1203;  -5.4088;   1.5658]])
        let t3 = dsharp.max(t1, t2)
        let t3Correct = dsharp.tensor([[ 0.7027; 22.3251; 10.1783];
            [ 3.6887; 17.6992;  3.3767];
            [ 0.1203;  8.0772; 13.5639]])

        Assert.True(t3.ApproximatelyEqual(t3Correct))

    [<Test>]
    member this.TestTensorMinBinary () =
        let t1 = dsharp.tensor([[-4.9385; 12.6206; 10.1783];
            [-2.9624; 17.6992;  2.2506];
            [-2.3536;  8.0772; 13.5639]])
        let t2 = dsharp.tensor([[  0.7027;  22.3251; -11.4533];
            [  3.6887;   4.3355;   3.3767];
            [  0.1203;  -5.4088;   1.5658]])
        let t3 = dsharp.min(t1, t2)
        let t3Correct = dsharp.tensor([[ -4.9385;  12.6206; -11.4533];
            [ -2.9624;   4.3355;   2.2506];
            [ -2.3536;  -5.4088;   1.5658]])

        Assert.True(t3.ApproximatelyEqual(t3Correct))

    [<Test>]
    member this.TestTensorSoftmax () =
        let t1 = dsharp.tensor([2.7291; 0.0607; 0.8290])
        let t1Softmax0 = t1.softmax(0)
        let t1Softmax0Correct = dsharp.tensor([0.8204; 0.0569; 0.1227])

        let t2 = dsharp.tensor([[1.3335; 1.6616; 2.4874; 6.1722];
            [3.3478; 9.3019; 1.0844; 8.9874];
            [8.6300; 1.8842; 9.1387; 9.1321]])
        let t2Softmax0 = t2.softmax(0)
        let t2Softmax0Correct = dsharp.tensor([[6.7403e-04; 4.8014e-04; 1.2904e-03; 2.7033e-02];
            [5.0519e-03; 9.9892e-01; 3.1723e-04; 4.5134e-01];
            [9.9427e-01; 5.9987e-04; 9.9839e-01; 5.2163e-01]])
        let t2Softmax1 = t2.softmax(1)
        let t2Softmax1Correct = dsharp.tensor([[7.5836e-03; 1.0528e-02; 2.4044e-02; 9.5784e-01];
            [1.4974e-03; 5.7703e-01; 1.5573e-04; 4.2131e-01];
            [2.3167e-01; 2.7240e-04; 3.8528e-01; 3.8277e-01]])

        let t3 = dsharp.tensor([[[3.0897; 2.0902];
             [2.4055; 1.2437];
             [2.1253; 8.7802];
             [4.3856; 3.4456]];

            [[8.6233; 6.9789];
             [4.9583; 9.9497];
             [2.6964; 1.6048];
             [2.1182; 2.1071]];

            [[8.1097; 6.9804];
             [8.1223; 6.3030];
             [0.1873; 8.7840];
             [9.3609; 0.6493]]])
             
        let t3Softmax0 = t3.softmax(0)
        let t3Softmax0Correct = dsharp.tensor([[[2.4662e-03; 3.7486e-03];
             [3.1467e-03; 1.6136e-04];
             [3.4316e-01; 4.9885e-01];
             [6.8542e-03; 7.5571e-01]];

            [[6.2411e-01; 4.9776e-01];
             [4.0415e-02; 9.7443e-01];
             [6.0743e-01; 3.8170e-04];
             [7.0995e-04; 1.9817e-01]];

            [[3.7342e-01; 4.9849e-01];
             [9.5644e-01; 2.5410e-02];
             [4.9412e-02; 5.0077e-01];
             [9.9244e-01; 4.6122e-02]]])
        let t3Softmax1 = t3.softmax(1)
        let t3Softmax1Correct = dsharp.tensor([[[1.8050e-01; 1.2351e-03];
             [9.1058e-02; 5.2978e-04];
             [6.8813e-02; 9.9344e-01];
             [6.5963e-01; 4.7904e-03]];

            [[9.7109e-01; 4.8732e-02];
             [2.4864e-02; 9.5067e-01];
             [2.5896e-03; 2.2587e-04];
             [1.4526e-03; 3.7327e-04]];

            [[1.8156e-01; 1.3190e-01];
             [1.8387e-01; 6.6997e-02];
             [6.5824e-05; 8.0087e-01];
             [6.3451e-01; 2.3479e-04]]])
        let t3Softmax2 = t3.softmax(2)
        let t3Softmax2Correct = dsharp.tensor([[[7.3096e-01; 2.6904e-01];
             [7.6165e-01; 2.3835e-01];
             [1.2861e-03; 9.9871e-01];
             [7.1910e-01; 2.8090e-01]];

            [[8.3814e-01; 1.6186e-01];
             [6.7502e-03; 9.9325e-01];
             [7.4868e-01; 2.5132e-01];
             [5.0278e-01; 4.9722e-01]];

            [[7.5571e-01; 2.4429e-01];
             [8.6049e-01; 1.3951e-01];
             [1.8468e-04; 9.9982e-01];
             [9.9984e-01; 1.6463e-04]]])

        Assert.True(t1Softmax0.ApproximatelyEqual(t1Softmax0Correct, 0.001))
        Assert.True(t2Softmax0.ApproximatelyEqual(t2Softmax0Correct, 0.001))
        Assert.True(t2Softmax1.ApproximatelyEqual(t2Softmax1Correct, 0.001))
        Assert.True(t3Softmax0.ApproximatelyEqual(t3Softmax0Correct, 0.001))
        Assert.True(t3Softmax1.ApproximatelyEqual(t3Softmax1Correct, 0.001))
        Assert.True(t3Softmax2.ApproximatelyEqual(t3Softmax2Correct, 0.001))

    [<Test>]
    member this.TestTensorDepth () =
        let t0 = dsharp.tensor([1.;2.])
        let t0Depth = t0.depth
        let t0DepthCorrect = 0
        let t1 = dsharp.tensor([1.;2.]).reverseDiff()
        let t1Depth = t1.depth
        let t1DepthCorrect = 1
        let t2 = dsharp.tensor([1.;2.]).reverseDiff().reverseDiff()
        let t2Depth = t2.depth
        let t2DepthCorrect = 2
        let t3 = dsharp.tensor([1.;2.]).reverseDiff().reverseDiff().forwardDiff(dsharp.tensor([1.; 1.]))
        let t3Depth = t3.depth
        let t3DepthCorrect = 3

        Assert.AreEqual(t0DepthCorrect, t0Depth)
        Assert.AreEqual(t1DepthCorrect, t1Depth)
        Assert.AreEqual(t2DepthCorrect, t2Depth)
        Assert.AreEqual(t3DepthCorrect, t3Depth)

    [<Test>]
    member this.FSharpCoreOps () =
        let t = dsharp.tensor([0.1; 0.2; 0.3])
        let add = t + t
        let addCorrect = t.add(t)
        let sub = t - t
        let subCorrect = t.sub(t)
        let mul = t * t
        let mulCorrect = t.mul(t)
        let div = t / t
        let divCorrect = t.div(t)
        let pow = t ** t
        let powCorrect = t.pow(t)
        let neg = -t
        let negCorrect = t.neg()
        // sign t not supported because FSharp.Core sign operator returns int
        let floor = floor t
        let floorCorrect = t.floor()
        let ceil = ceil t
        let ceilCorrect = t.ceil()
        let round = round t
        let roundCorrect = t.round()
        let abs = abs t
        let absCorrect = t.abs()
        let exp = exp t
        let expCorrect = t.exp()
        let log = log t
        let logCorrect = t.log()
        let log10 = log10 t
        let log10Correct = t.log10()
        let sqrt = sqrt t
        let sqrtCorrect = t.sqrt()
        let sin = sin t
        let sinCorrect = t.sin()
        let cos = cos t
        let cosCorrect = t.cos()
        let tan = tan t
        let tanCorrect = t.tan()
        let sinh = sinh t
        let sinhCorrect = t.sinh()
        let cosh = cosh t
        let coshCorrect = t.cosh()
        let tanh = tanh t
        let tanhCorrect = t.tanh()
        let asin = asin t
        let asinCorrect = t.asin()
        let acos = acos t
        let acosCorrect = t.acos()
        let atan = atan t
        let atanCorrect = t.atan()
        
        Assert.AreEqual(addCorrect, add)
        Assert.AreEqual(subCorrect, sub)
        Assert.AreEqual(mulCorrect, mul)
        Assert.AreEqual(divCorrect, div)
        Assert.AreEqual(powCorrect, pow)
        Assert.AreEqual(negCorrect, neg)
        Assert.AreEqual(floorCorrect, floor)
        Assert.AreEqual(ceilCorrect, ceil)
        Assert.AreEqual(roundCorrect, round)
        Assert.AreEqual(absCorrect, abs)
        Assert.AreEqual(expCorrect, exp)
        Assert.AreEqual(logCorrect, log)
        Assert.AreEqual(log10Correct, log10)
        Assert.AreEqual(sqrtCorrect, sqrt)
        Assert.AreEqual(sinCorrect, sin)
        Assert.AreEqual(cosCorrect, cos)
        Assert.AreEqual(tanCorrect, tan)
        Assert.AreEqual(sinhCorrect, sinh)
        Assert.AreEqual(coshCorrect, cosh)
        Assert.AreEqual(tanhCorrect, tanh)
        Assert.AreEqual(asinCorrect, asin)
        Assert.AreEqual(acosCorrect, acos)
        Assert.AreEqual(atanCorrect, atan)

<|MERGE_RESOLUTION|>--- conflicted
+++ resolved
@@ -339,11 +339,7 @@
 
         let t7Results, t7CommuteResults = 
             [| for shape in t7Shapes do 
-<<<<<<< HEAD
-                  let t7b = Tensor.Create( ArrayND.init shape (fun is -> double (Array.sum is) + 2.0))
-=======
-                  let t7b = dsharp.tensor( Util.arrayND shape (fun is -> double (Array.sum is) + 2.0))
->>>>>>> fc38c51a
+                  let t7b = dsharp.tensor( ArrayND.init shape (fun is -> double (Array.sum is) + 2.0))
                   let t7 = t7a + t7b
                   let t7Commute = t7b + t7a
                   yield (t7b, t7), (t7b, t7Commute) |]
@@ -490,11 +486,7 @@
 
         let t6Results, t6CommuteResults = 
             [| for shape in t6Shapes do 
-<<<<<<< HEAD
-                  let t6b = Tensor.Create( ArrayND.init shape (fun is -> double (Array.sum is) + 2.0))
-=======
-                  let t6b = dsharp.tensor( Util.arrayND shape (fun is -> double (Array.sum is) + 2.0))
->>>>>>> fc38c51a
+                  let t6b = dsharp.tensor( ArrayND.init shape (fun is -> double (Array.sum is) + 2.0))
                   let t6 = t6a * t6b
                   let t6Commute = t6b * t6a
                   yield (t6b, t6 ), (t6b, t6Commute ) |]
@@ -573,10 +565,10 @@
 
     [<Test>]
     member this.TestTensorBatchMatMul33 () =
-        let t1 = Tensor.Create([[8.0766; 3.3030; 2.1732; 8.9448; 1.1028];
+        let t1 = dsharp.tensor([[8.0766; 3.3030; 2.1732; 8.9448; 1.1028];
                                 [4.1215; 4.9130; 5.2462; 4.2981; 9.3622];
                                 [7.4682; 5.2166; 5.1184; 1.9626; 0.7562]])
-        let t2 = Tensor.Create([[5.1067; 0.0681];
+        let t2 = dsharp.tensor([[5.1067; 0.0681];
                                 [7.4633; 3.6027];
                                 [9.0070; 7.3012];
                                 [2.6639; 2.8728];
@@ -584,18 +576,18 @@
 
         let t1Expanded = t1.expand([| 6;3;5 |])
         let t2Expanded = t2.expand([| 6;5;2 |])
-        let t3Unexpanded = Tensor.MatMul(t1, t2)
-        let t3 = Tensor.MatMul(t1Expanded, t2Expanded)
+        let t3Unexpanded = t1.matmul(t2)
+        let t3 = t1Expanded.matmul(t2Expanded)
         let t3Correct = t3Unexpanded.expand([| 6;3;2 |])
 
         Assert.True(t3.ApproximatelyEqual(t3Correct))
 
     [<Test>]
     member this.TestTensorBatchMatMul44 () =
-        let t1 = Tensor.Create([[8.0766; 3.3030; 2.1732; 8.9448; 1.1028];
+        let t1 = dsharp.tensor([[8.0766; 3.3030; 2.1732; 8.9448; 1.1028];
                                 [4.1215; 4.9130; 5.2462; 4.2981; 9.3622];
                                 [7.4682; 5.2166; 5.1184; 1.9626; 0.7562]])
-        let t2 = Tensor.Create([[5.1067; 0.0681];
+        let t2 = dsharp.tensor([[5.1067; 0.0681];
                                 [7.4633; 3.6027];
                                 [9.0070; 7.3012];
                                 [2.6639; 2.8728];
@@ -603,18 +595,18 @@
 
         let t1Expanded = t1.expand([| 2;6;3;5 |])
         let t2Expanded = t2.expand([| 2;6;5;2 |])
-        let t3Unexpanded = Tensor.MatMul(t1, t2)
-        let t3 = Tensor.MatMul(t1Expanded, t2Expanded)
+        let t3Unexpanded = t1.matmul(t2)
+        let t3 = t1Expanded.matmul(t2Expanded)
         let t3Correct = t3Unexpanded.expand([| 2;6;3;2 |])
 
         Assert.True(t3.ApproximatelyEqual(t3Correct))
 
     [<Test>]
     member this.TestTensorBatchMatMulBroadcast1 () =
-        let t1 = Tensor.Create([[8.0766; 3.3030; 2.1732; 8.9448; 1.1028];
+        let t1 = dsharp.tensor([[8.0766; 3.3030; 2.1732; 8.9448; 1.1028];
                                 [4.1215; 4.9130; 5.2462; 4.2981; 9.3622];
                                 [7.4682; 5.2166; 5.1184; 1.9626; 0.7562]])
-        let t2 = Tensor.Create([[5.1067; 0.0681];
+        let t2 = dsharp.tensor([[5.1067; 0.0681];
                                 [7.4633; 3.6027];
                                 [9.0070; 7.3012];
                                 [2.6639; 2.8728];
@@ -622,18 +614,18 @@
 
         let t1Expanded = t1.expand([| 3;5 |])
         let t2Expanded = t2.expand([| 2;6;5;2 |])
-        let t3Unexpanded = Tensor.MatMul(t1, t2)
-        let t3 = Tensor.MatMul(t1Expanded, t2Expanded)
+        let t3Unexpanded = t1.matmul(t2)
+        let t3 = t1Expanded.matmul(t2Expanded)
         let t3Correct = t3Unexpanded.expand([| 2;6;3;2 |])
 
         Assert.True(t3.ApproximatelyEqual(t3Correct))
 
     [<Test>]
     member this.TestTensorBatchMatMulBroadcast2 () =
-        let t1 = Tensor.Create([[8.0766; 3.3030; 2.1732; 8.9448; 1.1028];
+        let t1 = dsharp.tensor([[8.0766; 3.3030; 2.1732; 8.9448; 1.1028];
                                 [4.1215; 4.9130; 5.2462; 4.2981; 9.3622];
                                 [7.4682; 5.2166; 5.1184; 1.9626; 0.7562]])
-        let t2 = Tensor.Create([[5.1067; 0.0681];
+        let t2 = dsharp.tensor([[5.1067; 0.0681];
                                 [7.4633; 3.6027];
                                 [9.0070; 7.3012];
                                 [2.6639; 2.8728];
@@ -641,8 +633,8 @@
 
         let t1Expanded = t1.expand([| 2;6;3;5 |])
         let t2Expanded = t2.expand([| 2;1;5;2 |])
-        let t3Unexpanded = Tensor.MatMul(t1, t2)
-        let t3 = Tensor.MatMul(t1Expanded, t2Expanded)
+        let t3Unexpanded = t1.matmul(t2)
+        let t3 = t1Expanded.matmul(t2Expanded)
         let t3Correct = t3Unexpanded.expand([| 2;6;3;2 |])
 
         Assert.True(t3.ApproximatelyEqual(t3Correct))
@@ -1422,12 +1414,12 @@
 
     [<Test>]
     member this.TestTensorTransposeBatch () =
-        let t1 = Tensor.Create([[1.; 2.; 3.]; [4.; 5.; 6.]]).expand([|3;2;3|])
-        let t1Transpose = t1.Transpose()
-        let t1TransposeCorrect = Tensor.Create([[1.; 4.]; [2.; 5.]; [3.; 6.]]).expand([|3;3;2|])
-
-        let t2 = Tensor.Create([[1.; 2.]; [3.; 4.]]).expand([|3;2;2|])
-        let t2TransposeTranspose = t2.Transpose().Transpose()
+        let t1 = dsharp.tensor([[1.; 2.; 3.]; [4.; 5.; 6.]]).expand([|3;2;3|])
+        let t1Transpose = t1.transpose()
+        let t1TransposeCorrect = dsharp.tensor([[1.; 4.]; [2.; 5.]; [3.; 6.]]).expand([|3;3;2|])
+
+        let t2 = dsharp.tensor([[1.; 2.]; [3.; 4.]]).expand([|3;2;2|])
+        let t2TransposeTranspose = t2.transpose().transpose()
         let t2TransposeTransposeCorrect = t2
 
         Assert.AreEqual(t1TransposeCorrect, t1Transpose)
