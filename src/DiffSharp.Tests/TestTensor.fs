namespace Tests

open NUnit.Framework
open DiffSharp
<<<<<<< HEAD
open DiffSharp.Util
open DiffSharp.Backend
=======
open DiffSharp.Backends
open System

// This captures the expected semantis of different DTypes
type DTypeInfo(dtype: DType) =
    member _.dtype = dtype
    member _.mkTensor(data: obj) = dsharp.tensor(data, dtype=dtype)
    member _.arrayCreator1D(arr: double[]) =
        match dtype with 
        | DType.Float32 -> arr |> Array.map float32 :> Array
        | DType.Float64 -> arr |> Array.map double :> Array
        | DType.Int8 -> arr |> Array.map int8 :> Array
        | DType.Int16 -> arr |> Array.map int16:> Array
        | DType.Int32 -> arr |> Array.map int32 :> Array
        | DType.Int64  -> arr |> Array.map int64 :> Array
        | DType.Bool -> arr |> Array.map (fun x -> abs x >= 1.0) :> Array

    member _.arrayCreator2D(arr: double[,]) : Array =
        match dtype with 
        | DType.Float32 -> arr |> Array2D.map float32 :> Array
        | DType.Float64 -> arr |> Array2D.map double :> Array
        | DType.Int8 -> arr |> Array2D.map int8 :> Array
        | DType.Int16 -> arr |> Array2D.map int16:> Array
        | DType.Int32 -> arr |> Array2D.map int32 :> Array
        | DType.Int64  -> arr |> Array2D.map int64 :> Array
        | DType.Bool -> arr |> Array2D.map (fun x -> abs x >= 1.0) :> Array
>>>>>>> cfc18656

[<TestFixture>]
type TestTensor () =
    // We run most tests at all these tensor types
    let dtypesBool = [ DType.Bool ]
    let dtypesIntegral = [DType.Int8; DType.Int16; DType.Int32; DType.Int64]
    let dtypesFloatingPoint = [DType.Float32; DType.Float64]

    // Some operations have quirky behaviour on bool types, we pin these down manually
    let dtypesIntegralAndFloatingPoint = dtypesFloatingPoint @ dtypesIntegral
    let dtypesIntegralAndBool = dtypesIntegral @ dtypesBool
    let dtypesAll = dtypesFloatingPoint @ dtypesIntegral @ dtypesBool
    
    // We run tests specific to floating point at these tensor types

    let infosIntegral = [ for dtype in dtypesIntegral -> DTypeInfo(dtype)]
    let infosFloatingPoint = [ for dtype in dtypesFloatingPoint -> DTypeInfo(dtype) ]
    let infosIntegralAndFloatingPoint = [ for dtype in dtypesIntegralAndFloatingPoint -> DTypeInfo(dtype)]
    let infosAll = [ for dtype in dtypesAll -> DTypeInfo(dtype)]

    let isException f = Assert.Throws<Exception>(TestDelegate(fun () -> f() |> ignore)) |> ignore
    let isInvalidOp f = Assert.Throws<InvalidOperationException>(TestDelegate(fun () -> f() |> ignore)) |> ignore

    [<SetUp>]
    member this.Setup () =
        ()

    member this.TestTensorCreateAllTensorTypesGeneric (conv: double -> 'T) =
      // Test creating these types of tensors
      for info in infosAll do 
        let t0 = info.mkTensor(conv 1.)
        let t0ShapeCorrect = [||]
        let t0DimCorrect = 0

        Assert.AreEqual(t0ShapeCorrect, t0.shape)
        Assert.AreEqual(t0DimCorrect, t0.dim)
        Assert.AreEqual(info.dtype, t0.dtype)

        let t1 = info.mkTensor([conv 1.; conv 2.; conv 3.])
        let t1ShapeCorrect = [|3|]
        let t1DimCorrect = 1

        Assert.AreEqual(t1ShapeCorrect, t1.shape)
        Assert.AreEqual(t1DimCorrect, t1.dim)
        Assert.AreEqual(info.dtype, t1.dtype)

        let t2 = info.mkTensor([[conv 1.; conv 2.; conv 3.]; [conv 4.; conv 5.; conv 6.]])
        let t2ShapeCorrect = [|2; 3|]
        let t2DimCorrect = 2
        Assert.AreEqual(t2ShapeCorrect, t2.shape)
        Assert.AreEqual(t2DimCorrect, t2.dim)
        Assert.AreEqual(info.dtype, t2.dtype)

        let t3 = info.mkTensor([[[conv 1.; conv 2.; conv 3.]; [conv 4.; conv 5.; conv 6.]]])
        let t3ShapeCorrect = [|1; 2; 3|]
        let t3DimCorrect = 3

        Assert.AreEqual(t3ShapeCorrect, t3.shape)
        Assert.AreEqual(t3DimCorrect, t3.dim)
        Assert.AreEqual(info.dtype, t3.dtype)

        let t4 = info.mkTensor([[[[conv 1.; conv 2.]]]])
        let t4ShapeCorrect = [|1; 1; 1; 2|]
        let t4DimCorrect = 4

        Assert.AreEqual(t4ShapeCorrect, t4.shape)
        Assert.AreEqual(t4DimCorrect, t4.dim)
        Assert.AreEqual(info.dtype, t4.dtype)

    [<Test>]
    member this.TestTensorCreateAllTensorTypesFromFloat64Data() =
        this.TestTensorCreateAllTensorTypesGeneric id

    [<Test>]
    member this.TestTensorCreateAllTensorTypesFromFloat32Data() =
        this.TestTensorCreateAllTensorTypesGeneric float32

    [<Test>]
    member this.TestTensorCreateAllTensorTypesFromInt32Data() =
        this.TestTensorCreateAllTensorTypesGeneric int32

    [<Test>]
    member this.TestTensorCreateAllTensorTypesFromInt8Data() =
        this.TestTensorCreateAllTensorTypesGeneric int8

    [<Test>]
    member this.TestTensorCreateAllTensorTypesFromInt16Data() =
        this.TestTensorCreateAllTensorTypesGeneric int16

    [<Test>]
    member this.TestTensorCreateAllTensorTypesFromInt64Data() =
        this.TestTensorCreateAllTensorTypesGeneric int64

    [<Test>]
    member this.TestTensorCreateAllTensorTypesFromBoolData() =
        this.TestTensorCreateAllTensorTypesGeneric (fun i -> abs i >= 1.0)

        let t1 = dsharp.tensor([true, true])
        Assert.AreEqual(DType.Bool, t1.dtype)

        let t2 = dsharp.tensor([true, false])
        Assert.AreEqual(DType.Bool, t2.dtype)

        let t3 = dsharp.tensor([true; false])
        Assert.AreEqual(DType.Bool, t3.dtype)

        let t4 = dsharp.tensor([true; false], dtype=DType.Float32)
        Assert.AreEqual(DType.Float32, t4.dtype)

    [<Test>]
    member this.TestTensorCreate0 () =
        let t0 = dsharp.tensor(1.)
        let t0Shape = t0.shape
        let t0Dim = t0.dim
        let t0ShapeCorrect = [||]
        let t0DimCorrect = 0

        Assert.AreEqual(t0DimCorrect, t0Dim)
        Assert.AreEqual(t0ShapeCorrect, t0Shape)

    [<Test>]
    member this.TestTensorCreate1 () =
        // create from double list
        let t1 = dsharp.tensor([1.; 2.; 3.])
        let t1ShapeCorrect = [|3|]
        let t1DimCorrect = 1

        Assert.AreEqual(t1ShapeCorrect, t1.shape)
        Assert.AreEqual(t1DimCorrect, t1.dim)

        // create from double[]
        let t1Array = dsharp.tensor([| 1.; 2.; 3. |])

        Assert.AreEqual(t1ShapeCorrect, t1Array.shape)
        Assert.AreEqual(t1DimCorrect, t1Array.dim)

        // create from seq<double>
        let t1Seq = dsharp.tensor(seq { 1.; 2.; 3. })

        Assert.AreEqual(t1ShapeCorrect, t1Seq.shape)
        Assert.AreEqual(t1DimCorrect, t1Seq.dim)

    [<Test>]
    member this.TestTensorCreate2 () =
        let t2Values = [[1.; 2.; 3.]; [4.; 5.; 6.]]
        let t2ShapeCorrect = [|2; 3|]
        let t2DimCorrect = 2
        // let t2DTypeCorrect = DType.Float32
        let t2ValuesCorrect = array2D (List.map (List.map float32) t2Values)

        // create from double list list
        let t2 = dsharp.tensor([[1.; 2.; 3.]; [4.; 5.; 6.]])
        Assert.AreEqual(t2ShapeCorrect, t2.shape)
        Assert.AreEqual(t2DimCorrect, t2.dim)
        Assert.AreEqual(t2ValuesCorrect, t2.toArray())

        // create from double array list
        let t2ArrayList = dsharp.tensor([[|1.; 2.; 3.|]; [|4.; 5.; 6.|]])
        Assert.AreEqual(t2ShapeCorrect, t2ArrayList.shape)
        Assert.AreEqual(t2DimCorrect, t2ArrayList.dim)
        Assert.AreEqual(t2ValuesCorrect, t2ArrayList.toArray())

        // create from double list array
        let t2ListArray = dsharp.tensor([| [1.; 2.; 3.]; [4.; 5.; 6.] |])
        Assert.AreEqual(t2ShapeCorrect, t2ListArray.shape)
        Assert.AreEqual(t2DimCorrect, t2ListArray.dim)
        Assert.AreEqual(t2ValuesCorrect, t2ListArray.toArray())

        // create from double[][]
        let t2ArrayArray = dsharp.tensor([| [| 1.; 2.; 3. |]; [| 4.; 5.; 6.|] |])
        Assert.AreEqual(t2ShapeCorrect, t2ArrayArray.shape)
        Assert.AreEqual(t2DimCorrect, t2ArrayArray.dim)
        Assert.AreEqual(t2ValuesCorrect, t2ArrayArray.toArray())

        // create from double[,]
        let t2Array2D = dsharp.tensor(array2D [| [| 1.; 2.; 3. |]; [| 4.; 5.; 6.|] |])
        Assert.AreEqual(t2ShapeCorrect, t2Array2D.shape)
        Assert.AreEqual(t2DimCorrect, t2Array2D.dim)
        Assert.AreEqual(t2ValuesCorrect, t2Array2D.toArray())

        // create from seq<double[]>
        let t2ArraySeq = dsharp.tensor(seq { yield [| 1.; 2.; 3. |]; yield [| 4.; 5.; 6.|] })
        Assert.AreEqual(t2ShapeCorrect, t2ArraySeq.shape)
        Assert.AreEqual(t2DimCorrect, t2ArraySeq.dim)
        Assert.AreEqual(t2ValuesCorrect, t2ArraySeq.toArray())

        // create from seq<seq<double>>
        let t2SeqSeq = dsharp.tensor(seq { seq { 1.; 2.; 3. }; seq { 4.; 5.; 6.} })
        Assert.AreEqual(t2ShapeCorrect, t2SeqSeq.shape)
        Assert.AreEqual(t2DimCorrect, t2SeqSeq.dim)
        Assert.AreEqual(t2ValuesCorrect, t2SeqSeq.toArray())

        // create from (double * double * double) list list
        let t2TupleListList = dsharp.tensor([ [ 1., 2., 3. ]; [ 4., 5., 6. ] ])
        Assert.AreEqual(t2ShapeCorrect, t2TupleListList.shape)
        Assert.AreEqual(t2DimCorrect, t2TupleListList.dim)
        Assert.AreEqual(t2ValuesCorrect, t2TupleListList.toArray())

        // create from ((double * double * double) list * (double * double * double) list) list
        let t2TupleListTupleList = dsharp.tensor([ [ 1., 2., 3. ], [ 4., 5., 6. ] ])
        Assert.AreEqual(t2ShapeCorrect, t2TupleListTupleList.shape)
        Assert.AreEqual(t2DimCorrect, t2TupleListTupleList.dim)
        Assert.AreEqual(t2ValuesCorrect, t2TupleListTupleList.toArray())

        // create from (double * double * double)[]
        let t2TupleArray = dsharp.tensor([| [ 1., 2., 3. ]; [ 4., 5., 6. ] |])
        Assert.AreEqual(t2ShapeCorrect, t2TupleArray.shape)
        Assert.AreEqual(t2DimCorrect, t2TupleArray.dim)
        Assert.AreEqual(t2ValuesCorrect, t2TupleArray.toArray())

        // create from ((double * double * double) [] * (double * double * double) []) []
        let t2TupleArrayTupleArray = dsharp.tensor([| [| 1., 2., 3. |], [| 4., 5., 6. |] |])
        Assert.AreEqual(t2ShapeCorrect, t2TupleArrayTupleArray.shape)
        Assert.AreEqual(t2DimCorrect, t2TupleArrayTupleArray.dim)
        Assert.AreEqual(t2ValuesCorrect, t2TupleArrayTupleArray.toArray())
        Assert.AreEqual(t2ValuesCorrect, t2TupleArrayTupleArray.toArray())

        // create from (double * double * double)seq
        let t2TupleArray = dsharp.tensor(seq { [ 1., 2., 3. ]; [ 4., 5., 6. ] })
        Assert.AreEqual(t2ShapeCorrect, t2TupleArray.shape)
        Assert.AreEqual(t2DimCorrect, t2TupleArray.dim)
        Assert.AreEqual(t2ValuesCorrect, t2TupleArray.toArray())

        let t2TupleOfList = dsharp.tensor [[2.], [3.], [4.]]
        Assert.AreEqual([| 3; 1 |], t2TupleOfList.shape)
        Assert.AreEqual(array2D [ [2]; [3]; [4] ], t2TupleOfList.toArray())

    [<Test>]
    member this.TestTensorCreate3 () =
        let t3Values = [[[1.; 2.; 3.]; [4.; 5.; 6.]]]
        let t3 = dsharp.tensor(t3Values)
        let t3ShapeCorrect = [|1; 2; 3|]
        let t3DimCorrect = 3
        let t3ValuesCorrect = Util.array3D (List.map (List.map (List.map float32)) t3Values)

        Assert.AreEqual(t3ShapeCorrect, t3.shape)
        Assert.AreEqual(t3DimCorrect, t3.dim)
        Assert.AreEqual(t3ValuesCorrect, t3.toArray())

    [<Test>]
    member this.TestTensorCreate4 () =
        let t4Values = [[[[1.; 2.]]]]
        let t4 = dsharp.tensor(t4Values)
        let t4ShapeCorrect = [|1; 1; 1; 2|]
        let t4DimCorrect = 4
        let t4ValuesCorrect = Util.array4D (List.map (List.map (List.map (List.map float32))) t4Values)

        Assert.AreEqual(t4ShapeCorrect, t4.shape)
        Assert.AreEqual(t4DimCorrect, t4.dim)
        Assert.AreEqual(t4ValuesCorrect, t4.toArray())

    [<Test>]
    member this.TestTensorToArray () =
      for info in infosAll do 
        let a = array2D [[1.; 2.]; [3.; 4.]]
        let t = info.mkTensor(a)
        let tToArrayCorrect = info.arrayCreator2D a
        Assert.AreEqual(tToArrayCorrect, t.toArray())

    [<Test>]
    member this.TestTensorSaveLoad () =
      let fileName = System.IO.Path.GetTempFileName()
      for info in infosAll do 
        let a = dsharp.tensor([[1,2],[3,4]], dtype=info.dtype)
        a.save(fileName)
        let b = Tensor.load(fileName)
        Assert.AreEqual(a, b)

    [<Test>]
    member this.TestTensorClone () =
      for info in infosAll do 
        let a = dsharp.randn([2;3], dtype=info.dtype)
        let b = a.clone()
        Assert.AreEqual(a, b)
        Assert.AreEqual(a.dtype, b.dtype)

    [<Test>]
    member this.TestTensorFull () =
      for dtype in dtypesIntegralAndFloatingPoint do 
        let t1a = dsharp.full([2;3], 2.5, dtype=dtype)
        let t1b = dsharp.ones([2;3], dtype=dtype) * 2.5
        let t2a = dsharp.full([], 2.5, dtype=dtype)
        let t2b = dsharp.ones([], dtype=dtype) * 2.5
        Assert.AreEqual(t1a, t1b)
        Assert.AreEqual(t2a, t2b)

      for dtype in dtypesAll do 
        let t1 = dsharp.full([2], 1, dtype=dtype)
        let t1Expected = dsharp.tensor([1,1], dtype=dtype)
        Assert.AreEqual(t1, t1Expected)

    [<Test>]
    member this.TestTensorZero () =
      for dtype in dtypesAll do 
        let t1 = dsharp.zero(dtype=dtype)
        let t1Expected = dsharp.tensor(0, dtype=dtype)
        Assert.AreEqual(t1, t1Expected)

    [<Test>]
    member this.TestTensorZeros () =
      for dtype in dtypesAll do 
        let t1 = dsharp.zeros([2], dtype=dtype)
        let t1Expected = dsharp.tensor([0,0], dtype=dtype)
        Assert.AreEqual(t1, t1Expected)

    [<Test>]
    member this.TestTensorOne () =
      for dtype in dtypesAll do 
        let t1 = dsharp.one(dtype=dtype)
        let t1Expected = dsharp.tensor(1, dtype=dtype)
        Assert.AreEqual(t1, t1Expected)

    [<Test>]
    member this.TestTensorOnes () =
      for dtype in dtypesAll do 
        let t1 = dsharp.ones([2], dtype=dtype)
        let t1Expected = dsharp.tensor([1,1], dtype=dtype)
        Assert.AreEqual(t1, t1Expected)

    [<Test>]
    member this.TestTensorIsTensor () =
      for dtype in dtypesAll do 
        let a = 2.
        let b = dsharp.tensor(2., dtype=dtype)
        Assert.True(not (dsharp.isTensor(a)))
        Assert.True(dsharp.isTensor(b))    

    [<Test>]
    member this.TestTensorOnehot () =
      for dtype in dtypesAll do 
        let t0 = dsharp.onehot(3, 0, dtype=dtype)
        let t1 = dsharp.onehot(3, 1, dtype=dtype)
        let t2 = dsharp.onehot(3, 2, dtype=dtype)
        let t0Correct = dsharp.tensor([1,0,0], dtype=dtype)
        let t1Correct = dsharp.tensor([0,1,0], dtype=dtype)
        let t2Correct = dsharp.tensor([0,0,1], dtype=dtype)
        Assert.AreEqual(t0Correct, t0)
        Assert.AreEqual(t1Correct, t1)
        Assert.AreEqual(t2Correct, t2)

    [<Test>]
    member this.TestTensorToString () =
      for dtype in dtypesIntegralAndFloatingPoint do 
        let t0 = dsharp.tensor(2., dtype=dtype)
        let t1 = dsharp.tensor([[2.]; [2.]], dtype=dtype)
        let t2 = dsharp.tensor([[[2.; 2.]]], dtype=dtype)
        let t3 = dsharp.tensor([[1.;2.]; [3.;4.]], dtype=dtype)
        let t4 = dsharp.tensor([[[[1.]]]], dtype=dtype)
        let t0String = t0.ToString()
        let t1String = t1.ToString()
        let t2String = t2.ToString()
        let t3String = t3.ToString()
        let t4String = t4.ToString()
        let suffix = 
            match dtype with 
            | Bool -> failwith "unexpected bool dtype in test"
            | Int8 -> ""
            | Int16 -> ""
            | Int32 -> ""
            | Int64 -> ""
            | Float32 -> ".000000"
            | Float64 -> ".000000"
        let t0StringCorrect = sprintf "Tensor 2%s" suffix
        let t1StringCorrect = sprintf "Tensor [[2%s], \n [2%s]]" suffix suffix
        let t2StringCorrect = sprintf "Tensor [[[2%s, 2%s]]]" suffix suffix
        let t3StringCorrect = sprintf "Tensor [[1%s, 2%s], \n [3%s, 4%s]]" suffix suffix suffix suffix
        let t4StringCorrect = sprintf "Tensor [[[[1%s]]]]" suffix
        Assert.AreEqual(t0StringCorrect, t0String)
        Assert.AreEqual(t1StringCorrect, t1String)
        Assert.AreEqual(t2StringCorrect, t2String)
        Assert.AreEqual(t3StringCorrect, t3String)
        Assert.AreEqual(t4StringCorrect, t4String)

      let t0Bool = dsharp.tensor([ 0.5; 1.0 ], dtype=DType.Bool)
      let t0BoolToString = t0Bool.ToString()
      let t0BoolToStringCorrect = sprintf "Tensor [false, true]" 
      Assert.AreEqual(t0BoolToString, t0BoolToStringCorrect)

      let t1Bool = dsharp.tensor([ false; true ], dtype=DType.Bool)
      let t1BoolToString = t1Bool.ToString()
      let t1BoolToStringCorrect = sprintf "Tensor [false, true]" 
      Assert.AreEqual(t1BoolToString, t1BoolToStringCorrect)

    [<Test>]
    member this.TestTensorCompare () =
      for info in infosIntegralAndFloatingPoint do 
        let t1A = info.mkTensor(-1.)
        let t1B = info.mkTensor(1.)
        let t1C = info.mkTensor(1.)
        let t1At1BLess = t1A < t1B
        let t1At1BLessCorrect = true
        let t1At1BEqual = t1A = t1B
        let t1At1BEqualCorrect = false
        let t1Bt1CEqual = t1B = t1C
        let t1Bt1CEqualCorrect = true

        Assert.AreEqual(t1At1BLessCorrect, t1At1BLess)
        Assert.AreEqual(t1At1BEqualCorrect, t1At1BEqual)
        Assert.AreEqual(t1Bt1CEqualCorrect, t1Bt1CEqual)

        // Systematic testing. The tensors below are listed in expected order of comparison
        let t2S =
            [ info.mkTensor( 0. )
              info.mkTensor( 1. )
              info.mkTensor([ 1.] )
              info.mkTensor([ 2.] )
              info.mkTensor([ 1.; 1.] )
              info.mkTensor([ 1.; 2. ] )
              info.mkTensor([ 2.; 1. ] ) 
              info.mkTensor([ [ 1.; 1.] ]) ]

        // Check the F# generic '=' gives expected results
        let equalsResults = [| for a in t2S -> [| for b in t2S -> a = b |] |]
        let equalsCorrect = [| for i in 0..t2S.Length-1 -> [| for j in 0..t2S.Length-1 -> (i=j) |] |]

        Assert.AreEqual(equalsResults, equalsCorrect)

        // Check the F# generic hashes are the same for identical tensors, and different for this small sample of tensors
        let hashSameResults = [| for a in t2S -> [| for b in t2S -> hash a = hash b |] |]
        let hashSameCorrect = [| for i in 0..t2S.Length-1 -> [| for j in 0..t2S.Length-1 -> (i=j) |] |]

        Assert.AreEqual(hashSameResults, hashSameCorrect)

        // Check reallocating an identical tensor doesn't change the hash
        let t2a = info.mkTensor([ 1.] )
        let t2b = info.mkTensor([ 1.] )
        Assert.AreEqual(t2a.GetHashCode(), t2b.GetHashCode())

        // Check adding `ForwardDiff` doesn't change the hash or equality
        Assert.AreEqual(t2a.forwardDiff(info.mkTensor([1.])).GetHashCode(), t2a.GetHashCode())
        Assert.AreEqual(true, (t2a.forwardDiff(info.mkTensor([1.]))) = t2a)

        // Check adding `ReverseDiff` doesn't change the hash or equality
        Assert.AreEqual(t2a.reverseDiff().GetHashCode(), t2a.GetHashCode())
        Assert.AreEqual(true, (t2a.reverseDiff()) = t2a)

    // Bool
      for dtype in dtypesBool do 
        let t1A = dsharp.tensor(false, dtype=dtype)
        let t1B = dsharp.tensor(true, dtype=dtype)
        let t1C = dsharp.tensor(true, dtype=dtype)
        let t1At1BLess = t1A < t1B
        let t1At1BLessCorrect = true
        let t1At1BEqual = t1A = t1B
        let t1At1BEqualCorrect = false
        let t1Bt1CEqual = t1B = t1C
        let t1Bt1CEqualCorrect = true

        Assert.AreEqual(t1At1BLessCorrect, t1At1BLess)
        Assert.AreEqual(t1At1BEqualCorrect, t1At1BEqual)
        Assert.AreEqual(t1Bt1CEqualCorrect, t1Bt1CEqual)

    [<Test>]
    member this.TestTensorCast () =
        for dtype1 in dtypesIntegralAndFloatingPoint do 
            for dtype2 in dtypesIntegralAndFloatingPoint do 
                let t1 = dsharp.tensor([1.; 2.; 3.; 5.], dtype=dtype1)
                let t2 = dsharp.tensor([1.; 2.; 3.; 5.], dtype=dtype2)
                let t1Cast = t1.cast(dtype2)
                let t2Cast = t2.cast(dtype1)

                Assert.AreEqual(t1Cast.dtype, dtype2)
                Assert.AreEqual(t2Cast.dtype, dtype1)
                Assert.AreEqual(t1Cast, t2)
                Assert.AreEqual(t1, t2Cast)

        for dtype in dtypesIntegralAndFloatingPoint do 
            let t1Bool = dsharp.tensor([true; false], dtype=DType.Bool)
            let t2Bool = dsharp.tensor([1.; 0.], dtype=dtype)
            let t1BoolCast = t1Bool.cast(dtype)
            let t2BoolCast = t2Bool.cast(DType.Bool)

            Assert.AreEqual(t1BoolCast.dtype, dtype)
            Assert.AreEqual(t2BoolCast.dtype, DType.Bool)
            Assert.AreEqual(t1BoolCast, t2Bool)
            Assert.AreEqual(t1Bool, t2BoolCast)

        for dtype1 in dtypesIntegralAndFloatingPoint do 
            let t1 = dsharp.tensor([1.; 2.; 3.; 5.], dtype=dtype1)
            let t2 = dsharp.tensor([1.; 2.; 3.; 5.], dtype=DType.Int8)
            let t1Cast = t1.toInt8()

            Assert.AreEqual(t1Cast.dtype, DType.Int8)
            Assert.AreEqual(t1Cast, t2)

        for dtype1 in dtypesIntegralAndFloatingPoint do 
            let t1 = dsharp.tensor([1.; 2.; 3.; 5.], dtype=dtype1)
            let t2 = dsharp.tensor([1.; 2.; 3.; 5.], dtype=DType.Int16)
            let t1Cast = t1.toInt16()

            Assert.AreEqual(t1Cast.dtype, DType.Int16)
            Assert.AreEqual(t1Cast, t2)

        for dtype1 in dtypesIntegralAndFloatingPoint do 
            let t1 = dsharp.tensor([1.; 2.; 3.; 5.], dtype=dtype1)
            let t2 = dsharp.tensor([1.; 2.; 3.; 5.], dtype=DType.Int32)
            let t1Cast = t1.toInt32()

            Assert.AreEqual(t1Cast.dtype, DType.Int32)
            Assert.AreEqual(t1Cast, t2)

        for dtype1 in dtypesIntegralAndFloatingPoint do 
            let t1 = dsharp.tensor([1.; 2.; 3.; 5.], dtype=dtype1)
            let t2 = dsharp.tensor([1.; 2.; 3.; 5.], dtype=DType.Int64)
            let t1Cast = t1.toInt64()

            Assert.AreEqual(t1Cast.dtype, DType.Int64)
            Assert.AreEqual(t1Cast, t2)

        for dtype1 in dtypesIntegralAndFloatingPoint do 
            let t1 = dsharp.tensor([1.; 2.; 3.; 5.], dtype=dtype1)
            let t2 = dsharp.tensor([1.; 2.; 3.; 5.], dtype=DType.Float32)
            let t1Cast = t1.toFloat32()

            Assert.AreEqual(t1Cast.dtype, DType.Float32)
            Assert.AreEqual(t1Cast, t2)

        for dtype1 in dtypesIntegralAndFloatingPoint do 
            let t1 = dsharp.tensor([1.; 2.; 3.; 5.], dtype=dtype1)
            let t2 = dsharp.tensor([1.; 2.; 3.; 5.], dtype=DType.Float64)
            let t1Cast = t1.toFloat64()

            Assert.AreEqual(t1Cast.dtype, DType.Float64)
            Assert.AreEqual(t1Cast, t2)

        for dtype1 in dtypesIntegralAndFloatingPoint do 
            let t1 = dsharp.tensor([1.; 0.], dtype=dtype1)
            let t2 = dsharp.tensor([1.; 0.], dtype=DType.Bool)
            let t1Cast = t1.toBool()

            Assert.AreEqual(t1Cast.dtype, DType.Bool)
            Assert.AreEqual(t1Cast, t2)

    [<Test>]
    member this.TestTensorBool () =
        let t1 = dsharp.tensor([1; 0; 1; 0], dtype=Bool)

        Assert.AreEqual([| true; false; true; false |], t1.toArray())
        Assert.AreEqual(Bool, t1.dtype)

        let t2 = dsharp.tensor([true; false; true; false], dtype=Bool)

        Assert.AreEqual([| true; false; true; false |], t2.toArray())
        Assert.AreEqual(Bool, t2.dtype)

    [<Test>]
    member this.TestTensorLtTT () =
        // Test all non-bool types
        for dtype in dtypesIntegralAndFloatingPoint do 
            let t1 = dsharp.tensor([1.; 2.; 3.; 5.], dtype=dtype)
            let t2 = dsharp.tensor([1.; 3.; 5.; 4.], dtype=dtype)
            let t1t2Lt = t1.lt(t2)
            let t1t2LtCorrect = dsharp.tensor([0.; 1.; 1.; 0.], dtype=DType.Bool)

            Assert.AreEqual(t1t2LtCorrect, t1t2Lt)
            Assert.AreEqual(DType.Bool, t1t2Lt.dtype)

        for dtype in dtypesBool do 
            // Test bool type separately
            let t1Bool = dsharp.tensor([true; true; false; false ], dtype=dtype)
            let t2Bool = dsharp.tensor([true; false; true; false ], dtype=dtype)
            let t1Boolt2BoolLt = t1Bool.lt(t2Bool)
            let t1Boolt2BoolLtCorrect = dsharp.tensor([false; false; true; false ], dtype=DType.Bool)

            Assert.AreEqual(t1Boolt2BoolLtCorrect, t1Boolt2BoolLt)

    [<Test>]
    member this.TestTensorLeTT () =
        // Test all non-bool types
        for dtype in dtypesIntegralAndFloatingPoint do 
            let t1 = dsharp.tensor([1.; 2.; 3.; 5.], dtype=dtype)
            let t2 = dsharp.tensor([1.; 3.; 5.; 4.], dtype=dtype)
            let t1t2Le = t1.le(t2)
            let t1t2LeCorrect = dsharp.tensor([1.; 1.; 1.; 0.], dtype=DType.Bool)

            Assert.AreEqual(t1t2LeCorrect, t1t2Le)
            Assert.AreEqual(DType.Bool, t1t2Le.dtype)

        // Test bool type separately
        for dtype in dtypesBool do 
            let t1Bool = dsharp.tensor([true; true; false; false ], dtype=dtype)
            let t2Bool = dsharp.tensor([true; false; true; false ], dtype=dtype)
            let t1Boolt2BoolLe = t1Bool.le(t2Bool)
            let t1Boolt2BoolLeCorrect = dsharp.tensor([true; false; true; true ], dtype=DType.Bool)

            Assert.AreEqual(t1Boolt2BoolLeCorrect, t1Boolt2BoolLe)

    [<Test>]
    member this.TestTensorGtTT () =
        // Test all non-bool types
        for dtype in dtypesIntegralAndFloatingPoint do 
            let t1 = dsharp.tensor([1.; 2.; 3.; 5.], dtype=dtype)
            let t2 = dsharp.tensor([1.; 3.; 5.; 4.], dtype=dtype)
            let t1t2Gt = t1.gt(t2)
            let t1t2GtCorrect = dsharp.tensor([0.; 0.; 0.; 1.], dtype=DType.Bool)

            Assert.AreEqual(t1t2GtCorrect, t1t2Gt)
            Assert.AreEqual(DType.Bool, t1t2Gt.dtype)

        // Test bool type separately
        for dtype in dtypesBool do 
            let t1Bool = dsharp.tensor([true; true; false; false ], dtype=dtype)
            let t2Bool = dsharp.tensor([true; false; true; false ], dtype=dtype)
            let t1Boolt2BoolGt = t1Bool.gt(t2Bool)
            let t1Boolt2BoolGtCorrect = dsharp.tensor([false; true; false; false ], dtype=DType.Bool)

            Assert.AreEqual(t1Boolt2BoolGtCorrect, t1Boolt2BoolGt)

    [<Test>]
    member this.TestTensorGeTT () =
        // Test all non-bool types
        for dtype in dtypesIntegralAndFloatingPoint do 
            let t1 = dsharp.tensor([1.; 2.; 3.; 5.], dtype=dtype)
            let t2 = dsharp.tensor([1.; 3.; 5.; 4.], dtype=dtype)
            let t1t2Ge = t1.ge(t2)
            let t1t2GeCorrect = dsharp.tensor([1.; 0.; 0.; 1.], dtype=DType.Bool)

            Assert.AreEqual(t1t2GeCorrect, t1t2Ge)
            Assert.AreEqual(DType.Bool, t1t2Ge.dtype)

        // Test bool type separately
        for dtype in dtypesBool do 
            // Test bool type separately
            let t1Bool = dsharp.tensor([true; true; false; false ], dtype=dtype)
            let t2Bool = dsharp.tensor([true; false; true; false ], dtype=dtype)
            let t1Boolt2BoolGe = t1Bool.ge(t2Bool)
            let t1Boolt2BoolGeCorrect = dsharp.tensor([true; true; false; true ], dtype=DType.Bool)

            Assert.AreEqual(t1Boolt2BoolGeCorrect, t1Boolt2BoolGe)

    [<Test>]
    member this.TestTensor_isinf () =
        // isinf always returns bool tensor
        for dtype in dtypesFloatingPoint do 
            let t = dsharp.tensor([1.; infinity; 3.; -infinity], dtype=dtype)
            let i = dsharp.isinf(t)
            let iCorrect = dsharp.tensor([0.; 1.; 0.; 1.], dtype=DType.Bool)
            Assert.AreEqual(iCorrect, i)

        // Integer tensors always return 0 for isinf
        for dtype in dtypesIntegralAndBool do 
            let t = dsharp.tensor([1.; 0.; 1.], dtype=dtype)
            let i = dsharp.isinf(t)
            let iCorrect = dsharp.tensor([0.; 0.; 0.], dtype=DType.Bool)
            Assert.AreEqual(iCorrect, i)

    [<Test>]
    member this.TestTensor_isnan () =
        // isnan always returns bool tensor
        for dtype in dtypesFloatingPoint do 
            let t = dsharp.tensor([1.; nan; 3.; nan], dtype=dtype)
            let i = dsharp.isnan(t)
            let iCorrect = dsharp.tensor([false; true; false; true], dtype=DType.Bool)
            Assert.AreEqual(iCorrect, i)

        // Integer and bool tensors always return false for isnan
        for dtype in dtypesIntegralAndBool do 
            let t = dsharp.tensor([1.; 0.; 1.], dtype=dtype)
            let i = dsharp.isnan(t)
            let iCorrect = dsharp.tensor([0.; 0.; 0.], dtype=DType.Bool)
            Assert.AreEqual(iCorrect, i)

    [<Test>]
    member this.TestTensor_onesLike () =
        for dtype in dtypesAll do 
            let t = dsharp.tensor([1.; 2.; 3.; 4.], dtype=dtype)
            let i = t.onesLike([2])
            let iCorrect = dsharp.tensor([1.; 1.], dtype=dtype)
            Assert.AreEqual(iCorrect, i)

    [<Test>]
    member this.TestTensor_zerosLike () =
        for dtype in dtypesAll do 
            let t = dsharp.tensor([1.; 2.; 3.; 4.], dtype=dtype)
            let i = t.zerosLike([2])
            let iCorrect = dsharp.tensor([0.; 0.], dtype=dtype)
            Assert.AreEqual(iCorrect, i)

    [<Test>]
    member this.TestTensor_fullLike () =
        for dtype in dtypesAll do 
            let t = dsharp.tensor([1.; 2.; 3.; 4.], dtype=dtype)
            let i = t.fullLike([2], 4.0)
            let iCorrect = dsharp.tensor([4.; 4.], dtype=dtype)
            Assert.AreEqual(iCorrect, i)

    [<Test>]
    member this.TestTensor_zeroLike () =
        for dtype in dtypesAll do 
            let t = dsharp.tensor([1.; 2.; 3.; 4.], dtype=dtype)
            let i = t.zeroLike()
            let iCorrect = dsharp.tensor(0., dtype=dtype)
            Assert.AreEqual(iCorrect, i)

    [<Test>]
    member this.TestTensor_oneLike () =
        for dtype in dtypesAll do 
            let t = dsharp.tensor([1.; 2.; 3.; 4.], dtype=dtype)
            let i = t.oneLike()
            let iCorrect = dsharp.tensor(1., dtype=dtype)
            Assert.AreEqual(iCorrect, i)

    [<Test>]
    member this.TestTensor_randLike() =
        for dtype in dtypesAll do 
            let t = dsharp.tensor([1.; 2.; 3.; 4.], dtype=dtype)
            let i = t.randLike([2])
            Assert.AreEqual(i.shape, [|2|])
            Assert.AreEqual(i.dtype, t.dtype)
            Assert.AreEqual(i.dtype, dtype)

    [<Test>]
    member this.TestTensor_randnLike() =
        for dtype in dtypesAll do 
            let t = dsharp.tensor([1.; 2.; 3.; 4.], dtype=dtype)
            let i = t.randLike([2])
            Assert.AreEqual(i.shape, [|2|])
            Assert.AreEqual(i.dtype, t.dtype)
            Assert.AreEqual(i.dtype, dtype)

    [<Test>]
    member this.TestTensor_hasinf () =
        for dtype in dtypesFloatingPoint do 
            let t1 = dsharp.tensor([1.; infinity; 3.; -infinity], dtype=dtype)
            let t1i = dsharp.hasinf(t1)
            let t1iCorrect = true
            let t2 = dsharp.tensor([1.; 2.; 3.; 4.], dtype=dtype)
            let t2i = dsharp.hasinf(t2)
            let t2iCorrect = false
            Assert.AreEqual(t1iCorrect, t1i)
            Assert.AreEqual(t2iCorrect, t2i)

        for dtype in dtypesIntegralAndBool do 
            let t = dsharp.tensor([1.; 0.; 1.], dtype=dtype)
            let i = dsharp.hasinf(t)
            let iCorrect = false
            Assert.AreEqual(iCorrect, i)

    [<Test>]
    member this.TestTensor_hasnan () =
        for dtype in dtypesFloatingPoint do 
            let t1 = dsharp.tensor([1.; nan; 3.; nan], dtype=dtype)
            let t1i = dsharp.hasnan(t1)
            let t1iCorrect = true
            let t2 = dsharp.tensor([1.; 2.; 3.; 4.], dtype=dtype)
            let t2i = dsharp.hasnan(t2)
            let t2iCorrect = false
            Assert.AreEqual(t1iCorrect, t1i)
            Assert.AreEqual(t2iCorrect, t2i)

        for dtype in dtypesIntegralAndBool do 
            let t = dsharp.tensor([1.; 0.; 1.], dtype=dtype)
            let i = dsharp.hasnan(t)
            let iCorrect = false
            Assert.AreEqual(iCorrect, i)

    [<Test>]
    member this.TestTensorAddTT () =
        // Test all pairs of non-bool types
        for dtype1 in dtypesIntegralAndFloatingPoint do 
            for dtype2 in dtypesIntegralAndFloatingPoint do 
                let dtypeRes = DType.widen dtype1 dtype2
                let t1 = dsharp.tensor([1.; 2.], dtype=dtype1) + dsharp.tensor([3.; 4.], dtype=dtype2)
                let t1Correct = dsharp.tensor([4.; 6.], dtype=dtypeRes)

                let t2 = dsharp.tensor([1.; 2.], dtype=dtype1) + dsharp.tensor(5., dtype=dtype2)
                let t2Correct = dsharp.tensor([6.; 7.], dtype=dtypeRes)

                Assert.AreEqual(t1Correct, t1)
                Assert.AreEqual(t2Correct, t2)
                Assert.AreEqual(t1.dtype, dtypeRes)
                Assert.AreEqual(t2.dtype, dtypeRes)

        // Test scalar broadcasting 
        for dtype in dtypesIntegralAndFloatingPoint do 
            let t3 = dsharp.tensor([1.; 2.], dtype=dtype) + 5.f
            let t3Correct = dsharp.tensor([6.; 7.], dtype=dtype)

            let t4 = dsharp.tensor([1.; 2.], dtype=dtype) + 5.
            let t4Correct = dsharp.tensor([6.; 7.], dtype=dtype)

            let t5 = dsharp.tensor([1.; 2.], dtype=dtype) + 5
            let t5Correct = dsharp.tensor([6.; 7.], dtype=dtype)

            Assert.AreEqual(t3Correct, t3)
            Assert.AreEqual(t4Correct, t4)
            Assert.AreEqual(t5Correct, t5)
            Assert.AreEqual(t3.dtype, dtype)
            Assert.AreEqual(t4.dtype, dtype)
            Assert.AreEqual(t5.dtype, dtype)

        // Bool tensors support addition returning bool
        //
        //   t = torch.tensor([[True]], dtype=torch.bool)
        //   t + t
        //
        //   tensor([[True]])

        for dtype in dtypesBool do 
            let t5a = dsharp.tensor([true; false], dtype=dtype)
            let t5b = dsharp.tensor([true; true], dtype=dtype)
            let t5 = t5a + t5b
            let t5Correct = dsharp.tensor([true; true], dtype=dtype)
            Assert.AreEqual(t5, t5Correct)

    [<Test>]
    member this.TestTensorAddTT_BroadcastingSystematic () =
        // Check all broadcasts into 2x2
        // 2x2 * 1  (broadcast --> 2x2)
        // 2x2 * 2  (broadcast --> 2x2)
        // 2x2 * 2x1  (broadcast --> 2x2)
        // 2x2 * 1x2  (broadcast --> 2x2)
        let t6a = dsharp.tensor([ [1.; 2.]; [3.; 4.] ])
        for t6b in [ dsharp.tensor([ 5.0 ])
                     dsharp.tensor([ 5.0; 5.0 ])
                     dsharp.tensor([ [5.0]; [5.0] ])
                     dsharp.tensor([ [5.0; 5.0] ]) ] do
            let t6 = t6a + t6b
            let t6Commute = t6b + t6a
            let t6Correct = dsharp.tensor([ [6.; 7.]; [8.; 9.] ])

            Assert.AreEqual(t6Correct, t6)
            Assert.AreEqual(t6Correct, t6Commute)

        // Systematically do all allowed broadcasts into 2x3x4
        // 2x3x4 + 1  (broadcast --> 2x3x4)
        // 2x3x4 + 4  (broadcast --> 2x3x4)
        // 2x3x4 + 1x1  (broadcast --> 2x3x4)
        // 2x3x4 + 3x1  (broadcast --> 2x3x4)
        // 2x3x4 + 1x4  (broadcast --> 2x3x4)
        // etc.
        let t7a = dsharp.tensor([ [ [1.; 2.; 3.; 4.]; [5.; 6.; 7.; 8.]; [9.; 10.; 11.; 12.] ];
                                  [ [13.; 14.; 15.; 16.]; [17.; 18.; 19.; 20.]; [21.; 22.; 23.; 24.] ]  ])
        let t7Shapes = 
            [ for i1 in [0;1;2] do
                for i2 in [0;1;3] do
                  for i3 in [0;1;4] do 
                    if i1 <> 2 || i2 <> 3 || i3 <> 4 then
                        [| if i1 <> 0 && i2 <> 0 && i3 <> 0 then yield i1
                           if i2 <> 0 && i3 <> 0 then yield i2
                           if i3 <> 0 then yield i3 |] ]
            |> List.distinct

        let t7Results, t7CommuteResults = 
            [| for shape in t7Shapes do 
                  let t7b = dsharp.tensor( ArrayND.init shape (fun is -> double (Array.sum is) + 2.0))
                  let t7 = t7a + t7b
                  let t7Commute = t7b + t7a
                  yield (t7b, t7), (t7b, t7Commute) |]
            |> Array.unzip

        let t7Expected =
            [|(dsharp.tensor 2.,                                                       dsharp.tensor [[[3., 4., 5., 6.], [7., 8., 9., 10.], [11., 12., 13., 14.]], [[15., 16., 17., 18.], [19., 20., 21., 22.], [23., 24., 25., 26.]]]);
              (dsharp.tensor [2.],                                                     dsharp.tensor [[[3., 4., 5., 6.], [7., 8., 9., 10.], [11., 12., 13., 14.]], [[15., 16., 17., 18.], [19., 20., 21., 22.], [23., 24., 25., 26.]]]);
              (dsharp.tensor [2., 3., 4., 5.],                                         dsharp.tensor [[[3., 5., 7., 9.], [7., 9., 11., 13.], [11., 13., 15., 17.]], [[15., 17., 19., 21.], [19., 21., 23., 25.], [23., 25., 27., 29.]]]);
              (dsharp.tensor [[2.]],                                                   dsharp.tensor [[[3., 4., 5., 6.], [7., 8., 9., 10.], [11., 12., 13., 14.]], [[15., 16., 17., 18.], [19., 20., 21., 22.], [23., 24., 25., 26.]]]);
              (dsharp.tensor [[2., 3., 4., 5.]],                                       dsharp.tensor [[[3., 5., 7., 9.], [7., 9., 11., 13.], [11., 13., 15., 17.]], [[15., 17., 19., 21.], [19., 21., 23., 25.], [23., 25., 27., 29.]]]);
              (dsharp.tensor [[2.], [3.], [4.]],                                       dsharp.tensor [[[3., 4., 5., 6.], [8., 9., 10., 11.], [13., 14., 15., 16.]], [[15., 16., 17., 18.], [20., 21., 22., 23.], [25., 26., 27., 28.]]]);
              (dsharp.tensor [[2., 3., 4., 5.], [3., 4., 5., 6.], [4., 5., 6., 7.]],   dsharp.tensor [[[3., 5., 7., 9.], [8., 10., 12., 14.], [13., 15., 17., 19.]], [[15., 17., 19., 21.], [20., 22., 24., 26.], [25., 27., 29., 31.]]]);
              (dsharp.tensor [[[2.]]],                                                 dsharp.tensor [[[3., 4., 5., 6.], [7., 8., 9., 10.], [11., 12., 13., 14.]], [[15., 16., 17., 18.], [19., 20., 21., 22.], [23., 24., 25., 26.]]]);
              (dsharp.tensor [[[2., 3., 4., 5.]]],                                     dsharp.tensor [[[3., 5., 7., 9.], [7., 9., 11., 13.], [11., 13., 15., 17.]], [[15., 17., 19., 21.], [19., 21., 23., 25.], [23., 25., 27., 29.]]]);
              (dsharp.tensor [[[2.], [3.], [4.]]],                                     dsharp.tensor [[[3., 4., 5., 6.], [8., 9., 10., 11.], [13., 14., 15., 16.]], [[15., 16., 17., 18.], [20., 21., 22., 23.], [25., 26., 27., 28.]]]);
              (dsharp.tensor [[[2., 3., 4., 5.], [3., 4., 5., 6.], [4., 5., 6., 7.]]], dsharp.tensor [[[3., 5., 7., 9.], [8., 10., 12., 14.], [13., 15., 17., 19.]], [[15., 17., 19., 21.], [20., 22., 24., 26.], [25., 27., 29., 31.]]]);
              (dsharp.tensor [[[2.]], [[3.]]],                                         dsharp.tensor [[[3., 4., 5., 6.], [7., 8., 9., 10.], [11., 12., 13., 14.]], [[16., 17., 18., 19.], [20., 21., 22., 23.], [24., 25., 26., 27.]]]);
              (dsharp.tensor [[[2., 3., 4., 5.]], [[3., 4., 5., 6.]]],                 dsharp.tensor [[[3., 5., 7., 9.], [7., 9., 11., 13.], [11., 13., 15., 17.]], [[16., 18., 20., 22.], [20., 22., 24., 26.], [24., 26., 28., 30.]]]);
              (dsharp.tensor [[[2.], [3.], [4.]], [[3.], [4.], [5.]]],                 dsharp.tensor [[[3., 4., 5., 6.], [8., 9., 10., 11.], [13., 14., 15., 16.]], [[16., 17., 18., 19.], [21., 22., 23., 24.], [26., 27., 28., 29.]]])|]


        Assert.AreEqual(t7Expected, t7Results)
        Assert.AreEqual(t7Expected, t7CommuteResults)



    [<Test>]
    member this.TestTensorStackTs () =
      for dtype in dtypesAll do 
        let t0a = dsharp.tensor(1., dtype=dtype)
        let t0b = dsharp.tensor(3., dtype=dtype)
        let t0c = dsharp.tensor(5., dtype=dtype)
        let t0 = Tensor.stack([t0a;t0b;t0c])
        let t0Correct = dsharp.tensor([1.;3.;5.], dtype=dtype)

        let t1a = dsharp.tensor([1.; 2.], dtype=dtype)
        let t1b = dsharp.tensor([3.; 4.], dtype=dtype)
        let t1c = dsharp.tensor([5.; 6.], dtype=dtype)
        let t1 = Tensor.stack([t1a;t1b;t1c])

        let t2a = dsharp.tensor([ [1.; 2.] ], dtype=dtype)
        let t2b = dsharp.tensor([ [3.; 4.] ], dtype=dtype)
        let t2c = dsharp.tensor([ [5.; 6.] ], dtype=dtype)
        let t2_dim0 = Tensor.stack([t2a;t2b;t2c], dim=0)
        let t2_dim1 = Tensor.stack([t2a;t2b;t2c], dim=1)
        let t2_dim2 = Tensor.stack([t2a;t2b;t2c], dim=2)
        let t2Correct_dim0 = dsharp.tensor([[[1.;2.]];[[3.;4.]];[[5.;6.]]], dtype=dtype)
        let t2Correct_dim1 = dsharp.tensor([[[1.;2.];[3.;4.];[5.;6.]]], dtype=dtype)
        let t2Correct_dim2 = dsharp.tensor([[[1.;3.;5.];[2.;4.;6.]]], dtype=dtype)

        let t1Correct = dsharp.tensor([[1.;2.];[3.;4.];[5.;6.]], dtype=dtype)

        Assert.AreEqual(t0Correct, t0)
        Assert.AreEqual(t1Correct, t1)
        Assert.AreEqual(t0.dtype, dtype)
        Assert.AreEqual(t1.dtype, dtype)

        Assert.AreEqual(t2Correct_dim0, t2_dim0)
        Assert.AreEqual(t2Correct_dim1, t2_dim1)
        Assert.AreEqual(t2Correct_dim2, t2_dim2)

    [<Test>]
    member this.TestTensorUnstackT () =
      for info in infosAll do 
        let t0a = info.mkTensor(1.)
        let t0b = info.mkTensor(3.)
        let t0c = info.mkTensor(5.)
        let t0Correct = [t0a;t0b;t0c]
        let t0 = Tensor.stack(t0Correct).unstack()

        let t1a = info.mkTensor([1.; 2.])
        let t1b = info.mkTensor([3.; 4.])
        let t1c = info.mkTensor([5.; 6.])
        let t1Correct = [t1a;t1b;t1c]
        let t1 = Tensor.stack(t1Correct).unstack()

        // 3x1x2
        let t2a = info.mkTensor([[[1.;2.]];[[3.;4.]];[[5.;6.]]])
        let t2 = t2a.unstack()
        let t2_dim1 = t2a.unstack(dim=1)
        let t2_dim2 = t2a.unstack(dim=2)
        // 3 of 1x2
        let t2Correct = [info.mkTensor [[1.;2.]]; info.mkTensor [[3.;4.]]; info.mkTensor [[5.;6.]]]
        // 1 of 3x2
        let t2Correct_dim1 = [info.mkTensor [[1.;2.];[3.;4.];[5.;6.]]]
        // 2 of 3x1
        let t2Correct_dim2 = [info.mkTensor [[1.];[3.];[5.]]; info.mkTensor [[2.];[4.];[6.]]]

        Assert.AreEqual(t0Correct, Seq.toList t0)
        Assert.AreEqual(t1Correct, Seq.toList t1)
        for t in t1 do 
            Assert.AreEqual(t.dtype, info.dtype)
        Assert.AreEqual(t2Correct, t2)
        Assert.AreEqual(t2Correct_dim1, t2_dim1)
        Assert.AreEqual(t2Correct_dim2, t2_dim2)

    [<Test>]
    member this.TestTensorCatTs () =
      for info in infosAll do 

        let t0a = info.mkTensor([1.; 2.])
        let t0 = Tensor.cat([t0a])
        let t0Correct = info.mkTensor([1.;2.])

        Assert.AreEqual(t0Correct, t0)

        let t1a = info.mkTensor([1.; 2.]) // 2
        let t1b = info.mkTensor([3.; 4.]) // 2
        let t1c = info.mkTensor([5.; 6.]) // 2
        let t1 = Tensor.cat([t1a;t1b;t1c]) // 6
        let t1_dim0 = Tensor.cat([t1a;t1b;t1c],dim=0) // 6
        let t1Correct = info.mkTensor([1.;2.;3.;4.;5.;6.])

        Assert.AreEqual(t1Correct, t1)
        Assert.AreEqual(t1Correct, t1_dim0)

        let t2a = info.mkTensor([ [1.; 2.] ]) // 1x2
        let t2b = info.mkTensor([ [3.; 4.] ]) // 1x2
        let t2c = info.mkTensor([ [5.; 6.] ]) // 1x2
        let t2 = Tensor.cat([t2a;t2b;t2c]) // 3x2
        let t2_dim0 = Tensor.cat([t2a;t2b;t2c], dim=0) // 3x2
        let t2_dim1 = Tensor.cat([t2a;t2b;t2c], dim=1) // 1x6
        let t2Correct_dim0 = info.mkTensor([[1.;2.];[3.;4.];[5.;6.]]) // 3x2
        let t2Correct_dim1 = info.mkTensor([[1.;2.;3.;4.;5.;6.]]) // 1x6

        Assert.AreEqual(t2Correct_dim0, t2)
        Assert.AreEqual(t2Correct_dim0, t2_dim0)
        Assert.AreEqual(t2Correct_dim1, t2_dim1)

        // irregular sizes dim0
        let t3a = info.mkTensor([ [1.; 2.] ]) // 1x2
        let t3b = info.mkTensor([ [3.; 4.];[5.; 6.] ]) // 2x2
        let t3c = info.mkTensor([ [7.; 8.] ]) // 1x2
        let t3 = Tensor.cat([t3a;t3b;t3c]) // 4x2
        let t3Correct = info.mkTensor([[1.;2.];[3.;4.];[5.;6.];[7.;8.]]) // 4x2

        Assert.AreEqual(t3Correct, t3)

        // irregular sizes dim1
        let t4a = info.mkTensor([ [1.]; [2.] ]) // 2x1
        let t4b = info.mkTensor([ [3.; 4.];[5.; 6.] ]) // 2x2
        let t4c = info.mkTensor([ [7.]; [8.] ]) // 2x1
        let t4_dim1 = Tensor.cat([t4a;t4b;t4c],dim=1) // 2x4
        let t4Correct_dim1 = info.mkTensor([[1.;3.;4.;7.];[2.;5.;6.;8.]]) // 2x4

        Assert.AreEqual(t4Correct_dim1, t4_dim1)

    [<Test>]
    member this.TestTensorSplitT () =
        
      for info in infosAll do 
        //6 --> 2;2;2
        let t1in = info.mkTensor([1.;2.;3.;4.;5.;6.]) // 6
        let t1 = t1in.split([2;2;2]) |> Seq.toList // 3 of 2
        let t1Correct = [info.mkTensor([1.; 2.]);info.mkTensor([3.; 4.]);info.mkTensor([5.; 6.])]

        Assert.AreEqual(t1Correct, t1)

        // 3x1x2
        let t2in = info.mkTensor([[[1.;2.]];[[3.;4.]];[[5.;6.]]])
        let t2 = t2in.split(sizes=[1;1;1], dim=0)  |> Seq.toList // 3 of 1x1x2
        let t2Correct = [info.mkTensor [[[1.;2.]]]; info.mkTensor [[[3.;4.]]]; info.mkTensor [[[5.;6.]]]]

        Assert.AreEqual(t2Correct, t2)

        let t3in = info.mkTensor([[[1.;2.]];[[3.;4.]];[[5.;6.]]])
        let t3 = t3in.split(sizes=[1;2], dim=0)  |> Seq.toList // 2 of 1x1x2 and 2x1x2
        let t3Correct = [info.mkTensor [[[1.;2.]]]; info.mkTensor [[[3.;4.]];[[5.;6.]]]]

        Assert.AreEqual(t3Correct, t3)

        let t4in = info.mkTensor([[[1.;2.]];[[3.;4.]];[[5.;6.]]])
        let t4 = t4in.split(sizes=[1], dim=1)  |> Seq.toList // 1 of 3x1x2
        let t4Correct = [info.mkTensor [[[1.;2.]];[[3.;4.]];[[5.;6.]]]] // 1 of 3x1x2

        Assert.AreEqual(t4Correct, t4)

        let t5in = info.mkTensor([[[1.;2.]];[[3.;4.]];[[5.;6.]]])
        let t5 = t5in.split(sizes=[1;1], dim=2)  |> Seq.toList // 2 of 3x1x1
        let t5Correct = [info.mkTensor [[[1.]];[[3.]];[[5.]]]; info.mkTensor [[[2.]];[[4.]];[[6.]]]] // 2 of 3x1x1

        Assert.AreEqual(t5Correct, t5)

        //systematic split of 6 
        let t6vs = [1..6]
        let t6in = info.mkTensor(t6vs) // 6
        for p1 in 0..6 do
          for p2 in 0..6 do
            for p3 in 0..6 do
               if p1+p2+p3 = 6 then 
                  let t6 = 
                      t6in.split([if p1 > 0 then p1 
                                  if p2 > 0 then p2
                                  if p3 > 0 then p3])
                      |> Seq.toList 
                  let t6Correct = 
                      [if p1 > 0 then info.mkTensor(t6vs.[0..p1-1]);
                       if p2 > 0 then info.mkTensor(t6vs.[p1..p1+p2-1]);
                       if p3 > 0 then info.mkTensor(t6vs.[p1+p2..])]

                  Assert.AreEqual(t6Correct, t6)


        //systematic split of 2x6 along dim1
        let t7vs1 = [1..6]
        let t7vs2 = [7..12]
        let t7in = info.mkTensor([ t7vs1; t7vs2] ) // 2x6
        for p1 in 0..6 do
          for p2 in 0..6 do
            for p3 in 0..6 do
               if p1+p2+p3 = 6 then 
                  let sizes =
                      [if p1 > 0 then p1 
                       if p2 > 0 then p2
                       if p3 > 0 then p3]
                  let t7 = t7in.split(sizes,dim=1) |> Seq.toList 
                  let t7Correct = 
                      [if p1 > 0 then info.mkTensor([ t7vs1.[0..p1-1];     t7vs2.[0..p1-1] ]);
                       if p2 > 0 then info.mkTensor([ t7vs1.[p1..p1+p2-1]; t7vs2.[p1..p1+p2-1] ]);
                       if p3 > 0 then info.mkTensor([ t7vs1.[p1+p2..];     t7vs2.[p1+p2..] ])]

                  Assert.AreEqual(t7Correct, t7)


    [<Test>]
    member this.TestTensorAddT2T1 () =
      // Test all non-bool types
      for info in infosIntegralAndFloatingPoint do 
          let t1 = info.mkTensor([[1.; 2.]; [3.; 4.]]) + info.mkTensor([5.; 6.])
          let t1Correct = info.mkTensor([[6.; 8.]; [8.; 10.]])

          Assert.AreEqual(t1Correct, t1)
          Assert.AreEqual(t1.dtype, info.dtype)

      for dtype in dtypesBool do 
          // check broadcast for bool tensor 0 --> [2]
          let t6a = dsharp.tensor([true; false], dtype=dtype)
          let t6b = dsharp.tensor(true, dtype=dtype)
          let t6 = t6a + t6b
          let t6Correct = dsharp.tensor([true; true], dtype=dtype)
          Assert.AreEqual(t6, t6Correct)

          // check broadcast for bool tensor [1] --> [2]
          let t7a = dsharp.tensor([true; false], dtype=dtype)
          let t7b = dsharp.tensor([true], dtype=dtype)
          let t7 = t7a + t7b
          let t7Correct = dsharp.tensor([true; true], dtype=dtype)
          Assert.AreEqual(t7, t7Correct)


    [<Test>]
    member this.TestTensorSubTT () =
        // Test all pairs of non-bool types, for widening
        for dtype1 in dtypesIntegralAndFloatingPoint do 
            for dtype2 in dtypesIntegralAndFloatingPoint do 
                let dtypeRes = DType.widen dtype1 dtype2

                let t1 = dsharp.tensor([1.; 2.], dtype=dtype1) - dsharp.tensor([3.; 4.], dtype=dtype2)
                let t1Correct = dsharp.tensor([-2.; -2.], dtype=dtypeRes)

                Assert.AreEqual(t1Correct, t1)
                Assert.AreEqual(t1.dtype, dtypeRes)

                let t2 = dsharp.tensor([1.; 2.], dtype=dtype1) - dsharp.tensor(5., dtype=dtype2)
                let t2Correct = dsharp.tensor([-4.; -3.], dtype=dtypeRes)

                Assert.AreEqual(t2Correct, t2)
                Assert.AreEqual(t2.dtype, dtypeRes)

        // Test scalar broadcast
        for dtype in dtypesIntegralAndFloatingPoint do 
            let t3 = dsharp.tensor([1.; 2.], dtype=dtype) - 5.f
            let t3Correct = dsharp.tensor([-4.; -3.], dtype=dtype)

            Assert.AreEqual(t3Correct, t3)
            Assert.AreEqual(t3.dtype, dtype)

            let t4 = 5. - dsharp.tensor([1.; 2.], dtype=dtype)
            let t4Correct = dsharp.tensor([4.; 3.], dtype=dtype)

            Assert.AreEqual(t4Correct, t4)
            Assert.AreEqual(t4.dtype, dtype)

            let t5 = dsharp.tensor([1.; 2.], dtype=dtype) - 5
            let t5Correct = dsharp.tensor([-4.; -3.], dtype=dtype)

            Assert.AreEqual(t5Correct, t5)
            Assert.AreEqual(t5.dtype, dtype)

        for dtype in dtypesBool do 
            // Bool tensors do not support subtraction
            //
            //   torch.tensor([[True]], dtype=torch.bool) - torch.tensor([[True]], dtype=torch.bool)
            //
            // RuntimeError: Subtraction, the `-` operator, with two bool tensors is not supported. Use the `^` or `logical_xor()` operator instead.

            let t5a = dsharp.tensor([true; false], dtype=dtype)
            let t5b = dsharp.tensor([true; true], dtype=dtype)
            isInvalidOp(fun () -> t5a - t5b)

    [<Test>]
    member this.TestTensorMulTT () =
        // Test all pairs of non-bool types
        for dtype1 in dtypesIntegralAndFloatingPoint do 
            for dtype2 in dtypesIntegralAndFloatingPoint do 
                let dtypeRes = DType.widen dtype1 dtype2
                let t1 = dsharp.tensor([1.; 2.], dtype=dtype1) * dsharp.tensor([3.; 4.], dtype=dtype2)
                let t1Correct = dsharp.tensor([3.; 8.], dtype=dtypeRes)

                Assert.AreEqual(t1Correct, t1)
                Assert.AreEqual(t1.dtype, dtypeRes)

                let t2 = dsharp.tensor([1.; 2.], dtype=dtype1) * dsharp.tensor(5., dtype=dtype2)
                let t2Correct = dsharp.tensor([5.; 10.], dtype=dtypeRes)

                Assert.AreEqual(t2Correct, t2)
                Assert.AreEqual(t2.dtype, dtypeRes)

        // Test scalar broadcasting 
        for dtype in dtypesIntegralAndFloatingPoint do 
            let t3 = dsharp.tensor([1.; 2.], dtype=dtype) * 5.f
            let t3Correct = dsharp.tensor([5.; 10.], dtype=dtype)

            Assert.AreEqual(t3Correct, t3)

            let t4 = 5. * dsharp.tensor([1.; 2.], dtype=dtype)
            let t4Correct = dsharp.tensor([5.; 10.], dtype=dtype)

            Assert.AreEqual(t4Correct, t4)
            Assert.AreEqual(t3.dtype, dtype)
            Assert.AreEqual(t4.dtype, dtype)

        // Bool tensors support multiplication giving bool tensor
        //
        //    torch.ones(10, dtype=torch.bool) * torch.ones(10, dtype=torch.bool)
        //
        //    tensor([True, True, True, True, True, True, True, True, True, True])
        for dtype in dtypesBool do 
            let t1 = dsharp.tensor([true; true], dtype=dtype)
            let t2 = dsharp.tensor([true; false], dtype=dtype)
            let i = t1 * t2
            let iCorrect = dsharp.tensor([true; false], dtype=dtype)
            Assert.AreEqual(iCorrect, i)

    [<Test>]
    member this.TestTensorMulTT_BroadcastSystematic () =
        // 2x2 * 1  (broadcast --> 2x2)
        // 2x2 * 2  (broadcast --> 2x2)
        // 2x2 * 2x1  (broadcast --> 2x2)
        // 2x2 * 1x2  (broadcast --> 2x2)
        let t5a = dsharp.tensor([ [1.; 2.]; [3.; 4.] ])
        for t5b in [ dsharp.tensor([ 5.0 ])
                     dsharp.tensor([ 5.0; 5.0 ])
                     dsharp.tensor([ [5.0]; [5.0] ])
                     dsharp.tensor([ [5.0; 5.0] ]) ] do
            let t5 = t5a * t5b
            let t5Commute = t5b * t5a
            let t5Correct = dsharp.tensor([ [5.; 10.]; [15.; 20.] ])

            Assert.AreEqual(t5Correct, t5)
            Assert.AreEqual(t5Correct, t5Commute)

        // Systematically do all allowed broadcasts into 2x3x4
        // 2x3x4 * 1  (broadcast --> 2x3x4)
        // 2x3x4 * 4  (broadcast --> 2x3x4)
        // 2x3x4 * 1x1  (broadcast --> 2x3x4)
        // 2x3x4 * 3x1  (broadcast --> 2x3x4)
        // 2x3x4 * 1x4  (broadcast --> 2x3x4)
        // etc.
        let t6a = dsharp.tensor([ [ [1.; 2.; 3.; 4.]; [5.; 6.; 7.; 8.]; [9.; 10.; 11.; 12.] ];
                                  [ [13.; 14.; 15.; 16.]; [17.; 18.; 19.; 20.]; [21.; 22.; 23.; 24.] ]  ])

        // These are all the interesting shapes that broadcast into t6a
        let t6Shapes = 
            [ for i1 in [0;1;2] do
                for i2 in [0;1;3] do
                  for i3 in [0;1;4] do 
                    if i1 <> 2 || i2 <> 3 || i3 <> 4 then
                        [| if i1 <> 0 && i2 <> 0 && i3 <> 0 then yield i1
                           if i2 <> 0 && i3 <> 0 then yield i2
                           if i3 <> 0 then yield i3 |] ]
            |> List.distinct

        let t6Results, t6CommuteResults = 
            [| for shape in t6Shapes do 
                  let t6b = dsharp.tensor( ArrayND.init shape (fun is -> double (Array.sum is) + 2.0))
                  let t6 = t6a * t6b
                  let t6Commute = t6b * t6a
                  yield (t6b, t6 ), (t6b, t6Commute ) |]
            |> Array.unzip

        let t6Expected =
            [|(dsharp.tensor 2.,                                                      dsharp.tensor [[[2., 4., 6., 8.], [10., 12., 14., 16.], [18., 20., 22., 24.]], [[26., 28., 30., 32.], [34., 36., 38., 40.], [42., 44., 46., 48.]]]);
              (dsharp.tensor [2.],                                                    dsharp.tensor [[[2., 4., 6., 8.], [10., 12., 14., 16.], [18., 20., 22., 24.]], [[26., 28., 30., 32.], [34., 36., 38., 40.], [42., 44., 46., 48.]]]);
              (dsharp.tensor [2., 3., 4., 5.],                                        dsharp.tensor [[[2., 6., 12., 20.], [10., 18., 28., 40.], [18., 30., 44., 60.]], [[26., 42., 60., 80.], [34., 54., 76., 100.], [42., 66., 92., 120.]]]);
              (dsharp.tensor [[2.]],                                                  dsharp.tensor [[[2., 4., 6., 8.], [10., 12., 14., 16.], [18., 20., 22., 24.]], [[26., 28., 30., 32.], [34., 36., 38., 40.], [42., 44., 46., 48.]]]);
              (dsharp.tensor [[2., 3., 4., 5.]],                                      dsharp.tensor [[[2., 6., 12., 20.], [10., 18., 28., 40.], [18., 30., 44., 60.]], [[26., 42., 60., 80.], [34., 54., 76., 100.], [42., 66., 92., 120.]]]);
              (dsharp.tensor [[2.], [3.], [4.]],                                      dsharp.tensor [[[2., 4., 6., 8.], [15., 18., 21., 24.], [36., 40., 44., 48.]], [[26., 28., 30., 32.], [51., 54., 57., 60.], [84., 88., 92., 96.]]]);
              (dsharp.tensor [[2., 3., 4., 5.], [3., 4., 5., 6.], [4., 5., 6., 7.]],  dsharp.tensor [[[2., 6., 12., 20.], [15., 24., 35., 48.], [36., 50., 66., 84.]], [[26., 42., 60., 80.], [51., 72., 95., 120.], [84., 110., 138., 168.]]]);
              (dsharp.tensor [[[2.]]],                                                dsharp.tensor [[[2., 4., 6., 8.], [10., 12., 14., 16.], [18., 20., 22., 24.]], [[26., 28., 30., 32.], [34., 36., 38., 40.], [42., 44., 46., 48.]]]);
              (dsharp.tensor [[[2., 3., 4., 5.]]],                                    dsharp.tensor [[[2., 6., 12., 20.], [10., 18., 28., 40.], [18., 30., 44., 60.]], [[26., 42., 60., 80.], [34., 54., 76., 100.], [42., 66., 92., 120.]]]);
              (dsharp.tensor [[[2.], [3.], [4.]]],                                    dsharp.tensor [[[2., 4., 6., 8.], [15., 18., 21., 24.], [36., 40., 44., 48.]], [[26., 28., 30., 32.], [51., 54., 57., 60.], [84., 88., 92., 96.]]]);
              (dsharp.tensor [[[2., 3., 4., 5.], [3., 4., 5., 6.], [4., 5., 6., 7.]]],dsharp.tensor [[[2., 6., 12., 20.], [15., 24., 35., 48.], [36., 50., 66., 84.]], [[26., 42., 60., 80.], [51., 72., 95., 120.], [84., 110., 138., 168.]]]);
              (dsharp.tensor [[[2.]], [[3.]]],                                        dsharp.tensor [[[2., 4., 6., 8.], [10., 12., 14., 16.], [18., 20., 22., 24.]], [[39., 42., 45., 48.], [51., 54., 57., 60.], [63., 66., 69., 72.]]]);
              (dsharp.tensor [[[2., 3., 4., 5.]], [[3., 4., 5., 6.]]],                dsharp.tensor [[[2., 6., 12., 20.],  [10., 18., 28., 40.], [18., 30., 44., 60.]], [[39., 56., 75., 96.], [51., 72., 95., 120.], [63., 88., 115., 144.]]]);
              (dsharp.tensor [[[2.], [3.], [4.]], [[3.], [4.], [5.]]],                dsharp.tensor [[[2., 4., 6., 8.],  [15., 18., 21., 24.], [36., 40., 44., 48.]], [[39., 42., 45., 48.], [68., 72., 76., 80.], [105., 110., 115., 120.]]]); |]

        Assert.AreEqual(t6Expected, t6Results)
        Assert.AreEqual(t6Expected, t6CommuteResults)


    [<Test>]
    member this.TestTensorDivTT () =
      for info in infosFloatingPoint do 
        let t1 = info.mkTensor([1.; 2.]) / info.mkTensor([3.; 4.])
        let t1Correct = info.mkTensor([0.333333; 0.5])

        let t2 = info.mkTensor([1.; 2.]) / info.mkTensor(5.)
        let t2Correct = info.mkTensor([0.2; 0.4])

        let t3 = info.mkTensor([1.; 2.]) / 5.
        let t3Correct = info.mkTensor([0.2; 0.4])

        let t4 = 5. / info.mkTensor([1.; 2.])
        let t4Correct = info.mkTensor([5.; 2.5])

        Assert.True(t1.allclose(t1Correct, 0.01))
        Assert.True(t2.allclose(t2Correct, 0.01))
        Assert.True(t3.allclose(t3Correct, 0.01))
        Assert.True(t4.allclose(t4Correct, 0.01))
        Assert.AreEqual(t1.dtype, info.dtype)
        Assert.AreEqual(t2.dtype, info.dtype)
        Assert.AreEqual(t3.dtype, info.dtype)
        Assert.AreEqual(t4.dtype, info.dtype)

      // Integer tensors support integer division
      for info in infosIntegral do 
          let t1a = info.mkTensor([2; 3; 4])
          let t1b = info.mkTensor([1; 2; 3])
          let i1 = t1a / t1b
          let i1Correct = dsharp.tensor([2; 1; 1], dtype=info.dtype)
          Assert.AreEqual(i1Correct, i1)

          let t2a = info.mkTensor(6)
          let t2b = info.mkTensor([1; 2; 3])
          let i2 = t2a / t2b
          let i2Correct = dsharp.tensor([6; 3; 2], dtype=info.dtype)
          Assert.AreEqual(i2Correct, i2)

          let t3a = info.mkTensor([6; 12; 18])
          let t3b = info.mkTensor(3)
          let i3 = t3a / t3b
          let i3Correct = dsharp.tensor([2; 4; 6], dtype=info.dtype)
          Assert.AreEqual(i3Correct, i3)

      // Bool tensors don't support /
      //
      //    torch.ones(10, dtype=torch.bool) / torch.ones(10, dtype=torch.bool)
      //
      //    RuntimeError: "div_cpu" not implemented for 'Bool'
      for dtype in dtypesBool do 
          let t2 = dsharp.tensor([true; false], dtype=dtype)
          isInvalidOp(fun () -> t2 / t2)

    [<Test>]
    member this.TestTensorPowTT () =
      for info in infosFloatingPoint do 
        let t1 = info.mkTensor([1.; 2.]) ** info.mkTensor([3.; 4.])
        let t1Correct = info.mkTensor([1.; 16.])

        Assert.AreEqual(t1Correct, t1)
        Assert.AreEqual(t1.dtype, info.dtype)
        let t2 = info.mkTensor([1.; 2.]) ** info.mkTensor(5.)
        let t2Correct = info.mkTensor([1.; 32.])

        Assert.AreEqual(t2Correct, t2)
        Assert.AreEqual(t2.dtype, info.dtype)

        let t3 = info.mkTensor(5.) ** info.mkTensor([1.; 2.])
        let t3Correct = info.mkTensor([5.; 25.])

        Assert.AreEqual(t3Correct, t3)
        Assert.AreEqual(t3.dtype, info.dtype)

      for dtype in dtypesIntegralAndBool do
          let t1 = dsharp.tensor([1.0], dtype=dtype)
          isInvalidOp(fun () -> t1 ** t1)

          let t2a = dsharp.tensor([1.0], dtype=dtype)
          let t2b = dsharp.tensor(1.0, dtype=dtype)
          isInvalidOp(fun () -> t2a ** t2b)

          let t3a = dsharp.tensor(1.0, dtype=dtype)
          let t3b = dsharp.tensor([1.0], dtype=dtype)
          isInvalidOp(fun () -> t3a ** t3b)

    [<Test>]
    member this.TestTensorMatMulT2T2 () =
      for info in infosFloatingPoint do 
        let t1 = info.mkTensor([[8.0766; 3.3030; 2.1732; 8.9448; 1.1028];
                                [4.1215; 4.9130; 5.2462; 4.2981; 9.3622];
                                [7.4682; 5.2166; 5.1184; 1.9626; 0.7562]])
        let t2 = info.mkTensor([[5.1067; 0.0681];
                                [7.4633; 3.6027];
                                [9.0070; 7.3012];
                                [2.6639; 2.8728];
                                [7.9229; 2.3695]])

        let t3 = t1.matmul(t2)
        let t3Correct = info.mkTensor([[118.0367; 56.6266];
                                       [190.5926; 90.8155];
                                       [134.3925; 64.1030]])

        Assert.True(t3.allclose(t3Correct, 0.01))
        Assert.AreEqual(t3.dtype, info.dtype)

      for info in infosIntegral do 
          let t1 = info.mkTensor([[1; 2]])
          let t2 = info.mkTensor([[3]; [4]])

          let t3 = t1.matmul(t2)
          let t3Correct = info.mkTensor([[11]])

          Assert.True(t3.allclose(t3Correct, 0.0))
          Assert.AreEqual(t3.dtype, info.dtype)

      // Matmul of Bool tensor not allowed
      //
      //    t = torch.tensor([[True]], dtype=torch.bool)
      //    t.matmul(t)
      //
      // RuntimeError: _th_mm not supported on CPUType for Bool

      for dtype in dtypesBool do 
          let t3a = dsharp.tensor([[true]], dtype=dtype)
          isInvalidOp(fun () -> t3a.matmul(t3a))

    [<Test>]
    member this.TestTensorDot () =
        for info in infosFloatingPoint do 
            let t1 = info.mkTensor([8.0766, 3.3030, -2.1732, 8.9448, 1.1028])
            let t2 = info.mkTensor([5.1067, -0.0681, 7.4633, -3.6027, 9.0070])
            let t3 = dsharp.dot(t1, t2)
            let t3Correct = info.mkTensor(2.5081)
            Assert.True(t3.allclose(t3Correct, 0.01))
            Assert.AreEqual(t3.dtype, info.dtype)

        for info in infosIntegral do 
            let t1 = info.mkTensor([1; 2])
            let t2 = info.mkTensor([3; 4])

            let t3 = dsharp.dot(t1, t2)
            let t3Correct = info.mkTensor(11)

            Assert.True(t3.allclose(t3Correct, 0.0))
            Assert.AreEqual(t3.dtype, info.dtype)

        for dtype in dtypesBool do 
            let t3a = dsharp.tensor([true], dtype=dtype)
            isInvalidOp(fun () -> dsharp.dot(t3a, t3a))

    [<Test>]
    member this.TestTensorDiagonal () =
        for dtype in dtypesAll do
            let t1 = dsharp.arange(6., dtype=dtype).view([2; 3])
            let t1a = dsharp.diagonal(t1)
            let t1b = dsharp.diagonal(t1, offset=1)
            let t1c = dsharp.diagonal(t1, offset=2)
            let t1d = dsharp.diagonal(t1, offset= -1)
            let t1aCorrect = dsharp.tensor([0.,4.], dtype=dtype)
            let t1bCorrect = dsharp.tensor([1.,5.], dtype=dtype)
            let t1cCorrect = dsharp.tensor([2.], dtype=dtype)
            let t1dCorrect = dsharp.tensor([3.], dtype=dtype)
            let t2 = dsharp.arange(9., dtype=dtype).view([3;3])
            let t2a = dsharp.diagonal(t2)
            let t2aCorrect = dsharp.tensor([0.,4.,8.], dtype=dtype)
            Assert.AreEqual(t1aCorrect, t1a)
            Assert.AreEqual(t1bCorrect, t1b)
            Assert.AreEqual(t1cCorrect, t1c)
            Assert.AreEqual(t1dCorrect, t1d)
            Assert.AreEqual(t2aCorrect, t2a)

    [<Test>]
    member this.TestTensorTrace () =
        for dtype in dtypesIntegralAndFloatingPoint do
            let t1 = dsharp.arange(6., dtype=dtype).view([2; 3])
            let t1a = dsharp.trace(t1)
            let t1aCorrect = dsharp.tensor(4., dtype=dtype)
            let t2 = dsharp.arange(9., dtype=dtype).view([3;3])
            let t2a = dsharp.trace(t2)
            let t2aCorrect = dsharp.tensor(12., dtype=dtype)
            Assert.AreEqual(t1aCorrect, t1a)
            Assert.AreEqual(t2aCorrect, t2a)

        for dtype in dtypesBool do
            let t1a = dsharp.tensor([[true]], dtype=dtype).trace()
            let t1aCorrect = dsharp.tensor(1., dtype=DType.Int64)
            Assert.AreEqual(t1aCorrect, t1a)

    [<Test>]
    member this.TestTensorBatchMatMul33 () =
        let t1 = dsharp.tensor([[8.0766; 3.3030; 2.1732; 8.9448; 1.1028];
                                [4.1215; 4.9130; 5.2462; 4.2981; 9.3622];
                                [7.4682; 5.2166; 5.1184; 1.9626; 0.7562]])
        let t2 = dsharp.tensor([[5.1067; 0.0681];
                                [7.4633; 3.6027];
                                [9.0070; 7.3012];
                                [2.6639; 2.8728];
                                [7.9229; 2.3695]])

        let t1Expanded = t1.expand([| 6;3;5 |])
        let t2Expanded = t2.expand([| 6;5;2 |])
        let t3Unexpanded = t1.matmul(t2)
        let t3 = t1Expanded.matmul(t2Expanded)
        let t3Correct = t3Unexpanded.expand([| 6;3;2 |])

        Assert.True(t3.allclose(t3Correct, 0.001))

    [<Test>]
    member this.TestTensorBatchMatMul44 () =
        let t1 = dsharp.tensor([[8.0766; 3.3030; 2.1732; 8.9448; 1.1028];
                                [4.1215; 4.9130; 5.2462; 4.2981; 9.3622];
                                [7.4682; 5.2166; 5.1184; 1.9626; 0.7562]])
        let t2 = dsharp.tensor([[5.1067; 0.0681];
                                [7.4633; 3.6027];
                                [9.0070; 7.3012];
                                [2.6639; 2.8728];
                                [7.9229; 2.3695]])

        let t1Expanded = t1.expand([| 2;6;3;5 |])
        let t2Expanded = t2.expand([| 2;6;5;2 |])
        let t3Unexpanded = t1.matmul(t2)
        let t3 = t1Expanded.matmul(t2Expanded)
        let t3Correct = t3Unexpanded.expand([| 2;6;3;2 |])

        Assert.True(t3.allclose(t3Correct, 0.0001))

    [<Test>]
    member this.TestTensorBatchMatMulBroadcast1 () =
        let t1 = dsharp.tensor([[8.0766; 3.3030; 2.1732; 8.9448; 1.1028];
                                [4.1215; 4.9130; 5.2462; 4.2981; 9.3622];
                                [7.4682; 5.2166; 5.1184; 1.9626; 0.7562]])
        let t2 = dsharp.tensor([[5.1067; 0.0681];
                                [7.4633; 3.6027];
                                [9.0070; 7.3012];
                                [2.6639; 2.8728];
                                [7.9229; 2.3695]])

        let t1Expanded = t1.expand([| 3;5 |])
        let t2Expanded = t2.expand([| 2;6;5;2 |])
        let t3Unexpanded = t1.matmul(t2)
        let t3 = t1Expanded.matmul(t2Expanded)
        let t3Correct = t3Unexpanded.expand([| 2;6;3;2 |])

        Assert.True(t3.allclose(t3Correct, 0.00001))

    [<Test>]
    member this.TestTensorBatchMatMulBroadcast2 () =
        let t1 = dsharp.tensor([[8.0766; 3.3030; 2.1732; 8.9448; 1.1028];
                                [4.1215; 4.9130; 5.2462; 4.2981; 9.3622];
                                [7.4682; 5.2166; 5.1184; 1.9626; 0.7562]])
        let t2 = dsharp.tensor([[5.1067; 0.0681];
                                [7.4633; 3.6027];
                                [9.0070; 7.3012];
                                [2.6639; 2.8728];
                                [7.9229; 2.3695]])

        let t1Expanded = t1.expand([| 2;6;3;5 |])
        let t2Expanded = t2.expand([| 2;1;5;2 |])
        let t3Unexpanded = t1.matmul(t2)
        let t3 = t1Expanded.matmul(t2Expanded)
        let t3Correct = t3Unexpanded.expand([| 2;6;3;2 |])

        Assert.True(t3.allclose(t3Correct, 0.00001))

    [<Test>]
    member this.TestTensorConv1D () =
      for info in infosFloatingPoint do 
        let t1 = info.mkTensor([[[0.3460; 0.4414; 0.2384; 0.7905; 0.2267];
                                 [0.5161; 0.9032; 0.6741; 0.6492; 0.8576];
                                 [0.3373; 0.0863; 0.8137; 0.2649; 0.7125];
                                 [0.7144; 0.1020; 0.0437; 0.5316; 0.7366]];

                                [[0.9871; 0.7569; 0.4329; 0.1443; 0.1515];
                                 [0.5950; 0.7549; 0.8619; 0.0196; 0.8741];
                                 [0.4595; 0.7844; 0.3580; 0.6469; 0.7782];
                                 [0.0130; 0.8869; 0.8532; 0.2119; 0.8120]];

                                [[0.5163; 0.5590; 0.5155; 0.1905; 0.4255];
                                 [0.0823; 0.7887; 0.8918; 0.9243; 0.1068];
                                 [0.0337; 0.2771; 0.9744; 0.0459; 0.4082];
                                 [0.9154; 0.2569; 0.9235; 0.9234; 0.3148]]])
        let t2 = info.mkTensor([[[0.4941; 0.8710; 0.0606];
                                 [0.2831; 0.7930; 0.5602];
                                 [0.0024; 0.1236; 0.4394];
                                 [0.9086; 0.1277; 0.2450]];

                                [[0.5196; 0.1349; 0.0282];
                                 [0.1749; 0.6234; 0.5502];
                                 [0.7678; 0.0733; 0.3396];
                                 [0.6023; 0.6546; 0.3439]]])

        let t3 = t1.conv1d(t2)
        let t3Correct = info.mkTensor([[[2.8516; 2.0732; 2.6420];
                                         [2.3239; 1.7078; 2.7450]];

                                        [[3.0127; 2.9651; 2.5219];
                                         [3.0899; 3.1496; 2.4110]];

                                        [[3.4749; 2.9038; 2.7131];
                                         [2.7692; 2.9444; 3.2554]]])

        let t3p1 = t1.conv1d(t2, padding=1)
        let t3p1Correct = info.mkTensor([[[1.4392; 2.8516; 2.0732; 2.6420; 2.1177];
                                         [1.4345; 2.3239; 1.7078; 2.7450; 2.1474]];

                                        [[2.4208; 3.0127; 2.9651; 2.5219; 1.2960];
                                         [1.5544; 3.0899; 3.1496; 2.4110; 1.8567]];

                                        [[1.2965; 3.4749; 2.9038; 2.7131; 1.7408];
                                         [1.3549; 2.7692; 2.9444; 3.2554; 1.2120]]])

        let t3p2 = t1.conv1d(t2, padding=2)
        let t3p2Correct = info.mkTensor([[[0.6333; 1.4392; 2.8516; 2.0732; 2.6420; 2.1177; 1.0258];
                                         [0.6539; 1.4345; 2.3239; 1.7078; 2.7450; 2.1474; 1.2585]];

                                        [[0.5982; 2.4208; 3.0127; 2.9651; 2.5219; 1.2960; 1.0620];
                                         [0.5157; 1.5544; 3.0899; 3.1496; 2.4110; 1.8567; 1.3182]];

                                        [[0.3165; 1.2965; 3.4749; 2.9038; 2.7131; 1.7408; 0.5275];
                                         [0.3861; 1.3549; 2.7692; 2.9444; 3.2554; 1.2120; 0.7428]]])

        let t3s2 = t1.conv1d(t2, stride=2)
        let t3s2Correct = info.mkTensor([[[2.8516; 2.6420];
                                         [2.3239; 2.7450]];

                                        [[3.0127; 2.5219];
                                         [3.0899; 2.4110]];

                                        [[3.4749; 2.7131];
                                         [2.7692; 3.2554]]])

        let t3s3 = t1.conv1d(t2, stride=3)
        let t3s3Correct = info.mkTensor([[[2.8516];
                                         [2.3239]];

                                        [[3.0127];
                                         [3.0899]];

                                        [[3.4749];
                                         [2.7692]]])

        let t3s2p1 = t1.conv1d(t2, stride=2, padding=1)
        let t3s2p1Correct = info.mkTensor([[[1.4392; 2.0732; 2.1177];
                                             [1.4345; 1.7078; 2.1474]];

                                            [[2.4208; 2.9651; 1.2960];
                                             [1.5544; 3.1496; 1.8567]];

                                            [[1.2965; 2.9038; 1.7408];
                                             [1.3549; 2.9444; 1.2120]]])

        let t3s3p2 = t1.conv1d(t2, stride=3, padding=2)
        let t3s3p2Correct = info.mkTensor([[[0.6333; 2.0732; 1.0258];
                                             [0.6539; 1.7078; 1.2585]];

                                            [[0.5982; 2.9651; 1.0620];
                                             [0.5157; 3.1496; 1.3182]];

                                            [[0.3165; 2.9038; 0.5275];
                                             [0.3861; 2.9444; 0.7428]]])
        
        let t3d2 = t1.conv1d(t2, dilation=2)
        let t3d2Correct = info.mkTensor([[[2.8030];
                                         [2.4735]];

                                        [[2.9226];
                                         [3.1868]];

                                        [[2.8469];
                                         [2.4790]]])

        let t3p2d3 = t1.conv1d(t2, padding=2, dilation=3)
        let t3p2d3Correct = info.mkTensor([[[2.1121; 0.8484; 2.2709];
                                             [1.6692; 0.5406; 1.8381]];

                                            [[2.5078; 1.2137; 0.9173];
                                             [2.2395; 1.1805; 1.1954]];

                                            [[1.5215; 1.3946; 2.1327];
                                             [1.0732; 1.3014; 2.0696]]])

        let t3s3p6d3 = t1.conv1d(t2, stride=3, padding=6, dilation=3)
        let t3s3p6d3Correct = info.mkTensor([[[0.6333; 1.5018; 2.2709; 1.0580];
                                             [0.6539; 1.5130; 1.8381; 1.0479]];

                                            [[0.5982; 1.7459; 0.9173; 0.2709];
                                             [0.5157; 0.8537; 1.1954; 0.7027]];

                                            [[0.3165; 1.4118; 2.1327; 1.1949];
                                             [0.3861; 1.5697; 2.0696; 0.8520]]])

        let t3b1 = t1.[0].unsqueeze(0).conv1d(t2)
        let t3b1Correct = t3Correct.[0].unsqueeze(0)
        let t3b1s2 = t1.[0].unsqueeze(0).conv1d(t2, stride = 2)
        let t3b1s2Correct = t3s2Correct.[0].unsqueeze(0)

        Assert.True(t3.allclose(t3Correct, 0.01))
        Assert.True(t3p1.allclose(t3p1Correct, 0.01))
        Assert.True(t3p2.allclose(t3p2Correct, 0.01))
        Assert.True(t3s2.allclose(t3s2Correct, 0.01))
        Assert.True(t3s3.allclose(t3s3Correct, 0.01))
        Assert.True(t3s2p1.allclose(t3s2p1Correct, 0.01))
        Assert.True(t3s3p2.allclose(t3s3p2Correct, 0.01))
        Assert.True(t3d2.allclose(t3d2Correct, 0.01))
        Assert.True(t3p2d3.allclose(t3p2d3Correct, 0.01))
        Assert.True(t3s3p6d3.allclose(t3s3p6d3Correct, 0.01))
        Assert.True(t3b1.allclose(t3b1Correct, 0.01))
        Assert.True(t3b1s2.allclose(t3b1s2Correct, 0.01))

        // check intergral types
        for dtype in dtypesIntegral do 
            let x = dsharp.ones([1;4;4], dtype=dtype)
            let y = dsharp.ones([1;4;4], dtype=dtype)
            let z = dsharp.conv1d(x,y)
            let zCorrect = dsharp.tensor([[[16]]], dtype=dtype)
            Assert.AreEqual(z, zCorrect)

        // check types must always match
        for dtype1 in dtypesAll do 
          for dtype2 in dtypesAll do 
            if dtype1 <> dtype2 then 
                let x = dsharp.zeros([1;4;4], dtype=dtype1)
                let y = dsharp.zeros([1;4;4], dtype=dtype2)
                isException(fun () -> dsharp.conv1d(x,y))

        for dtype in dtypesBool do 
            let x = dsharp.zeros([1;4;4], dtype=dtype)
            let y = dsharp.zeros([1;4;4], dtype=dtype)
            isInvalidOp(fun () -> dsharp.conv1d(x,y))

    [<Test>]
    member this.TestTensorConv2D () =
      for info in infosFloatingPoint do 
        let t1 = info.mkTensor([[[[ 10.7072,  -5.0993,   3.6884,   2.0982],
                                  [ -6.4356,   0.6351,  -2.3156,  -1.3384],
                                  [ -5.1846,   0.6805, -14.1961,   0.8657],
                                  [ -8.8655,  -7.1694,  -3.4903,  -2.9479]],

                                 [[  2.5630,  -2.2935,  -0.8665,   6.7999],
                                  [  1.8098,   3.2082,   2.3160,  -4.7734],
                                  [ 14.7205,   0.9631,   8.1039,   6.7437],
                                  [  3.7847,  -5.9792,  -2.7371,  -7.8548]]],


                                [[[  3.5499,   0.9546,  -7.5715,   2.8211],
                                  [ -1.2659,   5.2366,  -7.2322,  -5.8877],
                                  [ -2.8041,   2.1746,   2.2397,   0.1242],
                                  [  1.8172,  -0.3989,  -0.2394,   7.1078]],

                                 [[ -3.7765,   2.1584,   6.8627,  -4.1471],
                                  [  4.6748,   7.9756,  -6.0065,   2.0826],
                                  [  5.1038,  -5.5801,  -4.4420,  -2.9498],
                                  [  0.1037,   4.6578,   3.0760,  -4.9566]]]])
        let t2 = info.mkTensor([[[[-5.6745, -1.9422,  4.1369],
                                  [ 4.4623,  4.8385,  0.8345],
                                  [ 1.3015,  0.0708,  3.8132]],

                                 [[ 0.9448, -1.9028, -8.0195],
                                  [-5.3200,  0.4264, -1.2142],
                                  [ 1.4442, -7.3623, 14.5340]]],


                                [[[-3.3486, -3.2725, -3.4595],
                                  [-5.0818, -0.5769, -3.5363],
                                  [ 3.1498,  0.6293, -1.2527]],

                                 [[ 3.2029,  3.9409, 12.6924],
                                  [ 4.1056, -3.2890,  2.4071],
                                  [ 4.2373, -1.8852,  4.4640]]],


                                [[[ 4.0582, -4.6075,  6.2574],
                                  [-0.9867,  3.4303, -1.9686],
                                  [-5.0618,  5.0045, -2.0878]],

                                 [[ 1.0605, -3.2697, -1.9856],
                                  [-6.5763, -6.3535,  7.2228],
                                  [15.1009,  4.9045,  5.1197]]]])

        let t3 = t1.conv2d(t2)
        let t3Correct = info.mkTensor([[[[  10.6089;   -1.4459];
                                          [-132.3437; -165.9882]];

                                         [[  97.8425;   81.2322];
                                          [ 215.2763; -112.2244]];

                                         [[ 427.2891; -101.3674];
                                          [ -35.6012; -168.9572]]];


                                        [[[-127.6157;  -35.6266];
                                          [  -7.7668;  -47.1349]];

                                         [[ 104.2333;   28.7020];
                                          [  27.1404;    8.1246]];

                                         [[-106.0468;  -94.3428];
                                          [ -78.6259;  136.6283]]]])

        let t3p1 = t1.conv2d(t2, padding=1)
        let t3p1Correct = info.mkTensor([[[[  86.6988;    8.1164;  -85.8172;   69.5001];
                                          [-154.2592;   10.6089;   -1.4459; -126.2889];
                                          [-176.1860; -132.3437; -165.9882;  -23.2585];
                                          [ -62.8550; -180.0650;  -52.4599;   55.0733]];

                                         [[   3.9697;  -53.5450;   16.3075;  -35.2008];
                                          [ -60.7372;   97.8425;   81.2322;   20.0075];
                                          [  -9.2216;  215.2763; -112.2244;   73.8351];
                                          [  88.4748;  308.1942;  176.2158;  131.2712]];

                                         [[   5.6857;   51.6497;  106.6138;  -17.3603];
                                          [ -46.9604;  427.2891; -101.3674;  226.5788];
                                          [-125.8047;  -35.6012; -168.9572; -141.2721];
                                          [-105.4274; -132.2796;   35.6026;  -13.8173]]];


                                        [[[ 115.1200; -141.3008;   36.3188;  -92.2498];
                                          [-133.0979; -127.6157;  -35.6266;   42.1693];
                                          [  14.0058;   -7.7668;  -47.1349;  116.9311];
                                          [  52.3284;   75.6948;   -3.7964;    3.3106]];

                                         [[  31.6266;  -11.5726;   39.5819;   22.8020];
                                          [ -55.3912;  104.2333;   28.7020;   24.2710];
                                          [  91.6285;   27.1404;    8.1246;   38.5616];
                                          [ -37.8251;  -83.1444; -113.7539;   -7.7113]];

                                         [[  96.3737;  202.0389;  -68.9841;  -74.9820];
                                          [ -11.1773; -106.0468;  -94.3428; -101.9384];
                                          [ -44.8701;  -78.6259;  136.6283;   89.6921];
                                          [  60.9218;   14.3467;  -86.6495;   49.3313]]]])

        let t3p12 = t1.conv2d(t2, paddings=[|1; 2|])
        let t3p12Correct = info.mkTensor([[[[   7.5867;   86.6988;    8.1164;  -85.8172;   69.5001;  -35.4485];
                                          [ 210.3501; -154.2592;   10.6089;   -1.4459; -126.2889;   24.8066];
                                          [ -42.1367; -176.1860; -132.3437; -165.9882;  -23.2585;  -44.1093];
                                          [-151.4929;  -62.8550; -180.0650;  -52.4599;   55.0733;   30.0922]];

                                         [[ -15.5535;    3.9697;  -53.5450;   16.3075;  -35.2008;   -7.1871];
                                          [  94.8112;  -60.7372;   97.8425;   81.2322;   20.0075;   33.2591];
                                          [ 127.0036;   -9.2216;  215.2763; -112.2244;   73.8351;  -30.0885];
                                          [ 245.2360;   88.4748;  308.1942;  176.2158;  131.2712;    1.4327]];

                                         [[  20.1355;    5.6857;   51.6497;  106.6138;  -17.3603; -112.0973];
                                          [ 173.8400;  -46.9604;  427.2891; -101.3674;  226.5788;  145.8927];
                                          [ 110.5519; -125.8047;  -35.6012; -168.9572; -141.2721; -159.3897];
                                          [ -16.8828; -105.4274; -132.2796;   35.6026;  -13.8173;   65.2295]]];


                                        [[[  70.6642;  115.1200; -141.3008;   36.3188;  -92.2498;   29.9960];
                                          [ 101.7243; -133.0979; -127.6157;  -35.6266;   42.1693;  -61.3766];
                                          [ -42.8275;   14.0058;   -7.7668;  -47.1349;  116.9311;   53.7170];
                                          [ -51.1392;   52.3284;   75.6948;   -3.7964;    3.3106;   54.5939]];

                                         [[   0.8100;   31.6266;  -11.5726;   39.5819;   22.8020;  -41.0836];
                                          [ -18.1888;  -55.3912;  104.2333;   28.7020;   24.2710;    3.6328];
                                          [  84.1016;   91.6285;   27.1404;    8.1246;   38.5616;   15.0304];
                                          [  68.3032;  -37.8251;  -83.1444; -113.7539;   -7.7113;  -66.3344]];

                                         [[  -7.6892;   96.3737;  202.0389;  -68.9841;  -74.9820;   85.7395];
                                          [  97.9534;  -11.1773; -106.0468;  -94.3428; -101.9384;  -46.0084];
                                          [  21.9169;  -44.8701;  -78.6259;  136.6283;   89.6921; -113.2355];
                                          [ -30.5091;   60.9218;   14.3467;  -86.6495;   49.3313;   22.9582]]]])

        let t3s2 = t1.conv2d(t2, stride=2)
        let t3s2Correct = info.mkTensor([[[[  10.6089]];

                                         [[  97.8425]];

                                         [[ 427.2891]]];


                                        [[[-127.6157]];

                                         [[ 104.2333]];

                                         [[-106.0468]]]])

        let t3s13 = t1.conv2d(t2, strides=[|1; 3|])
        let t3s13Correct = info.mkTensor([[[[  10.6089];
                                          [-132.3437]];

                                         [[  97.8425];
                                          [ 215.2763]];

                                         [[ 427.2891];
                                          [ -35.6012]]];


                                        [[[-127.6157];
                                          [  -7.7668]];

                                         [[ 104.2333];
                                          [  27.1404]];

                                         [[-106.0468];
                                          [ -78.6259]]]])

        let t3s2p1 = t1.conv2d(t2, stride=2, padding=1)
        let t3s2p1Correct = info.mkTensor([[[[  86.6988;  -85.8172];
                                              [-176.1860; -165.9882]];

                                             [[   3.9697;   16.3075];
                                              [  -9.2216; -112.2244]];

                                             [[   5.6857;  106.6138];
                                              [-125.8047; -168.9572]]];


                                            [[[ 115.1200;   36.3188];
                                              [  14.0058;  -47.1349]];

                                             [[  31.6266;   39.5819];
                                              [  91.6285;    8.1246]];

                                             [[  96.3737;  -68.9841];
                                              [ -44.8701;  136.6283]]]])

        let t3s23p32 = t1.conv2d(t2, strides=[2; 3], paddings=[3; 2])
        let t3s23p32Correct = info.mkTensor([[[[   0.0000,    0.0000],
                                                  [   7.5866,  -85.8172],
                                                  [ -42.1364, -165.9885],
                                                  [ -67.0271,   97.8170]],

                                                 [[   0.0000,    0.0000],
                                                  [ -15.5537,   16.3071],
                                                  [ 127.0034, -112.2239],
                                                  [  78.7071,  -84.0060]],

                                                 [[   0.0000,    0.0000],
                                                  [  20.1357,  106.6139],
                                                  [ 110.5519, -168.9587],
                                                  [ -62.9899,  -13.2544]]],


                                                [[[   0.0000,    0.0000],
                                                  [  70.6642,   36.3191],
                                                  [ -42.8270,  -47.1361],
                                                  [   6.6860,   70.4299]],

                                                 [[   0.0000,    0.0000],
                                                  [   0.8102,   39.5820],
                                                  [  84.1018,    8.1256],
                                                  [  -4.9704,  -58.3407]],

                                                 [[   0.0000,    0.0000],
                                                  [  -7.6887,  -68.9838],
                                                  [  21.9173,  136.6280],
                                                  [  11.1650,   48.6844]]]])
        
        let t3p1d2 = t1.conv2d(t2, padding=1, dilation=2)
        let t3p1d2Correct = info.mkTensor([[[[ -72.7697,  -34.7305],
                                              [ -35.3463, -230.5320]],

                                             [[ -42.2859,   24.9292],
                                              [  96.3085,   25.1894]],

                                             [[-149.3111,   42.9268],
                                              [  73.8409, -159.8669]]],


                                            [[[ -57.9600,  -88.2215],
                                              [  50.7950,  -52.7872]],

                                             [[ -43.4812,   49.7672],
                                              [ -47.4554,   76.3617]],

                                             [[ -25.4452,   -9.8843],
                                              [  35.7940,   27.9557]]]])

        let t3p22d23 = t1.conv2d(t2, paddings=[2;2], dilations=[2;3])
        let t3p22d23Correct = info.mkTensor([[[[-3.2693e+01, -4.3192e+01],
                                                  [ 4.7954e+01,  9.6877e+00],
                                                  [ 1.7971e+01, -7.0747e+01],
                                                  [-4.4577e+01, -1.7964e+01]],

                                                 [[ 9.0977e+00, -2.3489e+01],
                                                  [-4.1579e+00, -3.3179e+00],
                                                  [ 4.0888e+00, -3.3949e+01],
                                                  [ 3.4366e+01,  2.7721e+01]],

                                                 [[ 5.2087e+00, -1.3141e+01],
                                                  [-8.3409e+01, -5.3549e+01],
                                                  [ 2.7209e+01, -1.1435e+02],
                                                  [-2.0424e-02,  8.5139e+00]]],


                                                [[[ 4.6776e+01, -8.4654e-01],
                                                  [-5.5823e+00, -6.0218e+01],
                                                  [ 2.1814e+00,  1.0590e+01],
                                                  [-2.5290e+01,  2.5629e+01]],

                                                 [[ 4.2384e+00, -8.4199e+00],
                                                  [-3.8285e+01,  1.7978e+01],
                                                  [ 2.2481e+01,  6.5141e+01],
                                                  [-7.9511e-01, -9.9825e+00]],

                                                 [[-2.6924e+01, -8.0152e+01],
                                                  [-1.1862e+01,  2.7242e+01],
                                                  [ 3.1457e+01,  4.8352e+01],
                                                  [-8.1167e+01,  3.2597e+01]]]])

        let t3s3p6d3 = t1.conv2d(t2, stride=3, padding=6, dilation=3)
        let t3s3p6d3Correct = info.mkTensor([[[[  78.0793,   88.7191,  -32.2774,   12.5512],
                                                  [  27.0241, -107.5002,   98.7433,  -41.9933],
                                                  [  11.7470, -105.7288, -152.6583,   23.1514],
                                                  [ -67.0271,   60.8134,   74.5546,    9.3066]],

                                                 [[  -1.9717,   29.6326,   33.0870,   35.4221],
                                                  [  -3.6938,  -49.7435,  -66.3994,  -25.3134],
                                                  [  35.9503,   38.2935,   80.4125,   -2.5147],
                                                  [  78.7071,  -45.5705,   20.5010,  -15.2868]],

                                                 [[  -9.2327,   96.5872,   28.3565,   92.0639],
                                                  [  35.3198,    5.5638,  -14.6744, -150.4814],
                                                  [ 106.6989, -163.4741,   37.9205,   70.2904],
                                                  [ -62.9899,   25.6233,    7.3010,  -20.2932]]],


                                                [[[ -41.3512,  -21.4615,   29.8981,   -2.3176],
                                                  [  15.9843,  -22.6151,   87.3233,   36.7436],
                                                  [  46.3618,   66.0061,   18.5348,   38.1597],
                                                  [   6.6860,   65.4270,  -14.5871,  -45.0162]],

                                                 [[ -21.3053,  -12.6932,    4.7727,   -8.6866],
                                                  [ -23.4574,  -39.6679,   -1.5520,  -29.9771],
                                                  [ -66.3903, -127.3519,  -46.1654,  -79.1997],
                                                  [  -4.9704,  -93.0387,  -48.5467,  -39.6767]],

                                                 [[ -26.7460,  -27.8782,  -81.2187,  -76.9048],
                                                  [ -37.5283,  -29.9493,   60.9875,  -86.3384],
                                                  [  26.8834,  -22.3392,   64.3614,   32.6334],
                                                  [  11.1650,   45.6064,   -9.0581,   23.5884]]]])

        let t3b1 = t1.[0].unsqueeze(0).conv2d(t2)
        let t3b1Correct = t3Correct.[0].unsqueeze(0)
        let t3b1s2 = t1.[0].unsqueeze(0).conv2d(t2, stride = 2)
        let t3b1s2Correct = t3s2Correct.[0].unsqueeze(0)

        // Assert.True(false)
        Assert.True(t3.allclose(t3Correct, 0.01))
        Assert.True(t3p1.allclose(t3p1Correct, 0.01))
        Assert.True(t3p12.allclose(t3p12Correct, 0.01))
        Assert.True(t3s2.allclose(t3s2Correct, 0.01))
        Assert.True(t3s13.allclose(t3s13Correct, 0.01))
        Assert.True(t3s2p1.allclose(t3s2p1Correct, 0.01))
        Assert.True(t3s23p32.allclose(t3s23p32Correct, 0.01))
        Assert.True(t3p1d2.allclose(t3p1d2Correct, 0.01))
        Assert.True(t3p22d23.allclose(t3p22d23Correct, 0.01))
        Assert.True(t3s3p6d3.allclose(t3s3p6d3Correct, 0.01))
        Assert.True(t3b1.allclose(t3b1Correct, 0.01))
        Assert.True(t3b1s2.allclose(t3b1s2Correct, 0.01))

        // check intergral types
        for dtype in dtypesIntegral do 
            let x = dsharp.ones([1;1;4;4], dtype=dtype)
            let y = dsharp.ones([1;1;4;4], dtype=dtype)
            let z = dsharp.conv2d(x, y, strides=[1;1])
            let zCorrect = dsharp.tensor([[[[16]]]], dtype=dtype)
            Assert.AreEqual(z, zCorrect)

        // check types must always match
        for dtype1 in dtypesAll do 
          for dtype2 in dtypesAll do 
            if dtype1 <> dtype2 then 
                let x = dsharp.zeros([1;1;4;4], dtype=dtype1)
                let y = dsharp.zeros([1;1;4;4], dtype=dtype2)
                isException(fun () -> dsharp.conv2d(x,y, strides=[1;1]))

        for dtype in dtypesBool do 
            let x = dsharp.zeros([1;1;4;4], dtype=dtype)
            let y = dsharp.zeros([1;1;4;4], dtype=dtype)
            isInvalidOp(fun () -> dsharp.conv2d(x,y, strides=[1;1]))

    [<Test>]
    member this.TestTensorConv3D () =
        let t1 = dsharp.tensor([[[[ 2.0403e+00,  5.0188e-01,  4.6880e-01,  8.0736e-01],
                                   [-6.1190e-01,  6.1642e-01, -4.0588e-01, -2.9679e-01],
                                   [-5.6210e-01,  3.6843e-01, -6.6630e-02, -1.3918e+00],
                                   [-1.2988e+00,  9.6719e-01, -3.3539e-01,  8.7715e-01]],

                                  [[-1.7863e+00, -1.1244e+00, -2.1417e-02,  6.4124e-01],
                                   [ 7.5028e-01,  2.2587e-01, -1.2390e-01, -8.4495e-02],
                                   [-1.1291e+00,  1.5644e+00, -2.0280e+00, -9.2168e-01],
                                   [-9.2567e-01,  3.9768e-01,  1.0377e+00,  5.0193e-01]],

                                  [[-5.3238e-01, -8.4971e-02,  5.3398e-01, -1.0695e+00],
                                   [ 5.6227e-01,  2.3256e-01,  6.6780e-01, -7.1462e-01],
                                   [-6.6682e-01, -3.5299e-01, -6.0286e-01, -1.0693e+00],
                                   [ 1.2855e+00, -5.9239e-02, -1.6507e-01, -7.1905e-01]],

                                  [[-4.1638e-01,  7.6894e-01, -8.3663e-01,  8.2333e-01],
                                   [-1.4869e+00, -1.5159e+00,  8.6893e-01, -4.0507e-01],
                                   [ 1.6423e+00,  1.1892e+00,  9.8311e-01, -4.7513e-01],
                                   [ 1.4261e+00, -1.6494e+00,  8.3231e-02,  3.5143e-01]]],


                                 [[[ 1.6732e+00, -2.3141e+00, -2.7201e-01,  4.8099e-02],
                                   [ 1.4185e-01, -2.7953e-01,  2.0087e-01,  2.5665e+00],
                                   [ 2.0306e+00,  1.3222e+00,  2.3076e-01,  4.5952e-01],
                                   [ 8.8091e-01, -7.6203e-01,  1.4536e-03,  1.3817e-01]],

                                  [[-1.8129e-01,  3.7236e-01,  4.3555e-01,  1.0214e+00],
                                   [ 1.7297e-01, -3.5313e-01,  2.8694e+00, -4.7409e-01],
                                   [-6.3609e-01,  3.4134e+00, -4.9251e-01, -3.8600e-01],
                                   [ 6.8581e-02,  1.0088e+00,  3.0463e-01, -5.7993e-01]],

                                  [[ 7.7506e-01,  1.5062e-01, -2.9680e-02, -1.9979e+00],
                                   [ 6.7832e-01,  1.3433e+00,  1.0491e+00,  9.5303e-02],
                                   [-1.4113e+00, -3.0230e-01, -3.2206e-01,  3.3161e-01],
                                   [-1.0122e+00,  5.1443e-01,  6.5048e-02, -4.2270e-02]],

                                  [[ 1.2150e+00, -1.4316e+00, -2.9044e-01, -7.3760e-01],
                                   [ 3.5693e-01,  1.0187e+00,  1.1133e+00, -4.1039e-01],
                                   [-1.7768e+00, -2.2549e-01,  2.7584e-01, -1.2234e+00],
                                   [-2.9351e-01, -5.3639e-01, -1.2375e+00,  8.3979e-03]]]]).unsqueeze(0)
        let t2 = dsharp.tensor([[[[-0.5868, -0.6268,  0.2067],
                                   [ 0.0902, -0.2625,  0.4332],
                                   [-2.3743,  0.4579,  1.1151]],

                                  [[-0.6703, -0.4771,  1.5989],
                                   [-0.8629,  0.0367, -1.7918],
                                   [-0.1023,  0.0615, -1.3259]],

                                  [[ 0.5963,  0.3167,  0.8568],
                                   [ 1.0630, -0.2076, -1.6126],
                                   [-0.6459,  1.4887, -1.4647]]],


                                 [[[-0.6016,  0.8268,  1.3840],
                                   [-0.2750, -0.2897,  0.9044],
                                   [-1.8141, -0.2568,  0.3517]],

                                  [[ 0.4624, -0.5173, -0.7067],
                                   [-0.3159,  0.7693,  0.0949],
                                   [ 0.2051,  1.2193, -1.5660]],

                                  [[-0.0875,  0.5780, -0.2825],
                                   [ 0.2239,  0.7976,  1.5523],
                                   [ 0.6226, -0.4116,  1.0639]]]]).unsqueeze(0)

        let t3 = t1.conv3d(t2)
        let t3Correct = dsharp.tensor([[[[ 3.1109,  6.7899],
                                           [ 4.3064,  4.1053]],

                                          [[ 5.0324, -8.8943],
                                           [-0.1298,  1.2862]]]]).unsqueeze(0)

        let t3p1 = t1.conv3d(t2, padding=1)
        let t3p1Correct = dsharp.tensor([[[[  2.9555,  -2.2637,  -7.1829,   5.6339],
                                           [ -3.3115,  11.7124,   2.7917,   2.6118],
                                           [  5.5319,   3.0030,   3.2099,  -2.7804],
                                           [ -1.4804,  -0.1157,  -6.4439,  -0.0716]],

                                          [[  2.4783,  -2.6479,   5.6216,  -1.2882],
                                           [-10.3388,   3.1109,   6.7899,  -6.1003],
                                           [ -1.3145,   4.3064,   4.1053,   5.3012],
                                           [  2.6878,  -4.5237,  -0.6728,   0.6796]],

                                          [[ -1.4721,  -4.1515,   4.6180,  -9.2384],
                                           [  9.8664,   5.0324,  -8.8943,   5.2075],
                                           [ -1.5404,  -0.1298,   1.2862,  -3.2419],
                                           [  8.5308,   2.7561,  -6.2106,   1.8973]],

                                          [[  0.9938,  -2.9158,  -5.2227,  -3.0340],
                                           [  3.2490,   2.0787,   2.2262,  -2.4861],
                                           [ -0.0842,   0.3416,  -3.8301,  -2.1084],
                                           [  4.0825,  -1.9845,  -1.1269,   2.3267]]]]).unsqueeze(0)

        let t3p123 = t1.conv3d(t2, paddings=[|1; 2; 3|])
        let t3p123Correct = dsharp.tensor([[[[ 0.0000e+00, -2.9020e+00,  4.5825e+00, -3.1431e+00, -1.0803e+00,
                                                     8.2371e-01,  1.4897e-01,  0.0000e+00],
                                               [ 0.0000e+00, -1.2234e+00,  2.9555e+00, -2.2637e+00, -7.1829e+00,
                                                     5.6339e+00,  5.1473e-01,  0.0000e+00],
                                               [ 0.0000e+00, -6.8862e-01, -3.3115e+00,  1.1712e+01,  2.7917e+00,
                                                     2.6118e+00, -3.8470e-01,  0.0000e+00],
                                               [ 0.0000e+00,  3.3201e+00,  5.5319e+00,  3.0030e+00,  3.2099e+00,
                                                    -2.7804e+00,  6.1979e-01,  0.0000e+00],
                                               [ 0.0000e+00,  8.8853e-01, -1.4804e+00, -1.1566e-01, -6.4439e+00,
                                                    -7.1598e-02,  2.3270e-01,  0.0000e+00],
                                               [ 0.0000e+00, -3.5118e+00,  2.0512e+00,  1.6275e+00,  1.7109e+00,
                                                     1.5145e-01, -1.7395e-01,  0.0000e+00]],

                                              [[ 0.0000e+00,  7.1204e+00,  3.0177e-04, -6.9272e+00,  2.8760e+00,
                                                    -1.9002e-02, -2.4133e+00,  0.0000e+00],
                                               [ 0.0000e+00,  5.6420e+00,  2.4783e+00, -2.6479e+00,  5.6216e+00,
                                                    -1.2882e+00, -5.9195e+00,  0.0000e+00],
                                               [ 0.0000e+00,  7.1537e-02, -1.0339e+01,  3.1109e+00,  6.7899e+00,
                                                    -6.1003e+00,  1.2121e+00,  0.0000e+00],
                                               [ 0.0000e+00,  8.9927e-01, -1.3145e+00,  4.3064e+00,  4.1053e+00,
                                                     5.3012e+00, -4.4293e+00,  0.0000e+00],
                                               [ 0.0000e+00, -5.7960e-01,  2.6878e+00, -4.5237e+00, -6.7276e-01,
                                                     6.7965e-01, -6.6988e-01,  0.0000e+00],
                                               [ 0.0000e+00,  8.0942e-01,  6.4290e-01,  1.2871e+00,  5.3531e-01,
                                                    -1.0901e+00, -1.6275e+00,  0.0000e+00]],

                                              [[ 0.0000e+00, -6.6101e-01, -4.8746e+00,  7.4949e+00,  3.0253e+00,
                                                    -1.3816e+00, -4.6669e+00,  0.0000e+00],
                                               [ 0.0000e+00,  4.2946e+00, -1.4721e+00, -4.1515e+00,  4.6180e+00,
                                                    -9.2384e+00,  3.2005e+00,  0.0000e+00],
                                               [ 0.0000e+00, -2.9133e+00,  9.8664e+00,  5.0324e+00, -8.8943e+00,
                                                     5.2075e+00,  2.1560e+00,  0.0000e+00],
                                               [ 0.0000e+00, -9.4993e+00, -1.5404e+00, -1.2982e-01,  1.2862e+00,
                                                    -3.2419e+00,  4.1770e-01,  0.0000e+00],
                                               [ 0.0000e+00, -4.7673e+00,  8.5308e+00,  2.7561e+00, -6.2106e+00,
                                                     1.8973e+00,  2.6808e+00,  0.0000e+00],
                                               [ 0.0000e+00,  3.9791e+00,  5.8774e-01,  3.1007e-01, -4.0616e+00,
                                                    -8.0652e-01,  7.2560e-01,  0.0000e+00]],

                                              [[ 0.0000e+00, -1.6718e+00,  2.1936e+00,  5.2331e-01, -2.4292e+00,
                                                    -2.0133e+00,  5.9281e+00,  0.0000e+00],
                                               [ 0.0000e+00,  3.6098e+00,  9.9384e-01, -2.9158e+00, -5.2227e+00,
                                                    -3.0340e+00,  1.4565e+00,  0.0000e+00],
                                               [ 0.0000e+00,  2.3582e+00,  3.2490e+00,  2.0787e+00,  2.2262e+00,
                                                    -2.4861e+00,  3.0599e+00,  0.0000e+00],
                                               [ 0.0000e+00, -6.6049e+00, -8.4240e-02,  3.4158e-01, -3.8301e+00,
                                                    -2.1084e+00,  2.8022e+00,  0.0000e+00],
                                               [ 0.0000e+00, -1.1513e+00,  4.0825e+00, -1.9845e+00, -1.1269e+00,
                                                     2.3267e+00, -1.7839e-01,  0.0000e+00],
                                               [ 0.0000e+00,  1.3527e+00, -3.7297e+00,  1.3533e+00,  1.6894e+00,
                                                    -3.2651e-01,  2.1566e-01,  0.0000e+00]]]]).unsqueeze(0)

        let t3s2 = t1.conv3d(t2, stride=2)
        let t3s2Correct = dsharp.tensor([[[[3.1109]]]]).unsqueeze(0)

        let t3s132 = t1.conv3d(t2, strides=[|1; 3; 2|])
        let t3s132Correct = dsharp.tensor([[[[3.1109]],
                                              [[5.0324]]]]).unsqueeze(0)

        let t3s2p1 = t1.conv3d(t2, stride=2, padding=1)
        let t3s2p1Correct = dsharp.tensor([[[[ 2.9555, -7.1829],
                                               [ 5.5319,  3.2099]],

                                              [[-1.4721,  4.6180],
                                               [-1.5404,  1.2862]]]]).unsqueeze(0)

        let t3s231p321 = t1.conv3d(t2, strides=[2; 3; 1], paddings=[3; 2; 1])
        let t3s231p321Correct = dsharp.tensor([[[[ 0.0000,  0.0000,  0.0000,  0.0000],
                                                   [ 0.0000,  0.0000,  0.0000,  0.0000]],

                                                  [[ 4.5825, -3.1431, -1.0803,  0.8237],
                                                   [ 5.5319,  3.0030,  3.2099, -2.7804]],

                                                  [[-4.8746,  7.4949,  3.0253, -1.3816],
                                                   [-1.5404, -0.1298,  1.2862, -3.2419]],

                                                  [[-0.1487, -1.5309,  1.1215,  3.0797],
                                                   [ 1.4189,  1.4221,  4.1597,  1.4329]]]]).unsqueeze(0)
        
        let t3p1d2 = t1.conv3d(t2, padding=1, dilation=2)
        let t3p1d2Correct = dsharp.tensor([[[[-0.2568,  0.7812],
                                               [ 3.7157,  2.1968]],

                                              [[ 7.7515,  1.1481],
                                               [-1.2951, -2.1536]]]]).unsqueeze(0)

        let t3p224d234 = t1.conv3d(t2, paddings=[2;2;4], dilations=[2;3;4])
        let t3p224d234Correct = dsharp.tensor([[[[ 0.5110,  0.8308,  0.8378,  2.1878],
                                                   [ 0.5542,  0.8628,  0.0433,  0.7889]],

                                                  [[ 0.7539,  0.8638,  2.9105, -0.6111],
                                                   [-2.2889,  2.2566, -0.4374, -1.2079]],

                                                  [[ 0.6620,  0.9611,  0.8799, -0.6184],
                                                   [-1.5508, -0.7252, -0.3192,  0.4482]],

                                                  [[-0.0271,  0.7710,  0.0897, -0.1711],
                                                   [-0.8259, -1.5293,  0.9234, -0.6048]]]]).unsqueeze(0)

        let t3s3p6d3 = t1.conv3d(t2, stride=3, padding=6, dilation=3)
        let t3s3p6d3Correct = dsharp.tensor([[[[-1.2082,  1.2172,  0.9059, -0.4916],
                                                   [ 2.1467, -3.7502,  5.0506,  0.3885],
                                                   [ 4.7375,  2.0637,  0.0984,  1.4406],
                                                   [-1.3617,  0.8104, -0.4940,  0.5110]],

                                                  [[-3.4229, -2.0909,  2.7974, -1.0638],
                                                   [-2.9979, -0.1444, -3.2004, -0.2850],
                                                   [ 1.0353, -1.1102,  0.8409, -0.3885],
                                                   [-1.3945,  2.0495,  1.7803, -0.3152]],

                                                  [[ 1.5129,  2.9412, -8.0788, -2.2397],
                                                   [ 0.6883, -1.7963,  0.6140, -2.7854],
                                                   [-1.1362,  1.5341, -3.5884, -1.6604],
                                                   [ 3.4384,  1.9425, -1.4670, -0.8295]],

                                                  [[-0.0370,  0.1560, -0.6491, -0.6168],
                                                   [ 2.4056,  0.5702, -3.0690, -0.5726],
                                                   [ 1.9479,  0.2854, -1.4980, -0.0100],
                                                   [-0.1114, -1.0524, -0.8736, -0.2113]]]]).unsqueeze(0)

        Assert.True(t3.allclose(t3Correct, 0.01, 0.01))
        Assert.True(t3p1.allclose(t3p1Correct, 0.01, 0.01))
        Assert.True(t3p123.allclose(t3p123Correct, 0.01, 0.01))
        Assert.True(t3s2.allclose(t3s2Correct, 0.01, 0.01))
        Assert.True(t3s132.allclose(t3s132Correct, 0.01, 0.01))
        Assert.True(t3s2p1.allclose(t3s2p1Correct, 0.01, 0.01))
        Assert.True(t3s231p321.allclose(t3s231p321Correct, 0.01, 0.01))
        Assert.True(t3p1d2.allclose(t3p1d2Correct, 0.01, 0.01))
        Assert.True(t3p224d234.allclose(t3p224d234Correct, 0.01, 0.01))
        Assert.True(t3s3p6d3.allclose(t3s3p6d3Correct, 0.01, 0.01))

    [<Test>]
    member this.TestTensorNegT () =
      // Test all non-bool types
      for info in infosIntegralAndFloatingPoint do 
        let t1 = info.mkTensor([1.; 2.; 3.])
        let t1Neg = -t1
        let t1NegCorrect = info.mkTensor([-1.; -2.; -3.])

        Assert.AreEqual(t1NegCorrect, t1Neg)
        Assert.AreEqual(t1Neg.dtype, info.dtype)

      // Neg of Bool tensor not allowed
      //
      //    -torch.ones(10, dtype=torch.bool) 
      //
      // RuntimeError: Negation, the `-` operator, on a bool tensor is not supported. 

      for dtype in dtypesBool do 
          isInvalidOp(fun () -> -dsharp.tensor([1.0], dtype=dtype))

    [<Test>]
    member this.TestTensorSumT () =
      // Test all non-bool types
      for dtype in dtypesIntegralAndFloatingPoint do 
        let t1 = dsharp.tensor([1.; 2.; 3.], dtype=dtype)
        let t1Sum = t1.sum()
        let t1SumCorrect = dsharp.tensor(6., dtype=dtype)

        let t2 = dsharp.tensor([[1.; 2.]; [3.; 4.]], dtype=dtype)
        let t2Sum = t2.sum()
        let t2SumCorrect = dsharp.tensor(10., dtype=dtype)

        Assert.AreEqual(t1SumCorrect, t1Sum)
        Assert.AreEqual(t2SumCorrect, t2Sum)
        Assert.AreEqual(t1Sum.dtype, dtype)
        Assert.AreEqual(t2Sum.dtype, dtype)

      for dtype in dtypesBool do 
          // Sum of Bool tensor is Int64 tensor in pytorch
          let t3a = dsharp.tensor([true; true; false], dtype=dtype)
          let t3 = t3a.sum()
          let t3Correct = dsharp.tensor(2, DType.Int64)
          Assert.AreEqual(t3, t3Correct)

    [<Test>]
    member this.TestTensorSumToSizeT () =
      for dtype in dtypesIntegralAndFloatingPoint do 
        let t1 = dsharp.tensor([1.; 2.; 3.], dtype=dtype)
        let t1Sum = t1.sumToSize([| |])
        let t1SumCorrect = dsharp.tensor(6., dtype=dtype)

        Assert.AreEqual(t1SumCorrect, t1Sum)

        let t2 = dsharp.tensor([[1.; 2.]; [3.; 4.]], dtype=dtype)
        let t2Sum = t2.sumToSize([| |])
        let t2SumCorrect = dsharp.tensor(10., dtype=dtype)

        Assert.AreEqual(t2SumCorrect, t2Sum)

        let t3 = dsharp.tensor([[1.; 2.]; [3.; 4.]], dtype=dtype)
        let t3Sum = t3.sumToSize([| 2 |])
        let t3SumCorrect = dsharp.tensor( [4.; 6.] , dtype=dtype)

        Assert.AreEqual(t3SumCorrect, t3Sum)

        let t4 = dsharp.tensor([[1.; 2.]; [3.; 4.]], dtype=dtype)
        let t4Sum = t4.sumToSize([| 1; 2 |])
        let t4SumCorrect = dsharp.tensor( [ [4.; 6.] ] , dtype=dtype)

        Assert.AreEqual(t4SumCorrect, t4Sum)

        let t5 = dsharp.tensor([[1.; 2.]; [3.; 4.]], dtype=dtype)
        let t5Sum = t5.sumToSize([| 2; 1 |])
        let t5SumCorrect = dsharp.tensor( [ [3.]; [7.] ] , dtype=dtype)

        Assert.AreEqual(t5SumCorrect, t5Sum)

    [<Test>]
    member this.TestTensorSumToSizeSystematic () =
        // Systematically test all legitimate reductions of 2x2x2 to smaller sizes
        let t6 = dsharp.tensor([ [[1.; 2.]; [3.; 4.] ]; [[5.; 6.]; [7.; 8.] ] ])
        let systematicResults = 
            [| for i1 in 0..2 do 
                  for i2 in (if i1 = 0 then 0 else 1)..2 do
                     for i3 in (if i2 = 0 then 0 else 1)..2 do
                        let newShape = 
                            [| if i1 > 0 then yield i1
                               if i2 > 0 then yield i2
                               if i3 > 0 then yield i3 |]
                        yield (newShape, t6.sumToSize(newShape)) |]
        
        let expectedResults = 
            [|([||], dsharp.tensor 36.);
              ([|1|], dsharp.tensor [36.]);
              ([|2|], dsharp.tensor [16.; 20.]);
              ([|1; 1|], dsharp.tensor [[36.]]);
              ([|1; 2|], dsharp.tensor [[16.; 20.]]);
              ([|2; 1|], dsharp.tensor [[14.]; [22.]]);
              ([|2; 2|], dsharp.tensor [[6.; 8.]; [10.; 12.]]);
              ([|1; 1; 1|], dsharp.tensor [[[36.]]]);
              ([|1; 1; 2|], dsharp.tensor [[[16.; 20.]]]);
              ([|1; 2; 1|], dsharp.tensor [[[14.]; [22.]]]);
              ([|1; 2; 2|], dsharp.tensor [[[6.; 8.]; [10.; 12.]]]);
              ([|2; 1; 1|], dsharp.tensor [[[10.]]; [[26.]]]);
              ([|2; 1; 2|], dsharp.tensor [[[4.; 6.]]; [[12.; 14.]]]);
              ([|2; 2; 1|], dsharp.tensor [[[3.]; [7.]]; [[11.]; [15.]]]);
              ([|2; 2; 2|], dsharp.tensor [[[1.; 2.]; [3.; 4.]]; [[5.; 6.]; [7.; 8.]]])|]

        Assert.AreEqual(systematicResults, expectedResults)

    [<Test>]
    member this.TestTensorSumT2Dim0 () =
      // Test all non-bool types
      for info in infosIntegralAndFloatingPoint do 
        let t1 = info.mkTensor([[1.; 2.]; [3.; 4.]])
        let t1Sum = t1.sumT2Dim0()
        let t1SumCorrect = info.mkTensor([4.; 6.])

        Assert.AreEqual(t1SumCorrect, t1Sum)
        Assert.AreEqual(t1Sum.dtype, info.dtype)
    
    [<Test>]
    member this.TestTensorSumDim () =
      // Test all non-bool types
      for info in infosIntegralAndFloatingPoint do 
        let t = info.mkTensor([[[1.,2.,3.,4.], [5.,6.,7.,8.], [9.,10.,11.,12.]], [[13.,14.,15.,16.], [17.,18.,19.,20.], [21.,22.,23.,24.]]])
        let tSum0 = t.sum(0)
        let tSum0Correct = info.mkTensor([[14.0f, 16.0f, 18.0f, 20.0f], [22.0f, 24.0f, 26.0f, 28.0f], [30.0f, 32.0f, 34.0f, 36.0f]])
        let tSum1 = t.sum(1)
        let tSum1Correct = info.mkTensor([[15.0f, 18.0f, 21.0f, 24.0f], [51.0f, 54.0f, 57.0f, 60.0f]])
        let tSum2 = t.sum(2)
        let tSum2Correct = info.mkTensor([[10.0f, 26.0f, 42.0f], [58.0f, 74.0f, 90.0f]])

        Assert.AreEqual(tSum0Correct, tSum0)
        Assert.AreEqual(tSum1Correct, tSum1)
        Assert.AreEqual(tSum2Correct, tSum2)
        Assert.AreEqual(tSum0.dtype, info.dtype)
        Assert.AreEqual(tSum1.dtype, info.dtype)
        Assert.AreEqual(tSum2.dtype, info.dtype)
    
    [<Test>]
    member this.TestTensorSumDimKeepDim () =
      // Test all non-bool types
      for info in infosIntegralAndFloatingPoint do 
        let t = info.mkTensor([[[1.;2.;3.;4.]; [5.;6.;7.;8.]; [9.;10.;11.;12.]]; [[13.;14.;15.;16.]; [17.;18.;19.;20.]; [21.;22.;23.;24.]]])
        let tSum0 = t.sum(0, keepDim=true)
        let tSum0Correct = info.mkTensor([[[14.0f; 16.0f; 18.0f; 20.0f]; [22.0f; 24.0f; 26.0f; 28.0f]; [30.0f; 32.0f; 34.0f; 36.0f]]])
        let tSum1 = t.sum(1, keepDim=true)
        let tSum1Correct = info.mkTensor([[[15.0f; 18.0f; 21.0f; 24.0f]]; [[51.0f; 54.0f; 57.0f; 60.0f]]])
        let tSum2 = t.sum(2, keepDim=true)
        let tSum2Correct = info.mkTensor([[[10.0f]; [26.0f]; [42.0f]]; [[58.0f]; [74.0f]; [90.0f]]])

        Assert.AreEqual(tSum0Correct, tSum0)
        Assert.AreEqual(tSum1Correct, tSum1)
        Assert.AreEqual(tSum2Correct, tSum2)
        Assert.AreEqual(tSum0.dtype, info.dtype)
        Assert.AreEqual(tSum1.dtype, info.dtype)
        Assert.AreEqual(tSum2.dtype, info.dtype)

    [<Test>]
    member this.TestTensorMean () =
      for info in infosFloatingPoint do 
        let t = info.mkTensor([[[1.;2.;3.;4.]; [5.;6.;7.;8.]; [9.;10.;11.;12.]]; [[13.;14.;15.;16.]; [17.;18.;19.;20.]; [21.;22.;23.;24.]]])
        let tMean = t.mean()
        let tMeanCorrect = info.mkTensor(12.5)

        Assert.AreEqual(tMeanCorrect, tMean)
        Assert.AreEqual(tMean.dtype, info.dtype)

        // mean, dim={0,1,2}
        (* Python:
        import pytorch as torch
        input = np.[[[1.,2.,3.,4.], [5.,6.,7.,8.], [9.,10.,11.,12.]], [[13.,14.,15.,16.], [17.,18.,19.,20.], [21.,22.,23.,24.]]]
        input.mean(1)
        --> array([[15., 18., 21., 24.],[51., 54., 57., 60.]])
        input.sum(2)
        --> array([[10., 26., 42.],[58., 74., 90.]])
        *)
        let tMean0 = t.mean(0)
        let tMean0Correct = info.mkTensor([[7.; 8.; 9.; 10.]; [11.; 12.; 13.; 14.]; [15.; 16.; 17.; 18.]])
        let tMean1 = t.mean(1)
        let tMean1Correct = info.mkTensor([[5.; 6.; 7.; 8.]; [17.; 18.; 19.; 20.]])
        let tMean2 = t.mean(2)
        let tMean2Correct = info.mkTensor([[2.5; 6.5; 10.5]; [14.5; 18.5; 22.5]])

        Assert.AreEqual(tMean0Correct, tMean0)
        Assert.AreEqual(tMean1Correct, tMean1)
        Assert.AreEqual(tMean2Correct, tMean2)

        // mean, dim={0,1,2}, keepDim=true
        (* Python:
        import torch
        input = torch.tensor([[[1.,2.,3.,4.], [5.,6.,7.,8.], [9.,10.,11.,12.]], [[13.,14.,15.,16.], [17.,18.,19.,20.], [21.,22.,23.,24.]]])
        input.mean(0,keepdim=True)
        # --> tensor([[[ 7.,  8.,  9., 10.],[11., 12., 13., 14.],[15., 16., 17., 18.]]])
        input.mean(1,keepdim=True)
        # --> tensor([[[ 5.,  6.,  7.,  8.]],[[17., 18., 19., 20.]]])
        input.mean(2,keepdim=True)
        # --> tensor([[[ 2.5000],[ 6.5000],[10.5000]],[[14.5000],[18.5000],[22.5000]]])
        *)
        let tMeanKeepDim0 = t.mean(0, keepDim=true)
        let tMeanKeepDim0Correct = info.mkTensor([[[7.; 8.; 9.; 10.]; [11.; 12.; 13.; 14.]; [15.; 16.; 17.; 18.]]])
        let tMeanKeepDim1 = t.mean(1, keepDim=true)
        let tMeanKeepDim1Correct = info.mkTensor([[[5.; 6.; 7.; 8.]]; [[17.; 18.; 19.; 20.]]])
        let tMeanKeepDim2 = t.mean(2, keepDim=true)
        let tMeanKeepDim2Correct = info.mkTensor([[[2.5]; [6.5]; [10.5]]; [[14.5]; [18.5]; [22.5]]])

        Assert.AreEqual(tMeanKeepDim0, tMeanKeepDim0Correct)
        Assert.AreEqual(tMeanKeepDim1, tMeanKeepDim1Correct)
        Assert.AreEqual(tMeanKeepDim2, tMeanKeepDim2Correct)

    [<Test>]
    member this.TestTensorStddev () =
      for info in infosFloatingPoint do 
        let t = info.mkTensor([[[0.3787;0.7515;0.2252;0.3416];
            [0.6078;0.4742;0.7844;0.0967];
            [0.1416;0.1559;0.6452;0.1417]];
 
            [[0.0848;0.4156;0.5542;0.4166];
            [0.5187;0.0520;0.4763;0.1509];
            [0.4767;0.8096;0.1729;0.6671]]])
        let tStddev = t.stddev()
        let tStddevCorrect = info.mkTensor(0.2398)

        Assert.True(tStddev.allclose(tStddevCorrect, 0.01))
        Assert.AreEqual(tStddev.dtype, info.dtype)

        // stddev, dim={0,1,2,3}, keepDim=true
        let tStddev0 = t.stddev(0)
        let tStddev0Correct = info.mkTensor([[0.2078; 0.2375; 0.2326; 0.0530];
            [0.0630; 0.2985; 0.2179; 0.0383];
            [0.2370; 0.4623; 0.3339; 0.3715]])
        let tStddev1 = t.stddev(1)
        let tStddev1Correct = info.mkTensor([[0.2331; 0.2981; 0.2911; 0.1304];
            [0.2393; 0.3789; 0.2014; 0.2581]])
        let tStddev2 = t.stddev(2)
        let tStddev2Correct = info.mkTensor([[0.2277; 0.2918; 0.2495];[0.1996; 0.2328; 0.2753]])

        Assert.True(tStddev0.allclose(tStddev0Correct, 0.01))
        Assert.True(tStddev1.allclose(tStddev1Correct, 0.01))
        Assert.True(tStddev2.allclose(tStddev2Correct, 0.01))
        Assert.AreEqual(tStddev0.dtype, info.dtype)
        Assert.AreEqual(tStddev1.dtype, info.dtype)
        Assert.AreEqual(tStddev2.dtype, info.dtype)

        // stddev, dim={0,1,2,3}, keepDim=true
        (* Python:
        import torch
        input = torch.tensor([[[0.3787,0.7515,0.2252,0.3416],[0.6078,0.4742,0.7844,0.0967],[0.1416,0.1559,0.6452,0.1417]],[[0.0848,0.4156,0.5542,0.4166],[0.5187,0.0520,0.4763,0.1509],[0.4767,0.8096,0.1729,0.6671]]])
        input.std(0,keepdim=True)
        # --> tensor([[[0.2078, 0.2375, 0.2326, 0.0530],[0.0630, 0.2985, 0.2179, 0.0383],[0.2370, 0.4622, 0.3340, 0.3715]]])
        input.std(1,keepdim=True)
        # --> tensor([[[0.2331, 0.2980, 0.2911, 0.1304]],[[0.2393, 0.3789, 0.2015, 0.2581]]])
        input.std(2,keepdim=True)
        # --> tensor([[[0.2278],[0.2918],[0.2495]],[[0.1996],[0.2328],[0.2753]]]) 
        *)
        let tStddev0 = t.stddev(0, keepDim=true)
        let tStddev0Correct = info.mkTensor([[[0.2078; 0.2375; 0.2326; 0.0530];[0.0630; 0.2985; 0.2179; 0.0383];[0.2370; 0.4623; 0.3339; 0.3715]]])
        let tStddev1 = t.stddev(1, keepDim=true)
        let tStddev1Correct = info.mkTensor([[[0.2331; 0.2981; 0.2911; 0.1304]];[[0.2393; 0.3789; 0.2014; 0.2581]]])
        let tStddev2 = t.stddev(2, keepDim=true)
        let tStddev2Correct = info.mkTensor([[[0.2277]; [0.2918]; [0.2495]];[[0.1996]; [0.2328]; [0.2753]]])

        Assert.True(tStddev0.allclose(tStddev0Correct, 0.01))
        Assert.True(tStddev1.allclose(tStddev1Correct, 0.01))
        Assert.True(tStddev2.allclose(tStddev2Correct, 0.01))

    [<Test>]
    member this.TestTensorVariance () =
      for info in infosFloatingPoint do 
        (* Python:
        import torch
        input = torch.tensor([[[0.3787,0.7515,0.2252,0.3416],[0.6078,0.4742,0.7844,0.0967],[0.1416,0.1559,0.6452,0.1417]],[[0.0848,0.4156,0.5542,0.4166],[0.5187,0.0520,0.4763,0.1509],[0.4767,0.8096,0.1729,0.6671]]])
        input.var()
        *)
        let t = info.mkTensor([[[0.3787;0.7515;0.2252;0.3416]; [0.6078;0.4742;0.7844;0.0967]; [0.1416;0.1559;0.6452;0.1417]]; [[0.0848;0.4156;0.5542;0.4166];[0.5187;0.0520;0.4763;0.1509];[0.4767;0.8096;0.1729;0.6671]]])
        let tVariance = t.variance()
        let tVarianceCorrect = info.mkTensor(0.0575)

        Assert.True(tVariance.allclose(tVarianceCorrect, 0.01))

        // Variance, dim={0,1,2,3}
        (* Python:
        input.var(0)
        # --> tensor([[0.0432, 0.0564, 0.0541, 0.0028],[0.0040, 0.0891, 0.0475, 0.0015],[0.0561, 0.2137, 0.1115, 0.1380]])
        input.var(1)
        # --> tensor([[0.0543, 0.0888, 0.0847, 0.0170],[0.0573, 0.1436, 0.0406, 0.0666]])
        input.var(2)
        # --> tensor([[0.0519, 0.0852, 0.0622],[0.0398, 0.0542, 0.0758]])
        *)
        let tVariance0 = t.variance(0)
        let tVariance0Correct = info.mkTensor([[0.0432; 0.0564; 0.0541; 0.0028];[0.0040; 0.0891; 0.0475; 0.0015];[0.0561; 0.2137; 0.1115; 0.1380]])
        let tVariance1 = t.variance(1)
        let tVariance1Correct = info.mkTensor([[0.0543; 0.0888; 0.0847; 0.0170];[0.0573; 0.1436; 0.0406; 0.0666]])
        let tVariance2 = t.variance(2)
        let tVariance2Correct = info.mkTensor([[0.0519; 0.0852; 0.0622];[0.0398; 0.0542; 0.0758]])

        Assert.True(tVariance0.allclose(tVariance0Correct, 0.01, 0.01))
        Assert.True(tVariance1.allclose(tVariance1Correct, 0.01, 0.01))
        Assert.True(tVariance2.allclose(tVariance2Correct, 0.01, 0.01))
        Assert.AreEqual(tVariance0.dtype, info.dtype)
        Assert.AreEqual(tVariance1.dtype, info.dtype)
        Assert.AreEqual(tVariance2.dtype, info.dtype)

    [<Test>]
    member this.TestTensorVarianceKeepDim () =
      for info in infosFloatingPoint do 
        // Variance, dim={0,1,2,3}, keepDim=true
        (* Python:
        import torch
        input = torch.tensor([[[0.3787,0.7515,0.2252,0.3416],[0.6078,0.4742,0.7844,0.0967],[0.1416,0.1559,0.6452,0.1417]],[[0.0848,0.4156,0.5542,0.4166],[0.5187,0.0520,0.4763,0.1509],[0.4767,0.8096,0.1729,0.6671]]])
        input.var(0,keepdim=True)
        # --> tensor([[[0.0432, 0.0564, 0.0541, 0.0028],[0.0040, 0.0891, 0.0475, 0.0015],[0.0561, 0.2137, 0.1115, 0.1380]]])
        input.var(1,keepdim=True)
        # --> tensor([[[0.0543, 0.0888, 0.0847, 0.0170]],[[0.0573, 0.1436, 0.0406, 0.0666]]])
        input.var(2,keepdim=True)
        # --> tensor([[[0.0519],[0.0852],[0.0622]],[[0.0398],[0.0542],[0.0758]]])
        *)
        let t = info.mkTensor([[[0.3787;0.7515;0.2252;0.3416]; [0.6078;0.4742;0.7844;0.0967]; [0.1416;0.1559;0.6452;0.1417]]; [[0.0848;0.4156;0.5542;0.4166];[0.5187;0.0520;0.4763;0.1509];[0.4767;0.8096;0.1729;0.6671]]])
        let tVariance0 = t.variance(0, keepDim=true)
        let tVariance0Correct = info.mkTensor([[[0.0432; 0.0564; 0.0541; 0.0028];[0.0040; 0.0891; 0.0475; 0.0015];[0.0561; 0.2137; 0.1115; 0.1380]]])
        let tVariance1 = t.variance(1, keepDim=true)
        let tVariance1Correct = info.mkTensor([[[0.0543; 0.0888; 0.0847; 0.0170]];[[0.0573; 0.1436; 0.0406; 0.0666]]])
        let tVariance2 = t.variance(2, keepDim=true)
        let tVariance2Correct = info.mkTensor([[[0.0519];[0.0852];[0.0622]];[[0.0398];[0.0542];[0.0758]]])

        Assert.True(tVariance0.allclose(tVariance0Correct, 0.01, 0.01))
        Assert.True(tVariance1.allclose(tVariance1Correct, 0.01, 0.01))
        Assert.True(tVariance2.allclose(tVariance2Correct, 0.01, 0.01))
        Assert.AreEqual(tVariance0.dtype, info.dtype)
        Assert.AreEqual(tVariance1.dtype, info.dtype)
        Assert.AreEqual(tVariance2.dtype, info.dtype)

    [<Test>]
    member this.TestTensorTransposeT2 () =
      for info in infosAll do 
        let t1 = info.mkTensor([[1.; 2.; 3.]; [4.; 5.; 6.]])
        let t1Transpose = t1.transpose()
        let t1TransposeCorrect = info.mkTensor([[1.; 4.]; [2.; 5.]; [3.; 6.]])

        let t2 = info.mkTensor([[1.; 2.]; [3.; 4.]])
        let t2TransposeTranspose = t2.transpose().transpose()
        let t2TransposeTransposeCorrect = t2

        Assert.AreEqual(t1TransposeCorrect, t1Transpose)
        Assert.AreEqual(t2TransposeTransposeCorrect, t2TransposeTranspose)
        Assert.AreEqual(t1Transpose.dtype, info.dtype)
        Assert.AreEqual(t2TransposeTranspose.dtype, info.dtype)

    [<Test>]
    member this.TestTensorTransposeBatch () =
        let t1 = dsharp.tensor([[1.; 2.; 3.]; [4.; 5.; 6.]]).expand([|3;2;3|])
        let t1Transpose = t1.transpose()
        let t1TransposeCorrect = dsharp.tensor([[1.; 4.]; [2.; 5.]; [3.; 6.]]).expand([|3;3;2|])

        let t2 = dsharp.tensor([[1.; 2.]; [3.; 4.]]).expand([|3;2;2|])
        let t2TransposeTranspose = t2.transpose().transpose()
        let t2TransposeTransposeCorrect = t2

        Assert.AreEqual(t1TransposeCorrect, t1Transpose)
        Assert.AreEqual(t2TransposeTransposeCorrect, t2TransposeTranspose)

    [<Test>]
    member this.TestTensorSignT () =
        // Test all non-bool types
        for info in infosIntegralAndFloatingPoint do 
            let t1 = info.mkTensor([-1.; -2.; 0.; 3.])
            let t1Sign = t1.sign()
            let t1SignCorrect = info.mkTensor([-1.; -1.; 0.; 1.])

            Assert.AreEqual(t1SignCorrect, t1Sign)
            Assert.AreEqual(t1Sign.dtype, info.dtype)

        // Test bool type separately
        // Note, PyTorch 'torch.tensor([True, False]).sign()' gives 'tensor([ True, False])'
        let t1Bool = dsharp.tensor([true;false], dtype=DType.Bool)
        let t1BoolSignCorrect = dsharp.tensor([true; false], dtype=DType.Bool)

        Assert.AreEqual(t1BoolSignCorrect, t1Bool.sign())

    [<Test>]
    member this.TestTensorFloorT () =
      for info in infosFloatingPoint do 
        let t1 = info.mkTensor([0.9473; 0.4891; 0.2015; 0.5818; 0.8439])
        let t1Floor = t1.floor()
        let t1FloorCorrect = info.mkTensor([0.; 0.; 0.; 0.; 0.])

        Assert.True(t1Floor.allclose(t1FloorCorrect, 0.01))
        Assert.AreEqual(t1Floor.dtype, info.dtype)

      for dtype in dtypesIntegralAndBool do
          isInvalidOp(fun () -> dsharp.tensor([1.0], dtype=dtype).floor())

    [<Test>]
    member this.TestTensorCeilT () =
      for info in infosFloatingPoint do 
        let t1 = info.mkTensor([0.9473; 0.4891; 0.2015; 0.5818; 0.8439])
        let t1Ceil = t1.ceil()
        let t1CeilCorrect = info.mkTensor([1.; 1.; 1.; 1.; 1.])

        Assert.True(t1Ceil.allclose(t1CeilCorrect, 0.01))
        Assert.AreEqual(t1Ceil.dtype, info.dtype)

      for dtype in dtypesIntegralAndBool do
          isInvalidOp(fun () -> dsharp.tensor([1.0], dtype=dtype).ceil())

    [<Test>]
    member this.TestTensorRoundT () =
      for info in infosFloatingPoint do 
        let t1 = info.mkTensor([0.9473; 0.4891; 0.2015; 0.5818; 0.8439])
        let t1Round = t1.round()
        let t1RoundCorrect = info.mkTensor([1.; 0.; 0.; 1.; 1.])

        Assert.True(t1Round.allclose(t1RoundCorrect, 0.01))
        Assert.AreEqual(t1Round.dtype, info.dtype)

      for dtype in dtypesIntegralAndBool do
          isInvalidOp(fun () -> dsharp.tensor([1.0], dtype=dtype).round())

    [<Test>]
    member this.TestTensorAbsT () =
        // Test all non-bool types
        for dtype in dtypesIntegralAndFloatingPoint do 
            let t1 = dsharp.tensor([-1.; -2.; 0.; 3.], dtype=dtype)
            let t1Abs = t1.abs()
            let t1AbsCorrect = dsharp.tensor([1.; 2.; 0.; 3.], dtype=dtype)

            Assert.AreEqual(t1AbsCorrect, t1Abs)
            Assert.AreEqual(t1Abs.dtype, dtype)

        // Test bool separately
        // Note: PyTorch fails on 'torch.tensor([True, False]).abs()'
        for dtype in dtypesBool do 
            let t1 = dsharp.tensor([true; false], dtype=dtype)
            isInvalidOp (fun () -> t1.abs())

    [<Test>]
    member this.TestTensorReluT () =
        // Test all non-bool types
        for dtype in dtypesIntegralAndFloatingPoint do 
            let t1 = dsharp.tensor([-1.; -2.; 0.; 3.; 10.], dtype=dtype)
            let t1Relu = t1.relu()
            let t1ReluCorrect = dsharp.tensor([0.; 0.; 0.; 3.; 10.], dtype=dtype)

            Assert.AreEqual(t1ReluCorrect, t1Relu)
            Assert.AreEqual(t1Relu.dtype, dtype)

        // Test bool separately
        for dtype in dtypesBool do 
            let t1 = dsharp.tensor([true; false], dtype=dtype)
            isInvalidOp (fun () -> t1.relu())

    [<Test>]
    member this.TestTensorLeakyRelu () =
        for info in infosFloatingPoint do 
          let t1 = info.mkTensor([-1.; -2.; 0.; 3.; 10.])
          let t1LeakyRelu = t1.leakyRelu()
          let t1LeakyReluCorrect = info.mkTensor([-1.0000e-02; -2.0000e-02;  0.0000e+00;  3.0000e+00;  1.0000e+01])

          Assert.AreEqual(t1LeakyReluCorrect, t1LeakyRelu)
          Assert.AreEqual(t1LeakyRelu.dtype, info.dtype)
          Assert.AreEqual(t1LeakyRelu.dtype, info.dtype)

    [<Test>]
    member this.TestTensorSigmoidT () =
      for dtype in dtypesFloatingPoint do 
        let t1 = dsharp.tensor([0.9473; 0.4891; 0.2015; 0.5818; 0.8439], dtype=dtype)
        let t1Sigmoid = t1.sigmoid()
        let t1SigmoidCorrect = dsharp.tensor([0.7206; 0.6199; 0.5502; 0.6415; 0.6993], dtype=dtype)

        Assert.True(t1Sigmoid.allclose(t1SigmoidCorrect, 0.01))
        Assert.AreEqual(t1Sigmoid.dtype, dtype)

      for dtype in dtypesIntegralAndBool do
          isInvalidOp(fun () -> dsharp.tensor([1.0], dtype=dtype).sigmoid())

    [<Test>]
    member this.TestTensorSoftplusT () =
      for dtype in dtypesFloatingPoint do 
        let t1 = dsharp.tensor([-1.9908e-01,  9.0179e-01, -5.7899e-01,  1.2083e+00, -4.0689e+04, 2.8907e+05, -6.5848e+05, -1.2992e+05], dtype=dtype)
        let t1Softplus = t1.softplus()
        let t1SoftplusCorrect = dsharp.tensor([5.9855e-01, 1.2424e+00, 4.4498e-01, 1.4697e+00, 0.0000e+00, 2.8907e+05, 0.0000e+00, 0.0000e+00], dtype=dtype)

        Assert.True(t1Softplus.allclose(t1SoftplusCorrect, 0.01))
        Assert.AreEqual(t1Softplus.dtype, dtype)

      for dtype in dtypesIntegralAndBool do
          isInvalidOp(fun () -> dsharp.tensor([1.0], dtype=dtype).softplus())

    [<Test>]
    member this.TestTensorExpT () =
      for info in infosFloatingPoint do 
        let t1 = info.mkTensor([0.9139; -0.5907;  1.9422; -0.7763; -0.3274])
        let t1Exp = t1.exp()
        let t1ExpCorrect = info.mkTensor([2.4940; 0.5539; 6.9742; 0.4601; 0.7208])

        Assert.True(t1Exp.allclose(t1ExpCorrect, 0.01))
        Assert.AreEqual(t1Exp.dtype, info.dtype)

      for dtype in dtypesIntegralAndBool do
          isInvalidOp(fun () -> dsharp.tensor([1.0], dtype=dtype).exp())

    [<Test>]
    member this.TestTensorLogT () =
      for info in infosFloatingPoint do 
        let t1 = info.mkTensor([0.1285; 0.5812; 0.6505; 0.3781; 0.4025])
        let t1Log = t1.log()
        let t1LogCorrect = info.mkTensor([-2.0516; -0.5426; -0.4301; -0.9727; -0.9100])

        Assert.True(t1Log.allclose(t1LogCorrect, 0.01))
        Assert.AreEqual(t1Log.dtype, info.dtype)

      for dtype in dtypesIntegralAndBool do
          isInvalidOp(fun () -> dsharp.tensor([1.0], dtype=dtype).log())

    [<Test>]
    member this.TestTensorLog10T () =
      for info in infosFloatingPoint do 
        let t1 = info.mkTensor([0.1285; 0.5812; 0.6505; 0.3781; 0.4025])
        let t1Log10 = t1.log10()
        let t1Log10Correct = info.mkTensor([-0.8911; -0.2357; -0.1868; -0.4224; -0.3952])

        Assert.True(t1Log10.allclose(t1Log10Correct, 0.01))
        Assert.AreEqual(t1Log10.dtype, info.dtype)

      for dtype in dtypesIntegralAndBool do
          isInvalidOp(fun () -> dsharp.tensor([1.0], dtype=dtype).log10())

    [<Test>]
    member this.TestTensorSqrtT () =
      for info in infosFloatingPoint do 
        let t1 = info.mkTensor([54.7919; 70.6440; 16.0868; 74.5486; 82.9318])
        let t1Sqrt = t1.sqrt()
        let t1SqrtCorrect = info.mkTensor([7.4022; 8.4050; 4.0108; 8.6342; 9.1067])

        Assert.True(t1Sqrt.allclose(t1SqrtCorrect, 0.01))
        Assert.AreEqual(t1Sqrt.dtype, info.dtype)

      for dtype in dtypesIntegralAndBool do
          isInvalidOp(fun () -> dsharp.tensor([1.0], dtype=dtype).sqrt())

    [<Test>]
    member this.TestTensorSinT () =
      for info in infosFloatingPoint do 
        let t1 = info.mkTensor([54.7919; 70.6440; 16.0868; 74.5486; 82.9318])
        let t1Sin = t1.sin()
        let t1SinCorrect = info.mkTensor([-0.9828;  0.9991; -0.3698; -0.7510;  0.9491])

        Assert.True(t1Sin.allclose(t1SinCorrect, 0.01))
        Assert.AreEqual(t1Sin.dtype, info.dtype)

      for dtype in dtypesIntegralAndBool do
          isInvalidOp(fun () -> dsharp.tensor([1.0], dtype=dtype).sin())

    [<Test>]
    member this.TestTensorCosT () =
      for info in infosFloatingPoint do 
        let t1 = info.mkTensor([54.7919; 70.6440; 16.0868; 74.5486; 82.9318])
        let t1Cos = t1.cos()
        let t1CosCorrect = info.mkTensor([-0.1849;  0.0418; -0.9291;  0.6603;  0.3150])

        Assert.True(t1Cos.allclose(t1CosCorrect, 0.01))
        Assert.AreEqual(t1Cos.dtype, info.dtype)

      for dtype in dtypesIntegralAndBool do
          isInvalidOp(fun () -> dsharp.tensor([1.0], dtype=dtype).cos())

    [<Test>]
    member this.TestTensorTanT () =
      for info in infosFloatingPoint do 
        let t1 = info.mkTensor([0.9473; 1.4891; 0.2015; 0.5818; 0.8439])
        let t1Tan = t1.tan()
        let t1TanCorrect = info.mkTensor([1.3904; 12.2132;  0.2043;  0.6577;  1.1244])

        Assert.True(t1Tan.allclose(t1TanCorrect, 0.01))
        Assert.AreEqual(t1Tan.dtype, info.dtype)

      for dtype in dtypesIntegralAndBool do
          isInvalidOp(fun () -> dsharp.tensor([1.0], dtype=dtype).tan())

    [<Test>]
    member this.TestTensorSinhT () =
      for info in infosFloatingPoint do 
        let t1 = info.mkTensor([0.9473; 1.4891; 0.2015; 0.5818; 0.8439])
        let t1Sinh = t1.sinh()
        let t1SinhCorrect = info.mkTensor([1.0955; 2.1038; 0.2029; 0.6152; 0.9477])

        Assert.True(t1Sinh.allclose(t1SinhCorrect, 0.01))
        Assert.AreEqual(t1Sinh.dtype, info.dtype)

      for dtype in dtypesIntegralAndBool do
          isInvalidOp(fun () -> dsharp.tensor([1.0], dtype=dtype).sinh())

    [<Test>]
    member this.TestTensorCoshT () =
      for info in infosFloatingPoint do 
        let t1 = info.mkTensor([0.9473; 1.4891; 0.2015; 0.5818; 0.8439])
        let t1Cosh = t1.cosh()
        let t1CoshCorrect = info.mkTensor([1.4833; 2.3293; 1.0204; 1.1741; 1.3777])

        Assert.True(t1Cosh.allclose(t1CoshCorrect, 0.01))
        Assert.AreEqual(t1Cosh.dtype, info.dtype)

      for dtype in dtypesIntegralAndBool do
          isInvalidOp(fun () -> dsharp.tensor([1.0], dtype=dtype).cosh())

    [<Test>]
    member this.TestTensorTanhT () =
      for info in infosFloatingPoint do 
        let t1 = info.mkTensor([0.9473; 1.4891; 0.2015; 0.5818; 0.8439])
        let t1Tanh = t1.tanh()
        let t1TanhCorrect = info.mkTensor([0.7386; 0.9032; 0.1988; 0.5240; 0.6879])

        Assert.True(t1Tanh.allclose(t1TanhCorrect, 0.01))
        Assert.AreEqual(t1Tanh.dtype, info.dtype)

      for dtype in dtypesIntegralAndBool do
          isInvalidOp(fun () -> dsharp.tensor([1.0], dtype=dtype).tanh())

    [<Test>]
    member this.TestTensorAsinT () =
      for info in infosFloatingPoint do 
        let t1 = info.mkTensor([0.9473; 0.4891; 0.2015; 0.5818; 0.8439])
        let t1Asin = t1.asin()
        let t1AsinCorrect = info.mkTensor([1.2447; 0.5111; 0.2029; 0.6209; 1.0045])

        Assert.True(t1Asin.allclose(t1AsinCorrect, 0.01))
        Assert.AreEqual(t1Asin.dtype, info.dtype)

      for dtype in dtypesIntegralAndBool do
          isInvalidOp(fun () -> dsharp.tensor([1.0], dtype=dtype).asin())

    [<Test>]
    member this.TestTensorAcosT () =
      for info in infosFloatingPoint do 
        let t1 = info.mkTensor([0.9473; 0.4891; 0.2015; 0.5818; 0.8439])
        let t1Acos = t1.acos()
        let t1AcosCorrect = info.mkTensor([0.3261; 1.0597; 1.3679; 0.9499; 0.5663])

        Assert.True(t1Acos.allclose(t1AcosCorrect, 0.01))
        Assert.AreEqual(t1Acos.dtype, info.dtype)

      for dtype in dtypesIntegralAndBool do
          isInvalidOp(fun () -> dsharp.tensor([1.0], dtype=dtype).acos())

    [<Test>]
    member this.TestTensorAtanT () =
      for info in infosFloatingPoint do 
        let t1 = info.mkTensor([0.9473; 0.4891; 0.2015; 0.5818; 0.8439])
        let t1Atan = t1.atan()
        let t1AtanCorrect = info.mkTensor([0.7583; 0.4549; 0.1988; 0.5269; 0.7009])

        Assert.True(t1Atan.allclose(t1AtanCorrect, 0.01))
        Assert.AreEqual(t1Atan.dtype, info.dtype)

      for dtype in dtypesIntegralAndBool do
          isInvalidOp(fun () -> dsharp.tensor([1.0], dtype=dtype).atan())

    [<Test>]
    member this.TestTensorSlice () =
      for info in infosAll do 
        let t1 = info.mkTensor([1.;2.])
        let t1s1 = t1.[0]
        let t1s2 = t1.[*]
        let t1s1Correct = info.mkTensor(1.)
        let t1s2Correct = info.mkTensor([1.;2.])

        let t2 = info.mkTensor([[1.;2.];[3.;4.]])
        let t2s1 = t2.[0]
        let t2s2 = t2.[*]
        let t2s3 = t2.[0,0]
        let t2s4 = t2.[0,*]
        let t2s5 = t2.[*,0]
        let t2s6 = t2.[*,*]
        let t2s1Correct = info.mkTensor([1.;2.])
        let t2s2Correct = info.mkTensor([[1.;2.];[3.;4.]])
        let t2s3Correct = info.mkTensor(1.)
        let t2s4Correct = info.mkTensor([1.;2.])
        let t2s5Correct = info.mkTensor([1.;3.])
        let t2s6Correct = info.mkTensor([[1.;2.];[3.;4.]])

        let t2b = info.mkTensor([[1.;2.;3.;4.]; [5.;6.;7.;8.]; [9.;10.;11.;12.]])
        let t2bs1 = t2b.[1..,2..]
        let t2bs1Correct = info.mkTensor([[7.;8.];[11.;12.]])
        let t2bs2 = t2b.[1..2,2..3]
        let t2bs2Correct = info.mkTensor([[7.;8.];[11.;12.]])

        let t3 = info.mkTensor([[[1.;2.];[3.;4.]];[[5.;6.];[7.;8.]]])
        let t3s1  = t3.[0]
        let t3s2  = t3.[*]
        let t3s3  = t3.[0,0]
        let t3s4  = t3.[0,*]
        let t3s5  = t3.[*,0]
        let t3s6  = t3.[*,*]
        let t3s7  = t3.[0,0,0]
        let t3s8  = t3.[0,0,*]
        let t3s9  = t3.[0,*,0]
        let t3s10 = t3.[0,*,*]
        let t3s11 = t3.[*,0,0]
        let t3s12 = t3.[*,0,*]
        let t3s13 = t3.[*,*,0]
        let t3s14 = t3.[*,*,*]
        let t3s1Correct  = info.mkTensor([[1.;2.];[3.;4.]])
        let t3s2Correct  = info.mkTensor([[[1.;2.];[3.;4.]];[[5.;6.];[7.;8.]]])
        let t3s3Correct  = info.mkTensor([1.;2.])
        let t3s4Correct  = info.mkTensor([[1.;2.];[3.;4.]])
        let t3s5Correct  = info.mkTensor([[1.;2.];[5.;6.]])
        let t3s6Correct  = info.mkTensor([[[1.;2.];[3.;4.]];[[5.;6.];[7.;8.]]])
        let t3s7Correct  = info.mkTensor(1.)
        let t3s8Correct  = info.mkTensor([1.;2.])
        let t3s9Correct  = info.mkTensor([1.;3.])
        let t3s10Correct = info.mkTensor([[1.;2.];[3.;4.]])
        let t3s11Correct = info.mkTensor([1.;5.])
        let t3s12Correct = info.mkTensor([[1.;2.];[5.;6.]])
        let t3s13Correct = info.mkTensor([[1.;3.];[5.;7.]])
        let t3s14Correct = info.mkTensor([[[1.;2.];[3.;4.]];[[5.;6.];[7.;8.]]])

        let t4 = info.mkTensor([[[[1.]]; 
                                 [[2.]]; 
                                 [[3.]]]; 
                                [[[4.]]; 
                                 [[5.]]; 
                                 [[6.]]]])
        let t4s1 = t4.[0]
        let t4s2 = t4.[0,*,*,*]
        let t4s1Correct = info.mkTensor([[[1]];
                                         [[2]];
                                         [[3]]])
        let t4s2Correct = t4s1Correct

        Assert.AreEqual(t1s1Correct, t1s1)
        Assert.AreEqual(t1s2Correct, t1s2)

        Assert.AreEqual(t2s1Correct, t2s1)
        Assert.AreEqual(t2s2Correct, t2s2)
        Assert.AreEqual(t2s3Correct, t2s3)
        Assert.AreEqual(t2s4Correct, t2s4)
        Assert.AreEqual(t2s5Correct, t2s5)
        Assert.AreEqual(t2s6Correct, t2s6)

        Assert.AreEqual(t2bs1Correct, t2bs1)
        Assert.AreEqual(t2bs2Correct, t2bs2)

        Assert.AreEqual(t3s1Correct, t3s1)
        Assert.AreEqual(t3s2Correct, t3s2)
        Assert.AreEqual(t3s3Correct, t3s3)
        Assert.AreEqual(t3s4Correct, t3s4)
        Assert.AreEqual(t3s5Correct, t3s5)
        Assert.AreEqual(t3s6Correct, t3s6)
        Assert.AreEqual(t3s7Correct, t3s7)
        Assert.AreEqual(t3s8Correct, t3s8)
        Assert.AreEqual(t3s9Correct, t3s9)
        Assert.AreEqual(t3s10Correct, t3s10)
        Assert.AreEqual(t3s11Correct, t3s11)
        Assert.AreEqual(t3s12Correct, t3s12)
        Assert.AreEqual(t3s13Correct, t3s13)
        Assert.AreEqual(t3s14Correct, t3s14)

        Assert.AreEqual(t4s1Correct, t4s1)
        Assert.AreEqual(t4s2Correct, t4s2)

        Assert.AreEqual(t1s1.dtype, info.dtype)
        Assert.AreEqual(t1s2.dtype, info.dtype)

        Assert.AreEqual(t2s1.dtype, info.dtype)
        Assert.AreEqual(t2s2.dtype, info.dtype)
        Assert.AreEqual(t2s3.dtype, info.dtype)
        Assert.AreEqual(t2s4.dtype, info.dtype)
        Assert.AreEqual(t2s5.dtype, info.dtype)
        Assert.AreEqual(t2s6.dtype, info.dtype)

        Assert.AreEqual(t2bs1.dtype, info.dtype)
        Assert.AreEqual(t2bs2.dtype, info.dtype)

        Assert.AreEqual(t3s1.dtype, info.dtype)
        Assert.AreEqual(t3s2.dtype, info.dtype)
        Assert.AreEqual(t3s3.dtype, info.dtype)
        Assert.AreEqual(t3s4.dtype, info.dtype)
        Assert.AreEqual(t3s5.dtype, info.dtype)
        Assert.AreEqual(t3s6.dtype, info.dtype)
        Assert.AreEqual(t3s7.dtype, info.dtype)
        Assert.AreEqual(t3s8.dtype, info.dtype)
        Assert.AreEqual(t3s9.dtype, info.dtype)
        Assert.AreEqual(t3s10.dtype, info.dtype)
        Assert.AreEqual(t3s11.dtype, info.dtype)
        Assert.AreEqual(t3s12.dtype, info.dtype)
        Assert.AreEqual(t3s13.dtype, info.dtype)
        Assert.AreEqual(t3s14.dtype, info.dtype)

    [<Test>]
    member this.TestTensorAddTTSlice () =
      for info in infosFloatingPoint do 
        let t1 = info.mkTensor([[-0.2754;  0.0172;  0.7105];
            [-0.1890;  1.7664;  0.5377];
            [-0.5313; -2.2530; -0.6235];
            [ 0.6776;  1.5844; -0.5686]])
        let t2 = info.mkTensor([[-111.8892;   -7.0328];
            [  18.7557;  -86.2308]])
        let t3 = t1.addSlice([0;1], t2)
        let t3Correct = info.mkTensor([[  -0.2754; -111.8720;   -6.3222];
            [  -0.1890;   20.5221;  -85.6932];
            [  -0.5313;   -2.2530;   -0.6235];
            [   0.6776;    1.5844;   -0.5686]])

        Assert.True(t3.allclose(t3Correct, 0.01))
        Assert.AreEqual(t3.dtype, info.dtype)

    [<Test>]
    member this.TestTensorExpandT () =
      for dtype in dtypesAll do 
        let t1 = dsharp.tensor(1.0, dtype=dtype)
        let t1Expand = t1.expand([2;3])
        let t1ExpandCorrect = dsharp.tensor([[1.;1.;1.];[1.;1.;1.]], dtype=dtype)
        Assert.AreEqual(t1ExpandCorrect, t1Expand)

        let t2 = dsharp.tensor([1.0], dtype=dtype)
        let t2Expand = t2.expand([2;3])
        let t2ExpandCorrect = dsharp.tensor([[1.;1.;1.];[1.;1.;1.]], dtype=dtype)

        Assert.AreEqual(t2ExpandCorrect, t2Expand)

        let t3 = dsharp.tensor([1.; 2.], dtype=dtype) // 2
        let t3Expand = t3.expand([3;2]) // 3x2
        let t3ExpandCorrect = dsharp.tensor([[1.;2.];[1.;2.];[1.;2.]], dtype=dtype) // 3x2

        Assert.AreEqual(t3ExpandCorrect, t3Expand)

        let t4 = dsharp.tensor([[1.]; [2.]], dtype=dtype) // 2x1
        let t4Expand = t4.expand([2;2]) // 2x2
        let t4ExpandCorrect = dsharp.tensor([[1.;1.];[2.;2.]], dtype=dtype)

        Assert.AreEqual(t4ExpandCorrect, t4Expand)

        let t5 = dsharp.tensor([[1.]; [2.]], dtype=dtype) // 2x1
        let t5Expand = t5.expand([2;2;2]) // 2x2x2
        let t5ExpandCorrect = dsharp.tensor([[[1.;1.];[2.;2.]];[[1.;1.];[2.;2.]]], dtype=dtype)

        Assert.AreEqual(t5ExpandCorrect, t5Expand)

    [<Test>]
    member this.TestTensorSqueezeT () =
      for info in infosAll do 
        let t1 = info.mkTensor([[[1.; 2.]]; [[3.;4.]]])
        let t1Squeeze = t1.squeeze()
        let t1SqueezeCorrect = info.mkTensor([[1.;2.];[3.;4.]])

        Assert.True(t1Squeeze.allclose(t1SqueezeCorrect, 0.01))
        Assert.AreEqual(t1Squeeze.dtype, info.dtype)

    [<Test>]
    member this.TestTensorUnsqueezeT () =
      for info in infosAll do 
        let t1 = info.mkTensor([[1.;2.];[3.;4.]])
        let t1Unsqueeze = t1.unsqueeze(1)
        let t1UnsqueezeCorrect = info.mkTensor([[[1.; 2.]]; [[3.;4.]]])

        Assert.True(t1Unsqueeze.allclose(t1UnsqueezeCorrect, 0.01))
        Assert.AreEqual(t1Unsqueeze.dtype, info.dtype)

    [<Test>]
    member this.TestTensorFlipT () =
      for info in infosAll do 
        let t1 = info.mkTensor([[1.;2.];[3.;4.]])
        let t2 = t1.flip([|0|])
        let t2Correct = info.mkTensor([[3.;4.]; [1.;2.]])
        let t3 = t1.flip([|1|])
        let t3Correct = info.mkTensor([[2.;1.]; [4.;3.]])
        let t4 = t1.flip([|0; 1|])
        let t4Correct = info.mkTensor([[4.;3.]; [2.;1.]])
        let t5 = t1.flip([|0; 1|]).flip([|0; 1|])
        let t5Correct = info.mkTensor([[1.;2.]; [3.;4.]])

        Assert.AreEqual(t2Correct, t2)
        Assert.AreEqual(t3Correct, t3)
        Assert.AreEqual(t4Correct, t4)
        Assert.AreEqual(t5Correct, t5)

    [<Test>]
    member this.TestTensorDilateT () =
      for info in infosAll do 
        let t1 = info.mkTensor([[1.;2.]; [3.;4.]])
        let t2 = t1.dilate([|1; 2|])
        let t2Correct = info.mkTensor([[1.;0.;2.];[3.;0.;4.]])
        let t3 = t1.dilate([|2; 2|])
        let t3Correct = info.mkTensor([[1.;0.;2.];[0.;0.;0.];[3.;0.;4.]])
        let t4 = info.mkTensor([1.;2.;3.;4.])
        let t5 = t4.dilate([|3|])
        let t5Correct = info.mkTensor([|1.;0.;0.;2.;0.;0.;3.;0.;0.;4.|])

        Assert.AreEqual(t2Correct, t2)
        Assert.AreEqual(t3Correct, t3)
        Assert.AreEqual(t5Correct, t5)
        Assert.AreEqual(info.dtype, t2.dtype)
        Assert.AreEqual(info.dtype, t3.dtype)
        Assert.AreEqual(info.dtype, t5.dtype)

    [<Test>]
    member this.TestTensorUndilateT () =
      for info in infosAll do 
        let t1 = info.mkTensor([[1.;0.;2.];[3.;0.;4.]])
        let t2 = t1.undilate([|1; 2|])
        let t2Correct = info.mkTensor([[1.;2.]; [3.;4.]])
        let t3 = info.mkTensor([[1.;0.;2.];[0.;0.;0.];[3.;0.;4.]])
        let t4 = t3.undilate([|2; 2|])
        let t4Correct = info.mkTensor([[1.;2.]; [3.;4.]])
        let t5 = info.mkTensor([|1.;0.;0.;2.;0.;0.;3.;0.;0.;4.|])
        let t6 = t5.undilate([|3|])
        let t6Correct = info.mkTensor([1.;2.;3.;4.])

        Assert.AreEqual(t2Correct, t2)
        Assert.AreEqual(t4Correct, t4)
        Assert.AreEqual(t6Correct, t6)
        Assert.AreEqual(info.dtype, t2.dtype)
        Assert.AreEqual(info.dtype, t4.dtype)
        Assert.AreEqual(info.dtype, t6.dtype)

    [<Test>]
    member this.TestTensorView () =
      for info in infosAll do 
        let t = dsharp.rand([10;10], dtype=info.dtype)
        let t1 = t.view(-1)
        let t1Shape = t1.shape
        let t1ShapeCorrect = [|100|]
        let t2Shape = t.view([-1;50]).shape
        let t2ShapeCorrect = [|2;50|]
        let t3Shape = t.view([2;-1;50]).shape
        let t3ShapeCorrect = [|2;1;50|]
        let t4Shape = t.view([2;-1;10]).shape
        let t4ShapeCorrect = [|2;5;10|]
        
        Assert.AreEqual(t1ShapeCorrect, t1Shape)
        Assert.AreEqual(t2ShapeCorrect, t2Shape)
        Assert.AreEqual(t3ShapeCorrect, t3Shape)
        Assert.AreEqual(t4ShapeCorrect, t4Shape)
        Assert.AreEqual(t1.dtype, info.dtype)

    [<Test>]
    member this.TestTensorFlatten () =
      for dtype in dtypesAll do 
        let t1 = dsharp.rand([5;5;5;5], dtype=dtype)
        let t1f1shape = dsharp.flatten(t1).shape
        let t1f1shapeCorrect = [|625|]
        let t1f2shape = dsharp.flatten(t1, startDim=1).shape
        let t1f2shapeCorrect = [|5; 125|]
        let t1f3shape = dsharp.flatten(t1, startDim=1, endDim=2).shape
        let t1f3shapeCorrect = [|5; 25; 5|]

        let t2 = dsharp.rand(5, dtype=dtype)
        let t2fshape = dsharp.flatten(t2).shape
        let t2fshapeCorrect = [|5|]

        let t3 = dsharp.tensor(2.5, dtype=dtype)
        let t3fshape = dsharp.flatten(t3).shape
        let t3fshapeCorrect = [||]

        Assert.AreEqual(t1f1shapeCorrect, t1f1shape)
        Assert.AreEqual(t1f2shapeCorrect, t1f2shape)
        Assert.AreEqual(t1f3shapeCorrect, t1f3shape)
        Assert.AreEqual(t2fshapeCorrect, t2fshape)
        Assert.AreEqual(t3fshapeCorrect, t3fshape)

    [<Test>]
    member this.TestTensorMax () =
      for info in infosAll do 
        let t1 = info.mkTensor([4.;1.;20.;3.])
        let t1Max = t1.max()
        let t1MaxCorrect = info.mkTensor(20.)

        let t2 = info.mkTensor([[1.;4.];[2.;3.]])
        let t2Max = t2.max()
        let t2MaxCorrect = info.mkTensor(4.)

        let t3 = info.mkTensor([[[ 7.6884; 65.9125;  4.0114];
             [46.7944; 61.5331; 40.1627];
             [48.3240;  4.9910; 50.1571]];

            [[13.4777; 65.7656; 36.8161];
             [47.8268; 42.2229;  5.6115];
             [43.4779; 77.8675; 95.7660]];

            [[59.8422; 47.1146; 36.7614];
             [71.6328; 18.5912; 27.7328];
             [49.9120; 60.3023; 53.0838]]])
        let t3Max = t3.max()
        let t3MaxCorrect = info.mkTensor(95.7660)
        
        let t4 = info.mkTensor([[[[8.8978; 8.0936];
              [4.8087; 1.0921];
              [8.5664; 3.7814]];

             [[2.3581; 3.7361];
              [1.0436; 6.0353];
              [7.7843; 8.7153]];

             [[3.9188; 6.7906];
              [9.1242; 4.8711];
              [1.7870; 9.7456]];

             [[5.7825; 8.0450];
              [2.7801; 1.0877];
              [3.4042; 5.1911]]];

            [[[0.5370; 7.1115];
              [5.4971; 2.3567];
              [0.9318; 8.6992]];

             [[3.3796; 8.7833];
              [5.8722; 5.9881];
              [0.7646; 7.3685]];

             [[7.5344; 9.6162];
              [2.6404; 4.3938];
              [3.1335; 7.6783]];

             [[5.0444; 0.5447];
              [6.2945; 5.9047];
              [8.0867; 3.1606]]]])
        let t4Max = t4.max()
        let t4MaxCorrect = info.mkTensor(9.7456)

        Assert.AreEqual(t1MaxCorrect, t1Max)
        Assert.AreEqual(t2MaxCorrect, t2Max)
        Assert.AreEqual(t3MaxCorrect, t3Max)
        Assert.AreEqual(t4MaxCorrect, t4Max)
        Assert.AreEqual(t1Max.dtype, info.dtype)
        Assert.AreEqual(t2Max.dtype, info.dtype)
        Assert.AreEqual(t3Max.dtype, info.dtype)
        Assert.AreEqual(t4Max.dtype, info.dtype)


    [<Test>]
    member this.TestTensorMin () =
      for info in infosAll do 
        let t1 = info.mkTensor([4.;1.;20.;3.])
        let t1Min = t1.min()
        let t1MinCorrect = info.mkTensor(1.)

        let t2 = info.mkTensor([[1.;4.];[2.;3.]])
        let t2Min = t2.min()
        let t2MinCorrect = info.mkTensor(1.)

        let t3 = info.mkTensor([[[ 7.6884; 65.9125;  4.0114];
             [46.7944; 61.5331; 40.1627];
             [48.3240;  4.9910; 50.1571]];

            [[13.4777; 65.7656; 36.8161];
             [47.8268; 42.2229;  5.6115];
             [43.4779; 77.8675; 95.7660]];

            [[59.8422; 47.1146; 36.7614];
             [71.6328; 18.5912; 27.7328];
             [49.9120; 60.3023; 53.0838]]])
        let t3Min = t3.min()
        let t3MinCorrect = info.mkTensor(4.0114)
       
        let t4 = info.mkTensor([[[[8.8978; 8.0936];
              [4.8087; 1.0921];
              [8.5664; 3.7814]];

             [[2.3581; 3.7361];
              [1.0436; 6.0353];
              [7.7843; 8.7153]];

             [[3.9188; 6.7906];
              [9.1242; 4.8711];
              [1.7870; 9.7456]];

             [[5.7825; 8.0450];
              [2.7801; 1.0877];
              [3.4042; 5.1911]]];

            [[[0.5370; 7.1115];
              [5.4971; 2.3567];
              [0.9318; 8.6992]];

             [[3.3796; 8.7833];
              [5.8722; 5.9881];
              [0.7646; 7.3685]];

             [[7.5344; 9.6162];
              [2.6404; 4.3938];
              [3.1335; 7.6783]];

             [[5.0444; 0.5447];
              [6.2945; 5.9047];
              [8.0867; 3.1606]]]])
        let t4Min = t4.min()
        let t4MinCorrect = info.mkTensor(0.5370)

        Assert.AreEqual(t1MinCorrect, t1Min)
        Assert.AreEqual(t2MinCorrect, t2Min)
        Assert.AreEqual(t3MinCorrect, t3Min)
        Assert.AreEqual(t4MinCorrect, t4Min)
        Assert.AreEqual(t1Min.dtype, info.dtype)
        Assert.AreEqual(t2Min.dtype, info.dtype)
        Assert.AreEqual(t3Min.dtype, info.dtype)
        Assert.AreEqual(t4Min.dtype, info.dtype)

    [<Test>]
    member this.TestTensorMaxBinary () =
      for info in infosFloatingPoint do 
        let t1 = info.mkTensor([[-4.9385; 12.6206; 10.1783];
            [-2.9624; 17.6992;  2.2506];
            [-2.3536;  8.0772; 13.5639]])
        let t2 = info.mkTensor([[  0.7027;  22.3251; -11.4533];
            [  3.6887;   4.3355;   3.3767];
            [  0.1203;  -5.4088;   1.5658]])
        let t3 = t1.max(t2)
        let t3Correct = info.mkTensor([[ 0.7027; 22.3251; 10.1783];
            [ 3.6887; 17.6992;  3.3767];
            [ 0.1203;  8.0772; 13.5639]])

        Assert.True(t3.allclose(t3Correct, 0.01))
        Assert.AreEqual(t3.dtype, info.dtype)

    [<Test>]
    member this.TestTensorMinBinary () =
      for info in infosFloatingPoint do 
        let t1 = info.mkTensor([[-4.9385; 12.6206; 10.1783];
            [-2.9624; 17.6992;  2.2506];
            [-2.3536;  8.0772; 13.5639]])
        let t2 = info.mkTensor([[  0.7027;  22.3251; -11.4533];
            [  3.6887;   4.3355;   3.3767];
            [  0.1203;  -5.4088;   1.5658]])
        let t3 = t1.min(t2)
        let t3Correct = info.mkTensor([[ -4.9385;  12.6206; -11.4533];
            [ -2.9624;   4.3355;   2.2506];
            [ -2.3536;  -5.4088;   1.5658]])

        Assert.True(t3.allclose(t3Correct, 0.01))
        Assert.AreEqual(t3.dtype, info.dtype)

    [<Test>]
    member this.TestTensorSoftmax () =
      for info in infosFloatingPoint do 
        let t1 = info.mkTensor([2.7291; 0.0607; 0.8290])
        let t1Softmax0 = t1.softmax(0)
        let t1Softmax0Correct = info.mkTensor([0.8204; 0.0569; 0.1227])

        let t2 = info.mkTensor([[1.3335; 1.6616; 2.4874; 6.1722];
            [3.3478; 9.3019; 1.0844; 8.9874];
            [8.6300; 1.8842; 9.1387; 9.1321]])
        let t2Softmax0 = t2.softmax(0)
        let t2Softmax0Correct = info.mkTensor([[6.7403e-04; 4.8014e-04; 1.2904e-03; 2.7033e-02];
            [5.0519e-03; 9.9892e-01; 3.1723e-04; 4.5134e-01];
            [9.9427e-01; 5.9987e-04; 9.9839e-01; 5.2163e-01]])
        let t2Softmax1 = t2.softmax(1)
        let t2Softmax1Correct = info.mkTensor([[7.5836e-03; 1.0528e-02; 2.4044e-02; 9.5784e-01];
            [1.4974e-03; 5.7703e-01; 1.5573e-04; 4.2131e-01];
            [2.3167e-01; 2.7240e-04; 3.8528e-01; 3.8277e-01]])

        let t3 = info.mkTensor([[[3.0897; 2.0902];
             [2.4055; 1.2437];
             [2.1253; 8.7802];
             [4.3856; 3.4456]];

            [[8.6233; 6.9789];
             [4.9583; 9.9497];
             [2.6964; 1.6048];
             [2.1182; 2.1071]];

            [[8.1097; 6.9804];
             [8.1223; 6.3030];
             [0.1873; 8.7840];
             [9.3609; 0.6493]]])
             
        let t3Softmax0 = t3.softmax(0)
        let t3Softmax0Correct = info.mkTensor([[[2.4662e-03; 3.7486e-03];
             [3.1467e-03; 1.6136e-04];
             [3.4316e-01; 4.9885e-01];
             [6.8542e-03; 7.5571e-01]];

            [[6.2411e-01; 4.9776e-01];
             [4.0415e-02; 9.7443e-01];
             [6.0743e-01; 3.8170e-04];
             [7.0995e-04; 1.9817e-01]];

            [[3.7342e-01; 4.9849e-01];
             [9.5644e-01; 2.5410e-02];
             [4.9412e-02; 5.0077e-01];
             [9.9244e-01; 4.6122e-02]]])
        let t3Softmax1 = t3.softmax(1)
        let t3Softmax1Correct = info.mkTensor([[[1.8050e-01; 1.2351e-03];
             [9.1058e-02; 5.2978e-04];
             [6.8813e-02; 9.9344e-01];
             [6.5963e-01; 4.7904e-03]];

            [[9.7109e-01; 4.8732e-02];
             [2.4864e-02; 9.5067e-01];
             [2.5896e-03; 2.2587e-04];
             [1.4526e-03; 3.7327e-04]];

            [[1.8156e-01; 1.3190e-01];
             [1.8387e-01; 6.6997e-02];
             [6.5824e-05; 8.0087e-01];
             [6.3451e-01; 2.3479e-04]]])
        let t3Softmax2 = t3.softmax(2)
        let t3Softmax2Correct = info.mkTensor([[[7.3096e-01; 2.6904e-01];
             [7.6165e-01; 2.3835e-01];
             [1.2861e-03; 9.9871e-01];
             [7.1910e-01; 2.8090e-01]];

            [[8.3814e-01; 1.6186e-01];
             [6.7502e-03; 9.9325e-01];
             [7.4868e-01; 2.5132e-01];
             [5.0278e-01; 4.9722e-01]];

            [[7.5571e-01; 2.4429e-01];
             [8.6049e-01; 1.3951e-01];
             [1.8468e-04; 9.9982e-01];
             [9.9984e-01; 1.6463e-04]]])

        Assert.True(t1Softmax0.allclose(t1Softmax0Correct, 0.001))
        Assert.True(t2Softmax0.allclose(t2Softmax0Correct, 0.001))
        Assert.True(t2Softmax1.allclose(t2Softmax1Correct, 0.001))
        Assert.True(t3Softmax0.allclose(t3Softmax0Correct, 0.001))
        Assert.True(t3Softmax1.allclose(t3Softmax1Correct, 0.001))
        Assert.True(t3Softmax2.allclose(t3Softmax2Correct, 0.001))
        Assert.AreEqual(t1Softmax0.dtype, info.dtype)
        Assert.AreEqual(t2Softmax0.dtype, info.dtype)
        Assert.AreEqual(t2Softmax1.dtype, info.dtype)
        Assert.AreEqual(t3Softmax0.dtype, info.dtype)
        Assert.AreEqual(t3Softmax1.dtype, info.dtype)
        Assert.AreEqual(t3Softmax2.dtype, info.dtype)


    [<Test>]
    member this.TestTensorLogsoftmax () =
        let t1 = dsharp.tensor([2.7291, 0.0607, 0.8290])
        let t1Logsoftmax0 = t1.logsoftmax(0)
        let t1Logsoftmax0Correct = dsharp.tensor([-0.1980, -2.8664, -2.0981])

        let t2 = dsharp.tensor([[1.3335, 1.6616, 2.4874, 6.1722],
                                [3.3478, 9.3019, 1.0844, 8.9874],
                                [8.6300, 1.8842, 9.1387, 9.1321]])
        let t2Logsoftmax0 = t2.logsoftmax(0)
        let t2Logsoftmax0Correct = dsharp.tensor([[-7.3022e+00, -7.6414e+00, -6.6529e+00, -3.6107e+00],
                                                    [-5.2879e+00, -1.0806e-03, -8.0559e+00, -7.9552e-01],
                                                    [-5.7426e-03, -7.4188e+00, -1.6088e-03, -6.5082e-01]])
        let t2Logsoftmax1 = t2.logsoftmax(1)
        let t2Logsoftmax1Correct = dsharp.tensor([[-4.8818, -4.5537, -3.7279, -0.0431],
                                                    [-6.5040, -0.5499, -8.7674, -0.8644],
                                                    [-1.4624, -8.2082, -0.9537, -0.9603]])

        let t3 = dsharp.tensor([[[3.0897, 2.0902],
                                 [2.4055, 1.2437],
                                 [2.1253, 8.7802],
                                 [4.3856, 3.4456]],

                                [[8.6233, 6.9789],
                                 [4.9583, 9.9497],
                                 [2.6964, 1.6048],
                                 [2.1182, 2.1071]],

                                [[8.1097, 6.9804],
                                 [8.1223, 6.3030],
                                 [0.1873, 8.7840],
                                 [9.3609, 0.6493]]])
             
        let t3Logsoftmax0 = t3.logsoftmax(0)
        let t3Logsoftmax0Correct = dsharp.tensor([[[-6.0050e+00, -5.5864e+00],
                                                     [-5.7613e+00, -8.7319e+00],
                                                     [-1.0696e+00, -6.9543e-01],
                                                     [-4.9829e+00, -2.8011e-01]],

                                                    [[-4.7143e-01, -6.9765e-01],
                                                     [-3.2085e+00, -2.5904e-02],
                                                     [-4.9850e-01, -7.8708e+00],
                                                     [-7.2503e+00, -1.6186e+00]],

                                                    [[-9.8503e-01, -6.9615e-01],
                                                     [-4.4540e-02, -3.6726e+00],
                                                     [-3.0076e+00, -6.9163e-01],
                                                     [-7.5929e-03, -3.0764e+00]]])
        let t3Logsoftmax1 = t3.logsoftmax(1)
        let t3Logsoftmax1Correct = dsharp.tensor([[[-1.7120e+00, -6.6966e+00],
                                                     [-2.3962e+00, -7.5431e+00],
                                                     [-2.6764e+00, -6.5767e-03],
                                                     [-4.1609e-01, -5.3412e+00]],

                                                    [[-2.9332e-02, -3.0214e+00],
                                                     [-3.6943e+00, -5.0591e-02],
                                                     [-5.9562e+00, -8.3955e+00],
                                                     [-6.5344e+00, -7.8932e+00]],

                                                    [[-1.7061e+00, -2.0257e+00],
                                                     [-1.6935e+00, -2.7031e+00],
                                                     [-9.6285e+00, -2.2207e-01],
                                                     [-4.5492e-01, -8.3568e+00]]])
        let t3Logsoftmax2 = t3.logsoftmax(2)
        let t3Logsoftmax2Correct = dsharp.tensor([[[-3.1340e-01, -1.3129e+00],
                                                     [-2.7226e-01, -1.4341e+00],
                                                     [-6.6562e+00, -1.2869e-03],
                                                     [-3.2976e-01, -1.2698e+00]],

                                                    [[-1.7658e-01, -1.8210e+00],
                                                     [-4.9982e+00, -6.7731e-03],
                                                     [-2.8944e-01, -1.3810e+00],
                                                     [-6.8761e-01, -6.9871e-01]],

                                                    [[-2.8010e-01, -1.4094e+00],
                                                     [-1.5026e-01, -1.9696e+00],
                                                     [-8.5969e+00, -1.8464e-04],
                                                     [-1.6461e-04, -8.7118e+00]]])
        Assert.True(t1Logsoftmax0.allclose(t1Logsoftmax0Correct, 0.01))
        Assert.True(t2Logsoftmax0.allclose(t2Logsoftmax0Correct, 0.01))
        Assert.True(t2Logsoftmax1.allclose(t2Logsoftmax1Correct, 0.01))
        Assert.True(t3Logsoftmax0.allclose(t3Logsoftmax0Correct, 0.01))
        Assert.True(t3Logsoftmax1.allclose(t3Logsoftmax1Correct, 0.01))
        Assert.True(t3Logsoftmax2.allclose(t3Logsoftmax2Correct, 0.01))

    [<Test>]
    member this.TestTensorLogsumexp () =
        let t1 = dsharp.tensor([2.7291, 0.0607, 0.8290])
        let t1Logsumexp0 = t1.logsumexp(0)
        let t1Logsumexp0Correct = dsharp.tensor(2.9271)
        let t1Logsumexp0keepdim = t1.logsumexp(0, keepDim=true)
        let t1Logsumexp0keepdimCorrect = dsharp.tensor([2.9271])

        let t2 = dsharp.tensor([[1.3335, 1.6616, 2.4874, 6.1722],
                                [3.3478, 9.3019, 1.0844, 8.9874],
                                [8.6300, 1.8842, 9.1387, 9.1321]])
        let t2Logsumexp0 = t2.logsumexp(0)
        let t2Logsumexp0Correct = dsharp.tensor([8.6357, 9.3030, 9.1403, 9.7829])
        let t2Logsumexp0keepdim = t2.logsumexp(0, keepDim=true)
        let t2Logsumexp0keepdimCorrect = dsharp.tensor([[8.6357, 9.3030, 9.1403, 9.7829]])
        let t2Logsumexp1 = t2.logsumexp(1)
        let t2Logsumexp1Correct = dsharp.tensor([ 6.2153,  9.8518, 10.0924])
        let t2Logsumexp1keepdim = t2.logsumexp(1, keepDim=true)
        let t2Logsumexp1keepdimCorrect = dsharp.tensor([[ 6.2153],
                                                        [ 9.8518],
                                                        [10.0924]])

        let t3 = dsharp.tensor([[[3.0897, 2.0902],
                                 [2.4055, 1.2437],
                                 [2.1253, 8.7802],
                                 [4.3856, 3.4456]],

                                [[8.6233, 6.9789],
                                 [4.9583, 9.9497],
                                 [2.6964, 1.6048],
                                 [2.1182, 2.1071]],

                                [[8.1097, 6.9804],
                                 [8.1223, 6.3030],
                                 [0.1873, 8.7840],
                                 [9.3609, 0.6493]]])
             
        let t3Logsumexp0 = t3.logsumexp(0)
        let t3Logsumexp0Correct = dsharp.tensor([[9.0947, 7.6766],
                                                    [8.1668, 9.9756],
                                                    [3.1949, 9.4756],
                                                    [9.3685, 3.7257]])
        let t3Logsumexp0keepdim = t3.logsumexp(0, keepDim=true)
        let t3Logsumexp0keepdimCorrect = dsharp.tensor([[[9.0947, 7.6766],
                                                         [8.1668, 9.9756],
                                                         [3.1949, 9.4756],
                                                         [9.3685, 3.7257]]])                                                    
        let t3Logsumexp1 = t3.logsumexp(1)
        let t3Logsumexp1Correct = dsharp.tensor([[ 4.8017,  8.7868],
                                                    [ 8.6526, 10.0003],
                                                    [ 9.8158,  9.0061]])
        let t3Logsumexp1keepdim = t3.logsumexp(1, keepDim=true)
        let t3Logsumexp1keepdimCorrect = dsharp.tensor([[[ 4.8017,  8.7868]],

                                                        [[ 8.6526, 10.0003]],

                                                        [[ 9.8158,  9.0061]]])
        let t3Logsumexp2 = t3.logsumexp(2)
        let t3Logsumexp2Correct = dsharp.tensor([[3.4031, 2.6778, 8.7815, 4.7154],
                                                    [8.7999, 9.9565, 2.9858, 2.8058],
                                                    [8.3898, 8.2726, 8.7842, 9.3611]])
        let t3Logsumexp2keepdim = t3.logsumexp(2, keepDim=true)
        let t3Logsumexp2keepdimCorrect = dsharp.tensor([[[3.4031],
                                                         [2.6778],
                                                         [8.7815],
                                                         [4.7154]],

                                                        [[8.7999],
                                                         [9.9565],
                                                         [2.9858],
                                                         [2.8058]],

                                                        [[8.3898],
                                                         [8.2726],
                                                         [8.7842],
                                                         [9.3611]]])

        let t4 = dsharp.tensor([[167.385696, -146.549866, 168.850235, -41.856903, -56.691696, -78.774994, 42.035625, 97.490936, -42.763878, -2.130855], 
                                 [-62.961613, -497.529846, 371.218231, -30.224543, 368.146393, -325.945068, -292.102631, -24.760872, 130.348282, -193.775909]])
        let t4Logsumexp1 = t4.logsumexp(dim=1)
        let t4Logsumexp1Correct = dsharp.tensor([169.0582, 371.2635])
        Assert.True(t1Logsumexp0.allclose(t1Logsumexp0Correct, 0.001))
        Assert.True(t2Logsumexp0.allclose(t2Logsumexp0Correct, 0.001))
        Assert.True(t2Logsumexp1.allclose(t2Logsumexp1Correct, 0.001))
        Assert.True(t3Logsumexp0.allclose(t3Logsumexp0Correct, 0.001))
        Assert.True(t3Logsumexp1.allclose(t3Logsumexp1Correct, 0.001))
        Assert.True(t3Logsumexp2.allclose(t3Logsumexp2Correct, 0.001))
        Assert.True(t1Logsumexp0keepdim.allclose(t1Logsumexp0keepdimCorrect, 0.001))
        Assert.True(t2Logsumexp0keepdim.allclose(t2Logsumexp0keepdimCorrect, 0.001))
        Assert.True(t2Logsumexp1keepdim.allclose(t2Logsumexp1keepdimCorrect, 0.001))
        Assert.True(t3Logsumexp0keepdim.allclose(t3Logsumexp0keepdimCorrect, 0.001))
        Assert.True(t3Logsumexp1keepdim.allclose(t3Logsumexp1keepdimCorrect, 0.001))
        Assert.True(t3Logsumexp2keepdim.allclose(t3Logsumexp2keepdimCorrect, 0.001))
        Assert.True(t4Logsumexp1.allclose(t4Logsumexp1Correct, 0.75))

    [<Test>]
    member this.TestTensorNllLoss () =
        let t1a = dsharp.tensor([[0.15,0.85],[0.5,0.5],[0.8,0.2]]).log()
        let t1b = dsharp.tensor([0,1,1])
        let t1w = dsharp.tensor([-1.2,0.6])
        let l1 = dsharp.nllLoss(t1a, t1b)
        let l1Correct = dsharp.tensor(1.3999)
        let l2 = dsharp.nllLoss(t1a, t1b, weight=t1w)
        let l2Correct = dsharp.tensor(-0.8950)
        let l3 = dsharp.nllLoss(t1a, t1b, reduction="none")
        let l3Correct = dsharp.tensor([1.8971, 0.6931, 1.6094])
        let l4 = dsharp.nllLoss(t1a, t1b, reduction="none", weight=t1w)
        let l4Correct = dsharp.tensor([-2.2765,  0.4159,  0.9657])
        let l5 = dsharp.nllLoss(t1a, t1b, reduction="sum")
        let l5Correct = dsharp.tensor(4.1997)
        let l6 = dsharp.nllLoss(t1a, t1b, reduction="sum", weight=t1w)
        let l6Correct = dsharp.tensor(-0.8950)

        let t2a = dsharp.tensor([[[[-1.9318, -1.9386, -0.9488, -0.8787],
                                      [-1.1891, -2.4614, -1.0514, -1.1577],
                                      [-1.1977, -1.2468, -0.8123, -1.2226],
                                      [-0.9584, -2.1857, -0.9079, -1.5362]],

                                     [[-0.5465, -0.3825, -1.2375, -0.8330],
                                      [-2.4107, -0.8157, -0.9717, -1.0601],
                                      [-0.9040, -1.3655, -1.6613, -1.0334],
                                      [-0.8829, -1.4097, -1.5420, -1.9021]],

                                     [[-1.2868, -1.7491, -1.1311, -1.8975],
                                      [-0.5013, -0.7500, -1.3016, -1.0807],
                                      [-1.2271, -0.7824, -1.0044, -1.0505],
                                      [-1.5950, -0.4410, -0.9606, -0.4533]]],


                                    [[[-1.9389, -2.4012, -1.0333, -1.4381],
                                      [-1.5336, -1.6488, -2.1201, -1.5972],
                                      [-1.2268, -1.2666, -0.7287, -1.1079],
                                      [-1.3558, -1.0362, -1.2035, -1.0245]],

                                     [[-0.5721, -0.3562, -1.0314, -0.8208],
                                      [-0.4922, -0.5392, -0.9215, -0.5276],
                                      [-1.3011, -0.6734, -0.9661, -0.5593],
                                      [-0.6594, -0.9271, -1.0346, -0.7122]],

                                     [[-1.2316, -1.5651, -1.2460, -1.1315],
                                      [-1.7548, -1.4939, -0.7297, -1.5724],
                                      [-0.8335, -1.5690, -1.9886, -2.3212],
                                      [-1.4912, -1.3883, -1.0658, -1.8940]]]])
        let t2b = dsharp.tensor([[[2, 0, 1, 2],
                                     [2, 0, 1, 0],
                                     [2, 1, 0, 1],
                                     [1, 2, 1, 1]],

                                    [[2, 0, 2, 0],
                                     [0, 1, 0, 2],
                                     [2, 0, 2, 1],
                                     [1, 1, 1, 2]]])
        let t2w = dsharp.tensor([ 1.1983, -0.2633, -0.3064])
        let l7 = dsharp.nllLoss(t2a, t2b)
        let l7Correct = dsharp.tensor(1.3095)
        let l8 = dsharp.nllLoss(t2a, t2b, weight=t2w)
        let l8Correct = dsharp.tensor(2.4610)
        let l9 = dsharp.nllLoss(t2a, t2b, reduction="none")
        let l9Correct = dsharp.tensor([[[1.2868, 1.9386, 1.2375, 1.8975],
                                         [0.5013, 2.4614, 0.9717, 1.1577],
                                         [1.2271, 1.3655, 0.8123, 1.0334],
                                         [0.8829, 0.4410, 1.5420, 1.9021]],

                                        [[1.2316, 2.4012, 1.2460, 1.4381],
                                         [1.5336, 0.5392, 2.1201, 1.5724],
                                         [0.8335, 1.2666, 1.9886, 0.5593],
                                         [0.6594, 0.9271, 1.0346, 1.8940]]])
        let l10 = dsharp.nllLoss(t2a, t2b, reduction="none", weight=t2w)
        let l10Correct = dsharp.tensor([[[-0.3943,  2.3231, -0.3258, -0.5814],
                                         [-0.1536,  2.9496, -0.2558,  1.3872],
                                         [-0.3760, -0.3595,  0.9734, -0.2721],
                                         [-0.2324, -0.1351, -0.4059, -0.5007]],

                                        [[-0.3774,  2.8775, -0.3818,  1.7233],
                                         [ 1.8378, -0.1419,  2.5406, -0.4818],
                                         [-0.2554,  1.5179, -0.6093, -0.1472],
                                         [-0.1736, -0.2440, -0.2724, -0.5804]]])
        let l11 = dsharp.nllLoss(t2a, t2b, reduction="sum")
        let l11Correct = dsharp.tensor(41.9042)
        let l12 = dsharp.nllLoss(t2a, t2b, reduction="sum", weight=t2w)
        let l12Correct = dsharp.tensor(10.4726)

        Assert.True(l1Correct.allclose(l1, 0.001))
        Assert.True(l2Correct.allclose(l2, 0.001))
        Assert.True(l3Correct.allclose(l3, 0.001))
        Assert.True(l4Correct.allclose(l4, 0.001))
        Assert.True(l5Correct.allclose(l5, 0.001))
        Assert.True(l6Correct.allclose(l6, 0.001))
        Assert.True(l7Correct.allclose(l7, 0.001))
        Assert.True(l8Correct.allclose(l8, 0.001))
        Assert.True(l9Correct.allclose(l9, 0.001))
        Assert.True(l10Correct.allclose(l10, 0.001))
        Assert.True(l11Correct.allclose(l11, 0.001))
        Assert.True(l12Correct.allclose(l12, 0.001))

    [<Test>]
    member this.TestTensorCrossEntropyLoss () =
        let t1a = dsharp.tensor([[-0.6596,  0.3078, -0.2525, -0.2593, -0.2354],
                                    [ 0.4708,  0.6073,  1.5621, -1.4636,  0.9769],
                                    [ 0.5078,  0.0579,  1.0054,  0.3532,  1.1819],
                                    [ 1.5425, -0.2887,  1.0716, -1.3946,  0.8806]])
        let t1b = dsharp.tensor([3, 1, 0, 4])
        let t1w = dsharp.tensor([-1.4905,  0.5929,  1.0018, -1.0858, -0.5993])
        let l1 = dsharp.crossEntropyLoss(t1a, t1b)
        let l1Correct = dsharp.tensor(1.7059)
        let l2 = dsharp.crossEntropyLoss(t1a, t1b, weight=t1w)
        let l2Correct = dsharp.tensor(1.6969)
        let l3 = dsharp.crossEntropyLoss(t1a, t1b, reduction="none")
        let l3Correct = dsharp.tensor([1.6983, 1.7991, 1.8085, 1.5178])
        let l4 = dsharp.crossEntropyLoss(t1a, t1b, reduction="none", weight=t1w)
        let l4Correct = dsharp.tensor([-1.8439,  1.0666, -2.6956, -0.9096])
        let l5 = dsharp.crossEntropyLoss(t1a, t1b, reduction="sum")
        let l5Correct = dsharp.tensor(6.8237)
        let l6 = dsharp.crossEntropyLoss(t1a, t1b, reduction="sum", weight=t1w)
        let l6Correct = dsharp.tensor(-4.3825)

        Assert.True(l1Correct.allclose(l1, 0.001))
        Assert.True(l2Correct.allclose(l2, 0.001))
        Assert.True(l3Correct.allclose(l3, 0.001))
        Assert.True(l4Correct.allclose(l4, 0.001))
        Assert.True(l5Correct.allclose(l5, 0.001))
        Assert.True(l6Correct.allclose(l6, 0.001))

    [<Test>]
    member this.TestTensorMseLoss () =
        let t1a = dsharp.tensor([-0.2425,  0.2643,  0.7070,  1.2049,  1.6245])
        let t1b = dsharp.tensor([-1.0742,  1.5874,  0.6509,  0.8715,  0.0692])
        let l1 = dsharp.mseLoss(t1a, t1b)
        let l1Correct = dsharp.tensor(0.9951)
        let l2 = dsharp.mseLoss(t1a, t1b, reduction="none")
        let l2Correct = dsharp.tensor([0.6917, 1.7507, 0.0031, 0.1112, 2.4190])
        let l3 = dsharp.mseLoss(t1a, t1b, reduction="sum")
        let l3Correct = dsharp.tensor(4.9756)

        let t2a = dsharp.tensor([[ 0.6650,  0.5049, -0.7356,  0.5312, -0.6574],
                                 [ 1.0133,  0.9106,  0.1523,  0.2662,  1.1438],
                                 [ 0.3641, -1.8525, -0.0822, -1.0361,  0.2723]])
        let t2b = dsharp.tensor([[-1.0001, -1.4867, -0.3340, -0.2590,  0.1395],
                                 [-2.0158,  0.8281,  1.1726, -0.2359,  0.5007],
                                 [ 1.3242,  0.5215,  1.4293, -1.4235,  0.2473]])
        let l4 = dsharp.mseLoss(t2a, t2b)
        let l4Correct = dsharp.tensor(1.8694)
        let l5 = dsharp.mseLoss(t2a, t2b, reduction="none")
        let l5Correct = dsharp.tensor([[2.7726e+00, 3.9663e+00, 1.6130e-01, 6.2438e-01, 6.3511e-01],
                                        [9.1753e+00, 6.8075e-03, 1.0409e+00, 2.5207e-01, 4.1352e-01],
                                        [9.2194e-01, 5.6358e+00, 2.2848e+00, 1.5011e-01, 6.2556e-04]])
        let l6 = dsharp.mseLoss(t2a, t2b, reduction="sum")
        let l6Correct = dsharp.tensor(28.0416)

        Assert.True(l1Correct.allclose(l1, 0.01, 0.01))
        Assert.True(l2Correct.allclose(l2, 0.01, 0.01))
        Assert.True(l3Correct.allclose(l3, 0.01, 0.01))
        Assert.True(l4Correct.allclose(l4, 0.01, 0.01))
        Assert.True(l5Correct.allclose(l5, 0.01, 0.01))
        Assert.True(l6Correct.allclose(l6, 0.01, 0.01))

    [<Test>]
    member this.TestTensorDepth () =
      for info in infosAll do 
        let t0 = info.mkTensor([1.;2.])
        let t0Depth = t0.depth
        let t0DepthCorrect = 0
        let t1 = info.mkTensor([1.;2.]).reverseDiff()
        let t1Depth = t1.depth
        let t1DepthCorrect = 1
        let t2 = info.mkTensor([1.;2.]).reverseDiff().reverseDiff()
        let t2Depth = t2.depth
        let t2DepthCorrect = 2
        let t3 = info.mkTensor([1.;2.]).reverseDiff().reverseDiff().forwardDiff(info.mkTensor([1.; 1.]))
        let t3Depth = t3.depth
        let t3DepthCorrect = 3

        Assert.AreEqual(t0DepthCorrect, t0Depth)
        Assert.AreEqual(t1DepthCorrect, t1Depth)
        Assert.AreEqual(t2DepthCorrect, t2Depth)
        Assert.AreEqual(t3DepthCorrect, t3Depth)

    [<Test>]
    member this.FSharpCoreOps () =
      for info in infosFloatingPoint do 
        let t = info.mkTensor([0.1; 0.2; 0.3])
        let add = t + t
        let addCorrect = t.add(t)
        let sub = t - t
        let subCorrect = t.sub(t)
        let mul = t * t
        let mulCorrect = t.mul(t)
        let div = t / t
        let divCorrect = t.div(t)
        let pow = t ** t
        let powCorrect = t.pow(t)
        let neg = -t
        let negCorrect = t.neg()
        // sign t not supported because FSharp.Core sign operator returns int
        let floor = floor t
        let floorCorrect = t.floor()
        let ceil = ceil t
        let ceilCorrect = t.ceil()
        let round = round t
        let roundCorrect = t.round()
        let abs = abs t
        let absCorrect = t.abs()
        let exp = exp t
        let expCorrect = t.exp()
        let log = log t
        let logCorrect = t.log()
        let log10 = log10 t
        let log10Correct = t.log10()
        let sqrt = sqrt t
        let sqrtCorrect = t.sqrt()
        let sin = sin t
        let sinCorrect = t.sin()
        let cos = cos t
        let cosCorrect = t.cos()
        let tan = tan t
        let tanCorrect = t.tan()
        let sinh = sinh t
        let sinhCorrect = t.sinh()
        let cosh = cosh t
        let coshCorrect = t.cosh()
        let tanh = tanh t
        let tanhCorrect = t.tanh()
        let asin = asin t
        let asinCorrect = t.asin()
        let acos = acos t
        let acosCorrect = t.acos()
        let atan = atan t
        let atanCorrect = t.atan()
        
        Assert.AreEqual(addCorrect, add)
        Assert.AreEqual(subCorrect, sub)
        Assert.AreEqual(mulCorrect, mul)
        Assert.AreEqual(divCorrect, div)
        Assert.AreEqual(powCorrect, pow)
        Assert.AreEqual(negCorrect, neg)
        Assert.AreEqual(floorCorrect, floor)
        Assert.AreEqual(ceilCorrect, ceil)
        Assert.AreEqual(roundCorrect, round)
        Assert.AreEqual(absCorrect, abs)
        Assert.AreEqual(expCorrect, exp)
        Assert.AreEqual(logCorrect, log)
        Assert.AreEqual(log10Correct, log10)
        Assert.AreEqual(sqrtCorrect, sqrt)
        Assert.AreEqual(sinCorrect, sin)
        Assert.AreEqual(cosCorrect, cos)
        Assert.AreEqual(tanCorrect, tan)
        Assert.AreEqual(sinhCorrect, sinh)
        Assert.AreEqual(coshCorrect, cosh)
        Assert.AreEqual(tanhCorrect, tanh)
        Assert.AreEqual(asinCorrect, asin)
        Assert.AreEqual(acosCorrect, acos)
        Assert.AreEqual(atanCorrect, atan)

        Assert.AreEqual(info.dtype, add.dtype)
        Assert.AreEqual(info.dtype, sub.dtype)
        Assert.AreEqual(info.dtype, mul.dtype)
        Assert.AreEqual(info.dtype, div.dtype)
        Assert.AreEqual(info.dtype, pow.dtype)
        Assert.AreEqual(info.dtype, neg.dtype)
        Assert.AreEqual(info.dtype, floor.dtype)
        Assert.AreEqual(info.dtype, ceil.dtype)
        Assert.AreEqual(info.dtype, round.dtype)
        Assert.AreEqual(info.dtype, abs.dtype)
        Assert.AreEqual(info.dtype, exp.dtype)
        Assert.AreEqual(info.dtype, log.dtype)
        Assert.AreEqual(info.dtype, log10.dtype)
        Assert.AreEqual(info.dtype, sqrt.dtype)
        Assert.AreEqual(info.dtype, sin.dtype)
        Assert.AreEqual(info.dtype, cos.dtype)
        Assert.AreEqual(info.dtype, tan.dtype)
        Assert.AreEqual(info.dtype, sinh.dtype)
        Assert.AreEqual(info.dtype, cosh.dtype)
        Assert.AreEqual(info.dtype, tanh.dtype)
        Assert.AreEqual(info.dtype, asin.dtype)
        Assert.AreEqual(info.dtype, acos.dtype)
        Assert.AreEqual(info.dtype, atan.dtype)
<|MERGE_RESOLUTION|>--- conflicted
+++ resolved
@@ -2,10 +2,8 @@
 
 open NUnit.Framework
 open DiffSharp
-<<<<<<< HEAD
 open DiffSharp.Util
 open DiffSharp.Backend
-=======
 open DiffSharp.Backends
 open System
 
@@ -32,7 +30,6 @@
         | DType.Int32 -> arr |> Array2D.map int32 :> Array
         | DType.Int64  -> arr |> Array2D.map int64 :> Array
         | DType.Bool -> arr |> Array2D.map (fun x -> abs x >= 1.0) :> Array
->>>>>>> cfc18656
 
 [<TestFixture>]
 type TestTensor () =
