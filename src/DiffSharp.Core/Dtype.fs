﻿namespace DiffSharp

open DiffSharp.Symbols

/// <summary>
///   Represents the type of a device. 
/// </summary>
///
/// <remarks>
///   The numeric values used are as for LibTorch.
/// </remarks>
///
/// <namespacedoc>
///   <summary>Contains fundamental types for the tensor programming model, including Tensor, Shape and dsharp.</summary>
/// </namespacedoc>
type DeviceType =
    | CPU = 0
    | CUDA = 1 // CUDA.
    | MKLDNN = 2 // Reserved for explicit MKLDNN
    | OPENGL = 3 // OpenGL
    | OPENCL = 4 // OpenCL
    | IDEEP = 5 // IDEEP.
    | HIP = 6 // AMD HIP
    | FPGA = 7 // FPGA
    | MSNPU = 8 // MSNPU
    | XLA = 9 // XLA / TPU

<<<<<<< HEAD
module DeviceType =
    let Symbolic (s: symbol) : DeviceType = LanguagePrimitives.EnumOfValue s.Code

=======
>>>>>>> d0ea5591
/// Represents a device specification.
[<Struct>]
type Device =
    | Device of DeviceType * int
    member x.DeviceType = (let (Device(a,_)) = x in a)
    member x.DeviceIndex = (let (Device(_,b)) = x in b)
    static member CPU = Device(DeviceType.CPU, -1)
    static member GPU = Device(DeviceType.CUDA, 0)

    member internal x.Code = (int x.DeviceType <<< 4) + x.DeviceIndex

    member internal x.Name =
       (match x.DeviceType with
        | DeviceType.CPU -> "cpu"
        | DeviceType.CUDA -> "cuda"
        | DeviceType.MKLDNN -> "mkldnn"
        | DeviceType.OPENGL -> "opengl"
        | DeviceType.OPENCL -> "opencl"
        | DeviceType.IDEEP -> "ideep"
        | DeviceType.HIP -> "hip"
        | DeviceType.FPGA -> "fpga"
        | DeviceType.MSNPU -> "msnpu"
        | DeviceType.XLA -> "xla"
        | _ -> failwith "unknown device type") + string x.DeviceIndex

/// Contains functions and settings related to device specifications.
module Device = 

    /// Get or set the default device used when creating tensors. Note, use <c>dsharp.config(...)</c> instead.
    let mutable Default : Device = Device.CPU

    let Symbolic (s: symbol) : Device =
        let dtsym = s.SymAllocator.CreateSymbol(s.Name + ".DeviceType")
        let device = Device(DeviceType.Symbolic(dtsym), 0)
        s.Solve(device)
        device

/// Represents a backend for DiffSharp tensors
[<RequireQualifiedAccess>]
type Backend =
    /// The reference backend 
    | Reference
    /// The LibTorch backend 
    | Torch
    /// Reserved for future use
    | Other of name: string * code: int

    member internal x.Code = 
        match x with 
        | Reference -> 0x000
        | Torch -> 0x0100
        | Other (_name, code) -> (code + 3) <<< 8

    /// Get the name of the backend
    member x.Name = 
        match x with 
        | Reference -> "Reference"
        | Torch -> "Torch"
        | Other (name, _) -> name

/// Contains functions and settings related to backend specifications.
module Backend = 
    let internal count = ref 0
    let internal codes = System.Collections.Concurrent.ConcurrentDictionary<string,Backend>()

    /// Register a new backend
    let Register name = codes.GetOrAdd(name, (fun _ -> incr count; Backend.Other(name, count.Value)))

    /// Get or set the default backend used when creating tensors. Note, use <c>dsharp.config(...)</c> instead.
    let mutable Default = Backend.Reference

/// Represents a storage type for elements of a tensor
[<Struct>]
type Dtype =
    //| Float16
    /// Store elements as 32-bit floating point numbers
    | Float32
    /// Store elements as 64-bit floating point numbers
    | Float64
    /// Store elements as 8-bit integers
    | Int8
    /// Store elements as 8-bit unsigned integers
    | Byte
    /// Store elements as 16-bit signed integers
    | Int16
    /// Store elements as 32-bit signed integers
    | Int32
    /// Store elements as 64-bit signed integers
    | Int64
    /// Store elements as booleans
    | Bool
    //| Sym of symbol

<<<<<<< HEAD
    member internal x.Code =
        match x with
        //| Float16 -> 0x10000
        | Float32 -> 0x20000
        | Float64 -> 0x30000
        | Int8 -> 0x40000
        | Byte -> 0x50000
        | Int16 -> 0x60000
        | Int32 -> 0x70000
        | Int64 -> 0x80000
        | Bool -> 0x90000
        //| Sym _ -> failwith "Code"

=======
>>>>>>> d0ea5591
    member internal x.Name =
        match x with
        //| Float16 -> "Float16"
        | Float32 -> "Float32"
        | Float64 -> "Float64"
        | Int8 -> "Int8"
        | Byte -> "Byte"
        | Int16 -> "Int16"
        | Int32 -> "Int32"
        | Int64 -> "Int64"
        | Bool -> "Bool"

    /// Get the .NET type that corresponds to this type when data is transferred to .NET
    member x.AsType () =
        match x with
        //| Float16 -> typeof<single>
        | Float32 -> typeof<single>
        | Float64 -> typeof<double>
        | Int8 -> typeof<int8>
        | Byte -> typeof<byte>
        | Int16 -> typeof<int16>
        | Int32 -> typeof<int32>
        | Int64 -> typeof<int64>
        | Bool -> typeof<bool>

    /// Gets the natural result of the Sum(), SumToSize() and Sum(dim) operation on this dtype
    member t.SummationType =
        match t with
        | Bool | Byte | Int8 | Int16 | Int32 | Int64 -> Dtype.Int64
        | dt -> dt

/// Contains functions and settings related to tensor element types
module Dtype =
    /// Matches all floating point tensor element types
    let (|FloatingPoint|_|) x =
        match x with
        | Float32 | Float64 -> Some()
        | _ -> None

    /// Matches all integral tensor element types
    let (|Integral|_|) x =
        match x with
        | Byte | Int8 | Int16 | Int32 | Int64 -> Some()
        | _ -> None

    /// Matches all integral or boolean tensor element types
    let (|IntegralOrBool|_|) x =
        match x with
        | Integral | Bool -> Some()
        | _ -> None

    /// Find the Dtype into which dtype1 and dtype2 can be widened
    let widen (dtype1: Dtype) (dtype2: Dtype) =
        if dtype1 = dtype2 then Some dtype1
        else
            match dtype1, dtype2 with 
            | Float64, _ | _, Float64 -> Some Float64
            | Float32, _ | _, Float32 -> Some Float32
            | Int64, _ | _, Int64 -> Some Int64
            | Int32, _ | _, Int32 -> Some Int32
            | Int16, _ | _, Int16 -> Some Int16
            | Int8, Bool | Bool, Int8 -> Some Int8
            | Byte, Bool | Bool, Byte -> Some Byte
            | Int8, Int8 -> Some Int8
            | Byte, Byte -> Some Byte
            | Bool, Bool -> Some Bool
            | Int8, Byte | Byte, Int8  -> None

    /// Convert System.Type to Dtype
    let ofType (ty: System.Type) =
        if ty.Equals(typeof<int32>) then Dtype.Int32
        elif ty.Equals(typeof<double>) then Dtype.Float64
        elif ty.Equals(typeof<single>) then Dtype.Float32
        elif ty.Equals(typeof<int64>) then Dtype.Int64
        elif ty.Equals(typeof<int16>) then Dtype.Int16
        elif ty.Equals(typeof<int8>) then Dtype.Int8
        elif ty.Equals(typeof<byte>) then Dtype.Byte
        elif ty.Equals(typeof<bool>) then Dtype.Bool
        else failwithf "unknown type '%A' used as tensor type" ty

    /// Get or set the default element type used when creating tensors. Note, use <c>dsharp.config(...)</c> instead.
    let mutable Default = Dtype.Float32

/// Contains global functions and settings related to tensor element types, used when writing backends.
[<AutoOpen>]
module DtypeAutoOpens =

    /// Raise an exception indicating the given operation is not supported for the given tensor element type.
    let opNotSupported msg (dtype: Dtype) =
        invalidOp (sprintf "operation '%s' not permitted on tensors of type %A" msg dtype)

    /// Raise an exception indicating the given operation is not supported for the given tensor device type.
    let opNotSupportedOnDeviceType msg (dtype: Dtype) (deviceType: DeviceType) =
        invalidOp (sprintf "operation '%s' not permitted on tensors of type %A on device type %A" msg dtype deviceType)

    /// Raise an exception indicating the given binary operation is not supported for the two given tensor element types.
    let opNotSupported2 msg (dtype1: Dtype) (dtype2: Dtype) =
        invalidOp (sprintf "operation '%s' not permitted on tensors of type (%A, %A)" msg dtype1 dtype2)
<|MERGE_RESOLUTION|>--- conflicted
+++ resolved
@@ -25,12 +25,9 @@
     | MSNPU = 8 // MSNPU
     | XLA = 9 // XLA / TPU
 
-<<<<<<< HEAD
 module DeviceType =
-    let Symbolic (s: symbol) : DeviceType = LanguagePrimitives.EnumOfValue s.Code
-
-=======
->>>>>>> d0ea5591
+    let Symbolic (s: symbol) : DeviceType = LanguagePrimitives.EnumOfValue s.Id
+
 /// Represents a device specification.
 [<Struct>]
 type Device =
@@ -39,8 +36,6 @@
     member x.DeviceIndex = (let (Device(_,b)) = x in b)
     static member CPU = Device(DeviceType.CPU, -1)
     static member GPU = Device(DeviceType.CUDA, 0)
-
-    member internal x.Code = (int x.DeviceType <<< 4) + x.DeviceIndex
 
     member internal x.Name =
        (match x.DeviceType with
@@ -63,8 +58,8 @@
     let mutable Default : Device = Device.CPU
 
     let Symbolic (s: symbol) : Device =
-        let dtsym = s.SymAllocator.CreateSymbol(s.Name + ".DeviceType")
-        let device = Device(DeviceType.Symbolic(dtsym), 0)
+        let dt = s.SymAllocator.CreateSymbol(s.Name + ".DeviceType")
+        let device = Device(dt, 0)
         s.Solve(device)
         device
 
@@ -75,6 +70,8 @@
     | Reference
     /// The LibTorch backend 
     | Torch
+    /// For symbolic analysis of tensors
+    | Symbolic
     /// Reserved for future use
     | Other of name: string * code: int
 
@@ -82,6 +79,7 @@
         match x with 
         | Reference -> 0x000
         | Torch -> 0x0100
+        | Symbolic -> 0x0200
         | Other (_name, code) -> (code + 3) <<< 8
 
     /// Get the name of the backend
@@ -89,6 +87,7 @@
         match x with 
         | Reference -> "Reference"
         | Torch -> "Torch"
+        | Symbolic -> "Symbolic"
         | Other (name, _) -> name
 
 /// Contains functions and settings related to backend specifications.
@@ -122,24 +121,8 @@
     | Int64
     /// Store elements as booleans
     | Bool
-    //| Sym of symbol
-
-<<<<<<< HEAD
-    member internal x.Code =
-        match x with
-        //| Float16 -> 0x10000
-        | Float32 -> 0x20000
-        | Float64 -> 0x30000
-        | Int8 -> 0x40000
-        | Byte -> 0x50000
-        | Int16 -> 0x60000
-        | Int32 -> 0x70000
-        | Int64 -> 0x80000
-        | Bool -> 0x90000
-        //| Sym _ -> failwith "Code"
-
-=======
->>>>>>> d0ea5591
+    | Sym of symbol
+
     member internal x.Name =
         match x with
         //| Float16 -> "Float16"
@@ -151,24 +134,13 @@
         | Int32 -> "Int32"
         | Int64 -> "Int64"
         | Bool -> "Bool"
-
-    /// Get the .NET type that corresponds to this type when data is transferred to .NET
-    member x.AsType () =
-        match x with
-        //| Float16 -> typeof<single>
-        | Float32 -> typeof<single>
-        | Float64 -> typeof<double>
-        | Int8 -> typeof<int8>
-        | Byte -> typeof<byte>
-        | Int16 -> typeof<int16>
-        | Int32 -> typeof<int32>
-        | Int64 -> typeof<int64>
-        | Bool -> typeof<bool>
+        | Sym sym -> sym.Name
 
     /// Gets the natural result of the Sum(), SumToSize() and Sum(dim) operation on this dtype
     member t.SummationType =
         match t with
         | Bool | Byte | Int8 | Int16 | Int32 | Int64 -> Dtype.Int64
+        | Sym symb -> sym.CreateSymbol(symb.Name + ".SummationType")
         | dt -> dt
 
 /// Contains functions and settings related to tensor element types
@@ -177,12 +149,14 @@
     let (|FloatingPoint|_|) x =
         match x with
         | Float32 | Float64 -> Some()
+        | Sym _ -> failwith "FloatingPoint - symbolic dtype"
         | _ -> None
 
     /// Matches all integral tensor element types
     let (|Integral|_|) x =
         match x with
         | Byte | Int8 | Int16 | Int32 | Int64 -> Some()
+        | Sym _ -> failwith "Integral - symbolic dtype"
         | _ -> None
 
     /// Matches all integral or boolean tensor element types
@@ -196,6 +170,7 @@
         if dtype1 = dtype2 then Some dtype1
         else
             match dtype1, dtype2 with 
+            | Sym _, _ | _, Sym _ -> sym.CreateSymbol("widen("+dtype1.Name + ","+dtype2.Name+")")
             | Float64, _ | _, Float64 -> Some Float64
             | Float32, _ | _, Float32 -> Some Float32
             | Int64, _ | _, Int64 -> Some Int64
@@ -223,6 +198,8 @@
     /// Get or set the default element type used when creating tensors. Note, use <c>dsharp.config(...)</c> instead.
     let mutable Default = Dtype.Float32
 
+    let Symbolic (s: symbol) : Dtype = Dtype.Sym s
+
 /// Contains global functions and settings related to tensor element types, used when writing backends.
 [<AutoOpen>]
 module DtypeAutoOpens =
