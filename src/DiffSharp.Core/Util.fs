module DiffSharp.Util

open System
open System.Net
open System.Collections
open System.Collections.Generic
open System.Diagnostics.CodeAnalysis
open System.IO
open System.IO.Compression
open System.Runtime.Serialization
open System.Runtime.Serialization.Formatters.Binary
open FSharp.Reflection

let logSqrt2Pi = log(sqrt(2. * Math.PI))
let log10Val = log 10.

type NestingLevel =
    val mutable Current:uint32
    new() = {Current = 0u}
    member t.Next() = t.Current <- t.Current + 1u; t.Current

type GlobalNestingLevel() =
    static let tagger = NestingLevel()
    static member Current = tagger.Current
    static member Next() = tagger.Next()
    static member Reset() = tagger.Current <- 0u
    static member Set(level) = tagger.Current <- level

[<ExcludeFromCodeCoverage>]
let inline cumulativeSum (a:_[]) = (Array.scan (+) LanguagePrimitives.GenericZero a).[1..]

type Random() =
    static let mutable rnd = System.Random()
    static member Seed(seed) = rnd <- System.Random(seed)
    static member Uniform() = rnd.NextDouble()
    static member Uniform(low, high) = low + (rnd.NextDouble() * (high-low))
    static member Normal() =
        let rec normal() = 
            let x, y = (rnd.NextDouble()) * 2.0 - 1.0, (rnd.NextDouble()) * 2.0 - 1.0
            let s = x * x + y * y
            if s > 1.0 then normal() else x * sqrt (-2.0 * (log s) / s)
        normal()
    static member Normal(mean, stddev) = mean + Random.Normal() * stddev
    static member ChoiceIndex(probs:float[]) =
        let probsSum = probs |> Array.sum
        let cumulativeProbs = probs |> Array.map (fun v -> v / probsSum) |> cumulativeSum
        let p = rnd.NextDouble()
        cumulativeProbs |> Array.findIndex (fun v -> v >= p)
    static member Choice(array:_[]) = array.[rnd.Next(array.Length)]
    static member Choice(array:_[], probs:float[]) = 
        if array.Length <> probs.Length then failwith "Expecting array and probs of same length"
        array.[Random.ChoiceIndex(probs)]
    static member Shuffle(array:_[]) =
        // Durstenfeld/Knuth shuffle
        let a = array |> Array.copy
        let mutable n = array.Length
        while n > 1 do
            n <- n - 1
            let i = rnd.Next(n+1)
            let temp = a.[i]
            a.[i] <- a.[n]
            a.[n] <- temp
        a

[<ExcludeFromCodeCoverage>]
let inline notNull value = not (obj.ReferenceEquals(value, null))

let duplicates l =
   l |> List.ofSeq
   |> List.groupBy id
   |> List.choose ( function
          | _, x::_::_ -> Some x
          | _ -> None )

let hasDuplicates l =
    (duplicates l) |> List.isEmpty |> not
        
let allEqual (items:seq<'a>) =
    let item0 = items |> Seq.head
    items |> Seq.forall ((=) item0)

type Shape = int[]

let shapeLength (shape: Shape) =
    if shape.Length = 0 then 1
    else Array.reduce (*) shape

module Shape =
    let scalar : Shape = [| |]

    let contains (bigShape:Shape) (smallShape: Shape) =
        if bigShape.Length <> smallShape.Length then failwithf "Expecting bigShape (%A) and smallShape (%A) to have the same number of dimensions" bigShape.Length smallShape.Length
        Array.map2 (<=) smallShape bigShape |> Array.forall id

    let checkCanStack (shapes:Shape[]) (dim: int) =
        if not (allEqual shapes) then failwith "Cannot stack Tensors with different shapes"
        let n = shapes.Length
        if n = 0 then failwithf "Expecting a non-empty sequence of Tensors"
        let shape = shapes.[0]
        if dim < 0 || dim > shape.Length then invalidArg "dim" "invalid dimension"
        if dim < 0 || dim > n then invalidArg "dim" "invalid dimension"
        let shape1 = shape.[0..dim-1]
        let shape2 = shape.[dim..]
        let outputShape = [| yield! shape1; yield n; yield! shape2 |]
        n, shape1, shape2, outputShape

    let checkCanGetSlice (shape: Shape) (fullBounds: int[,]) =
        if Array2D.length1 fullBounds <> shape.Length then failwithf "Expecting %i-by-3 fullBounds" shape.Length
        let outputShape = 
            [|for i=0 to (fullBounds.GetLength(0) - 1) do
                let len = fullBounds.[i,1] - fullBounds.[i,0] + 1
                if fullBounds.[i, 2] = 1 then
                    if len > 1 then yield len // if len=1 then squeeze this dimension
                else
                    yield len|]
        outputShape

    let checkCanCat (shapes: Shape[]) (dim: int) =
        let n = shapes.Length
        if n = 0 then invalidArg "tensors" "Expecting at least one tensor"
        let shape = shapes.[0]
        if dim < 0 || dim >= shape.Length then invalidArg "dim" "invalid dimension"
        let shape1 = shape.[0..dim-1]
        let shape3 = shape.[dim+1..]
        if shapes |> Array.exists (fun shapeOther -> shapeOther.[0..dim-1] <> shape1 || shapeOther.[dim+1..] <> shape3) then
            invalidArg "tensors" "Expecting Tensors with similar shapes"
        let m2 = shapes |> Array.sumBy (fun shape -> shape.[dim])
        let outputShape = [| yield! shape1; yield m2; yield! shape3 |]
        n, shape1, m2, shape3, outputShape

    let checkCanSplit (shape: Shape) (sizes: int[]) (dim: int) =
        if dim < 0 || dim >= shape.Length then invalidArg "dim" "invalid dimension"
        if Array.sum sizes <> shape.[dim] then invalidArg "sizes" "the sum of sizes must equal the relevant dimension"
        let shape1 = shape.[0..dim-1]
        let shape2 = shape.[dim+1..]
        let outputShapes = sizes |> Array.map (fun sz -> [| yield! shape1; yield sz; yield! shape2 |])
        outputShapes

    let checkCanUnstack (shape: Shape) (dim: int) =
        if shape.Length < 1 then failwith "Cannot unstack scalar Tensor (dim < 1)"
        if dim < 0 || dim >= shape.Length then invalidArg "dim" "invalid dimension"
        let shape1 = shape.[0..dim-1]
        let shape2 = shape.[dim+1..]
        let outputShape = Array.append shape1 shape2
        shape1, shape2, outputShape

    let computeTranspose (shape: Shape) =
        let nrows = shape.[0]
        let ncols = shape.[1]
        let outputShape = [| ncols; nrows |]
        outputShape

    let checkCanConv1d (dtype1: DType) (dtype2: DType) (shape1:Shape) (shape2:Shape) (stride: int) (padding: int) (dilation: int) =
        if dtype1 <> dtype2 then failwithf "Expecting input type %A and weight type %A to be the same" dtype1 dtype2
        if shape1.Length <> 3 || shape2.Length <> 3 then failwithf "Expecting two 3d tensors t1, t2 where t1 is input (NxCxI: batchSize x inputChannels x inputLength) and t2 is filters (KxCxF: outputChannels x inputChannels x kernelLength), received Tensors with shapes %A, %A" shape1 shape2
        if padding < 0 then failwithf "Expecting padding (%A) >= 0" padding
        if stride < 1 then failwithf "Expecting stride (%A) >= 1" stride
        if dilation < 1 then failwithf "Expecting dilation (%A) >=1" dilation
        let batchSize = shape1.[0]
        let inputChannels = shape1.[1]
        let inputLength = shape1.[2]
        let outputChannels = shape2.[0]
        let filtersChannels = shape2.[1]
        let kernelLength = shape2.[2]
        let inputLengthAfterPadding = inputLength + 2*padding
        if shape2.[1] <> inputChannels then failwithf "Input and filters have different number of channels: %A, %A" inputChannels filtersChannels
        if kernelLength > inputLengthAfterPadding then failwithf "Expecting kernelLength (%A) <= inputLengthAfterPadding (%A)" kernelLength inputLengthAfterPadding
        let outputSize = int (floor (float (inputLengthAfterPadding - kernelLength)/(float stride))) + 1
        let outputShape = [|batchSize; outputChannels; outputSize|]
        batchSize, inputChannels, kernelLength, outputChannels, outputSize, outputShape

    let checkCanConv2d (dtype1: DType) (dtype2: DType) (shape1: Shape) (shape2: Shape) (stride: int[]) (padding: int[]) (dilation: int[]) =
        if dtype1 <> dtype2 then failwithf "Expecting input type %A and weight type %A to be the same" dtype1 dtype2
        if shape1.Length <> 4 || shape2.Length <> 4 then failwithf "Expecting two 4d tensors t1, t2 where t1 is input, NxCxHxW (batchSize x inputChannels x inputHeight x inputWidth) and t2 is filters, KxCxFxG (outputChannels x inputChannels x kernelHeight x kernelWidth), received Tensors with shapes %A, %A" shape1 shape2
        if stride.Length <> 2 then failwithf "Expecting stride (%A) to be a two-dimensional array" stride
        if padding.Length <> 2 then failwithf "Expecting padding (%A) to be a two-dimensional array" padding
        if dilation.Length <> 2 then failwithf "Expecting dilation (%A) to be a two-dimensional array" dilation
        if padding.[0] < 0 || padding.[1] < 0 then failwithf "Expecting all paddings (%A) >= 0" padding
        if stride.[0] < 1 || stride.[1] < 1 then failwithf "Expecting all strides (%A) >= 1" stride
        if dilation.[0] < 1 || dilation.[1] < 1 then failwithf "Expecting all dilations (%A) >= 1" dilation
        let batchSize = shape1.[0]
        let inputChannels = shape1.[1]
        let inputHeight = shape1.[2]
        let inputWidth = shape1.[3]
        let outputChannels = shape2.[0]
        let filtersChannels = shape2.[1]
        let kernelHeight = shape2.[2]
        let kernelWidth = shape2.[3]
        let inputHeightAfterPadding = inputHeight + 2*padding.[0]
        let inputWidthAfterPadding = inputWidth + 2*padding.[1]
        if filtersChannels <> inputChannels then failwithf "Input and filters have different number of channels: %A, %A" inputChannels filtersChannels
        if kernelHeight > inputHeightAfterPadding then failwithf "Expecting kernelHeight (%A) <= inputHeightAfterPadding (%A)" kernelHeight inputHeightAfterPadding
        if kernelWidth > inputWidthAfterPadding then failwithf "Expecting kernelWidth (%A) <= inputWidthAfterPadding (%A)" kernelWidth inputWidthAfterPadding
        let outputHeight = int (floor (float (inputHeightAfterPadding - kernelHeight)/(float stride.[0]))) + 1
        let outputWidth = int (floor (float (inputWidthAfterPadding - kernelWidth)/(float stride.[1]))) + 1
        let outputShape = [|batchSize; outputChannels; outputHeight; outputWidth|]
        batchSize, inputChannels, (kernelHeight, kernelWidth), (outputChannels, outputHeight, outputWidth), outputShape

    let checkCanConv3d (dtype1: DType) (dtype2: DType) (shape1: Shape) (shape2: Shape) (stride: int[]) (padding: int[]) (dilation: int[]) =
        if dtype1 <> dtype2 then failwithf "Expecting input type %A and weight type %A to be the same" dtype1 dtype2
        if shape1.Length <> 5 || shape2.Length <> 5 then failwithf "Expecting two 4d Tensors t1, t2 where t1 is input, NxCxDxHxW (batchSize x inputChannels x inputDepth x inputHeight x inputWidth) and t2 is filters, KxCxExFxG (outputChannels x inputChannels x kernelDepth x kernelHeight x kernelWidth), received Tensors with shapes %A, %A" shape1 shape2
        if stride.Length <> 3 then failwithf "Expecting stride (%A) to be a length-three array" stride
        if padding.Length <> 3 then failwithf "Expecting padding (%A) to be a length-three array" padding
        if dilation.Length <> 3 then failwithf "Expecting dilation (%A) to be a length-three array" dilation
        if padding.[0] < 0 || padding.[1] < 0 || padding.[2] < 0 then failwithf "Expecting all paddings (%A) >= 0" padding
        if stride.[0] < 1 || stride.[1] < 1 || stride.[2] < 1 then failwithf "Expecting all strides (%A) >= 1" stride
        if dilation.[0] < 1 || dilation.[1] < 1 || dilation.[2] < 1 then failwithf "Expecting all dilations (%A) >= 1" dilation
        let batchSize = shape1.[0]
        let inputChannels = shape1.[1]
        let inputDepth = shape1.[2]
        let inputHeight = shape1.[3]
        let inputWidth = shape1.[4]
        let outputChannels = shape2.[0]
        let filtersChannels = shape2.[1]
        let kernelDepth = shape2.[2]
        let kernelHeight = shape2.[3]
        let kernelWidth = shape2.[4]
        let inputDepthAfterPadding = inputDepth + 2*padding.[0]
        let inputHeightAfterPadding = inputHeight + 2*padding.[1]
        let inputWidthAfterPadding = inputWidth + 2*padding.[2]
        if filtersChannels <> inputChannels then failwithf "Input and filters have different number of channels: %A, %A" inputChannels filtersChannels
        if kernelDepth > inputDepthAfterPadding then failwithf "Expecting kernelDepth (%A) <= inputDepthAfterPadding (%A)" kernelDepth inputDepthAfterPadding
        if kernelHeight > inputHeightAfterPadding then failwithf "Expecting kernelHeight (%A) <= inputHeightAfterPadding (%A)" kernelHeight inputHeightAfterPadding
        if kernelWidth > inputWidthAfterPadding then failwithf "Expecting kernelWidth (%A) <= inputWidthAfterPadding (%A)" kernelWidth inputWidthAfterPadding
        let outputDepth = int (floor (float (inputDepthAfterPadding - kernelDepth)/(float stride.[0]))) + 1
        let outputHeight = int (floor (float (inputHeightAfterPadding - kernelHeight)/(float stride.[1]))) + 1
        let outputWidth = int (floor (float (inputWidthAfterPadding - kernelWidth)/(float stride.[2]))) + 1
        let outputShape = [|batchSize; outputChannels; outputDepth; outputHeight; outputWidth|]
        batchSize, inputChannels, (kernelDepth, kernelHeight, kernelWidth), (outputChannels, outputDepth, outputHeight, outputWidth), outputShape

    let checkCanMaxpool1d (shape: Shape) (kernelSize: int) (stride: int) (padding: int) =
        if shape.Length <> 3 then failwithf "Expecting a 3d tensor (NxCxL: batchSize x inputChannels x inputLength), received tensor with shape %A" shape
        if kernelSize < 1 then failwithf "Expecting kernelSize (%A) >= 1" kernelSize
        if padding < 0 then failwithf "Expecting padding (%A) >= 0" padding
        if padding > kernelSize/2 then failwithf "Expecting padding (%A) < kernelSize (%A) / 2" padding kernelSize
        if stride < 1 then failwithf "Expecting stride (%A) >= 1" stride
        let batchSize = shape.[0]
        let channels = shape.[1]
        let inputSize = shape.[2]
        let inputLengthAfterPadding = inputSize + 2*padding
        if kernelSize > inputLengthAfterPadding then failwithf "Expecting kernelSize (%A) <= inputLengthAfterPadding (%A)" kernelSize inputLengthAfterPadding
        let outputSize = int (floor (float (inputSize + 2*padding - kernelSize)/(float stride))) + 1
        let outputShape = [|batchSize; channels; outputSize|]
        batchSize, channels, inputSize, outputSize, outputShape

    let checkCanMaxpool2d (shape: Shape) (kernelSize: int[]) (stride: int[]) (padding: int[]) =
        if shape.Length <> 4 then failwithf "Expecting a 4d tensor (NxCxHxW: batchSize x inputChannels x inputHeight x inputWidth), received tensor with shape %A" shape
        if kernelSize.[0] < 1 || kernelSize.[1] < 1 then failwithf "Expecting all kernelSizes (%A) >= 1" kernelSize
        if padding.[0] < 0 || padding.[1] < 0 then failwithf "Expecting all paddings (%A) >= 0" padding
        if padding.[0] > kernelSize.[0]/2 || padding.[1] > kernelSize.[1]/2 then failwithf "Expecting all paddings (%A) < kernelSizes (%A) / 2" padding kernelSize
        if stride.[0] < 1 || stride.[1] < 1 then failwithf "Expecting all strides (%A) >= 1" stride
        let batchSize = shape.[0]
        let channels = shape.[1]
        let inputHeight = shape.[2]
        let inputWidth = shape.[3]
        let kernelHeight = kernelSize.[0]
        let kernelWidth = kernelSize.[1]
        let inputHeightAfterPadding = inputHeight + 2*padding.[0]
        let inputWidthAfterPadding = inputWidth + 2*padding.[1]
        if kernelSize.[0] > inputHeightAfterPadding then failwithf "Expecting kernelSize.[0] (%A) <= inputHeightAfterPadding (%A)" kernelSize.[0] inputHeightAfterPadding
        if kernelSize.[1] > inputWidthAfterPadding then failwithf "Expecting kernelSize.[1] (%A) <= inputWidthAfterPadding (%A)" kernelSize.[1] inputWidthAfterPadding
        let outputHeight = int (floor (float (inputHeight + 2*padding.[0] - kernelHeight)/(float stride.[0]))) + 1
        let outputWidth = int (floor (float (inputWidth + 2*padding.[1] - kernelWidth)/(float stride.[1]))) + 1
        let outputShape = [|batchSize; channels; outputHeight; outputWidth|]
        (batchSize, channels, (inputHeight, inputWidth), (kernelHeight, kernelWidth), (outputHeight, outputWidth), outputShape)

    let checkCanMaxpool3d (shape: Shape) (kernelSize: int[]) (stride: int[]) (padding: int[]) =
        if shape.Length <> 5 then failwithf "Expecting a 5d tensor (NxCxDxHxW: batchSize x inputChannels x inputDepth x inputHeight x inputWidth), received tensor with shape %A" shape
        if kernelSize.[0] < 1 || kernelSize.[1] < 1 || kernelSize.[2] < 1 then failwithf "Expecting all kernelSizes (%A) >= 1" kernelSize
        if padding.[0] < 0 || padding.[1] < 0 || padding.[2] < 0 then failwithf "Expecting all paddings (%A) >= 0" padding
        if padding.[0] > kernelSize.[0]/2 || padding.[1] > kernelSize.[1]/2 || padding.[2] > kernelSize.[2]/2 then failwithf "Expecting all paddings (%A) < kernelSizes (%A) / 2" padding kernelSize
        if stride.[0] < 1 || stride.[1] < 1 || stride.[2] < 1 then failwithf "Expecting all strides (%A) >= 1" stride
        let batchSize = shape.[0]
        let channels = shape.[1]
        let inputDepth = shape.[2]
        let inputHeight = shape.[3]
        let inputWidth = shape.[4]
        let kernelDepth = kernelSize.[0]
        let kernelHeight = kernelSize.[1]
        let kernelWidth = kernelSize.[2]
        let inputDepthAfterPadding = inputDepth + 2*padding.[0]
        let inputHeightAfterPadding = inputHeight + 2*padding.[1]
        let inputWidthAfterPadding = inputWidth + 2*padding.[2]
        if kernelSize.[0] > inputDepthAfterPadding then failwithf "Expecting kernelSize.[0] (%A) <= inputDepthAfterPadding (%A)" kernelSize.[0] inputDepthAfterPadding
        if kernelSize.[1] > inputHeightAfterPadding then failwithf "Expecting kernelSize.[1] (%A) <= inputHeightAfterPadding (%A)" kernelSize.[1] inputHeightAfterPadding
        if kernelSize.[2] > inputWidthAfterPadding then failwithf "Expecting kernelSize.[1] (%A) <= inputWidthAfterPadding (%A)" kernelSize.[1] inputWidthAfterPadding
        let outputDepth = int (floor (float (inputDepth + 2*padding.[0] - kernelDepth)/(float stride.[0]))) + 1
        let outputHeight = int (floor (float (inputHeight + 2*padding.[1] - kernelHeight)/(float stride.[1]))) + 1
        let outputWidth = int (floor (float (inputWidth + 2*padding.[2] - kernelWidth)/(float stride.[2]))) + 1
        let outputShape = [|batchSize; channels; outputDepth; outputHeight; outputWidth|]
        (batchSize, channels, (inputDepth, inputHeight, inputWidth), (kernelDepth, kernelHeight, kernelWidth), (outputDepth, outputHeight, outputWidth), outputShape)

    let checkCanMaxunpool1d (shape: Shape) (indicesDtype: DType) (indicesShape: Shape) (outputSize: int[]) =
        if indicesDtype <> DType.Int32 then failwithf "Expecting indices to have type %A" DType.Int32
        if outputSize.Length <> 3 then failwithf "Expecting outputSize (%A) to be 3-dimensional" outputSize
        let batchSize = shape.[0]
        let channels = shape.[1]
        let inputSize = shape.[2]
        if outputSize.[0] <> indicesShape.[0] || outputSize.[1] <> indicesShape.[1] then failwithf "Expecting the first two elements of outputSize (%A) and indicesShape (%A) to be the same" outputSize indicesShape
        let outputShape = [|batchSize; channels; outputSize.[2]|]
        batchSize, channels, inputSize, outputShape

    let checkCanMaxunpool2d (shape: Shape) (indicesDtype: DType) (indicesShape: Shape) (outputSize: int[]) =
        if indicesDtype <> DType.Int32 then failwithf "Expecting indices to have type %A" DType.Int32
        if outputSize.Length <> 4 then failwithf "Expecting outputSize (%A) to be 4-dimensional" outputSize
        let batchSize = shape.[0]
        let channels = shape.[1]
        let inputHeight = shape.[2]
        let inputWidth = shape.[3]
        if outputSize.[0] <> indicesShape.[0] || outputSize.[1] <> indicesShape.[1] then failwithf "Expecting the first two elements of outputSize (%A) and indicesShape (%A) to be the same" outputSize indicesShape
        let outputShape = [|batchSize; channels; outputSize.[2]; outputSize.[3]|]
        batchSize, channels, (inputHeight, inputWidth), outputShape

    let checkCanMaxunpool3d (shape: Shape) (indicesDtype: DType) (indicesShape: Shape) (outputSize: int[]) =
        if indicesDtype <> DType.Int32 then failwithf "Expecting indices to have type %A" DType.Int32
        if outputSize.Length <> 5 then failwithf "Expecting outputSize (%A) to be 5-dimensional" outputSize
        let batchSize = shape.[0]
        let channels = shape.[1]
        let inputDepth = shape.[2]
        let inputHeight = shape.[3]
        let inputWidth = shape.[4]
        if outputSize.[0] <> indicesShape.[0] || outputSize.[1] <> indicesShape.[1] then failwithf "Expecting the first two elements of outputSize (%A) and indicesShape (%A) to be the same" outputSize indicesShape
        let outputShape = [|batchSize; channels; outputSize.[2]; outputSize.[3]; outputSize.[4]|]
        batchSize, channels, (inputDepth, inputHeight, inputWidth), outputShape

    let canExpand (oldShape: Shape) (newShape: Shape) =
        newShape.Length >= oldShape.Length &&
        let trim = newShape.Length - oldShape.Length
        (oldShape,newShape.[trim..]) ||> Array.forall2 (fun n m -> n = 1 || n = m)

    let checkCanExpand (oldShape: Shape) (newShape: Shape) =
        let isOK = canExpand oldShape newShape
        if not isOK then failwithf "can't expand from shape %A to %A - each dimension must either be equal or expand from 1" oldShape newShape

    let checkCanTranspose (dim: int) =
        if dim <> 2 then failwith "Cannot transpose Tensor when dim=2"

    let checkCanFlip (dim: int) (dims: int[]) =
        if dims.Length > dim then failwithf "Expecting dims (list of dimension indices to flip) of length less than Tensor's dimensions, received %A, %A" dims.Length dim
        if hasDuplicates dims then failwithf "Expecting dims (list of dimension indices to flip) without repetition, received %A" dims
        if (Array.max dims) >= dim then failwithf "Expecting dims (list of dimension indices to flip) where all indices are less than the tensor dimension, received %A, %A" dims dim

    let checkCanRepeat (shape: Shape) (dim: int) =
        if shape.[dim] <> 1 then failwithf "Expecting Tensor's shape (%A) at dim (%A) to be 1" shape dim

    let checkCanDilate (dim: int) (dilations: int[]) =
        if dilations.Length <> dim then failwithf "Expecting dilations (dilation to use in each dimension) of same length with Tensor's dimensions, received %A, %A" dilations.Length dim
        if (Array.min dilations) < 1 then failwithf "Expecting dilations (dilation to use in each dimension) >= 1 where 1 represents no dilation, received %A" dilations

    let checkCanGather (shape: Shape) (dim: int) (indicesShape: Shape) (indicesDtype:DType) =
        if shape.Length <> indicesShape.Length then failwithf "Expecting tensorShape (%A) and indicesShape (%A) to have the same number of dimensions" shape indicesShape
        if dim < 0 || dim > shape.Length-1 then failwithf "Expecting 0<= dim (%A) < tensorShape.Length (%A)" dim shape.Length
        if indicesShape.[dim] < 1 then failwithf "Expecting indicesShape.[dim] (%A) >= 1" indicesShape.[dim]
        if indicesDtype <> DType.Int32 then failwithf "Expecting indices to have type %A" DType.Int32

    let checkCanView (shape1: Shape) (shape2: Shape) =
        if shapeLength shape1 <> shapeLength shape2 then failwithf "Cannot view Tensor of shape %A as shape %A" shape1 shape2

    let checkCanFlatten (shape: Shape) (startDim: int) (endDim: int) =
        if startDim < 0 || startDim >= shape.Length then failwithf "Expecting 0 <= startDim (%A) < %A" startDim shape.Length
        if endDim < 0 || endDim >= shape.Length then failwithf "Expecting 0 <= endDim (%A) < %A" endDim shape.Length
        if endDim <= startDim then failwithf "Expecting startDim (%A) < endDim (%A)" startDim endDim

    let checkCanAddSlice (shape1: Shape) (location: int[]) (shape2: Shape) =
        if not (contains shape1 shape2) then failwithf "Expecting shape1 to contain shape2, received %A, %A" shape1 shape2
        if location.Length <> shape1.Length then failwithf "Expecting location of the same length as shape1, received %A, %A" (location.Length) shape1

    let checkCanMatmul (shape1: Shape) (shape2: Shape) =
        if shape1.Length <> 2 || shape2.Length <> 2 then failwithf "Expecting two 2d Tensors, received Tensors with shapes %A, %A" shape1 shape2
        if shape1.[1] <> shape2.[0] then failwithf "Cannot multiply Tensors with shapes %A, %A" shape1 shape2

    let checkCanDot (shape1: Shape) (shape2: Shape) =
        if shape1.Length <> 1 || shape2.Length <> 1 then failwithf "Expecting two vectors (1d Tensors), received Tensors with shapes %A, %A" shape1 shape2
        if shape1.[0] <> shape2.[0] then failwithf "Cannot multiply vectors with different lengths %A, %A" shape1.[0] shape2.[0]

    let checkCanPad (shape: Shape) (paddings: int[]) =
        if shape.Length <> paddings.Length then failwithf "Expecting shape (%A) and paddings (%A) to have the same length" shape paddings
        if not (paddings |> Array.forall (fun p -> p >= 0)) then failwithf "Expecting all paddings (%A) >= 0" paddings

    let squeeze (dim: int) (shape: Shape) =
        if dim = -1 then
            [|for s in shape do if s <> 1 then yield s|]
        elif shape.[dim] = 1 then
            [|for i=0 to shape.Length - 1 do 
                if i < dim then yield shape.[i]
                elif i > dim then yield shape.[i]|]
        else
            shape

    let checkCanUnsqueeze (dim: int) (shape: Shape) =
        if dim < 0 || dim > shape.Length then failwithf "Expecting dim in range [0, %A]" shape.Length
        [|for i=0 to shape.Length - 1 + 1 do 
            if i < dim then yield shape.[i]
            elif i = dim then yield 1
            else yield shape.[i-1]|]

    let unsqueezeAs (shape1: Shape) (shape2: Shape) =
        if shape1.Length > shape2.Length then failwithf "Expecting shape1.Length (%A) <= shape2.Length (%A)" shape1.Length shape2.Length
        let ones = Array.create (shape2.Length - shape1.Length) 1
        Array.append ones shape1

    let locationToBounds (shape: Shape) (location: int[]) =
        Array2D.init location.Length 3 (fun i j -> if j=0 then location.[i] elif j=1 then location.[i] + shape.[i] - 1 else 1)

    let flatten (startDim: int) (endDim: int) (shape: Shape) =
        let shape = [|for i in 0..shape.Length-1 do if (i < startDim) || (i > endDim) then shape.[i] else -1|]
        let mutable emitted = false
        [|for s in shape do if s <> -1 then s elif not emitted then emitted <- true; -1|]

    /// Find the shape into which shape1 and shape2 can be expanded
    let broadcast2 (shape1: Shape) (shape2: Shape) =
        if canExpand shape1 shape2 || canExpand shape2 shape1 then 
            let n1 = shape1.Length
            let n2 = shape2.Length
            let mx = max n1 n2
            let mn = mx - min n1 n2
            Array.init mx (fun i -> 
                if i < mn then (if n1 > n2 then shape1.[i] else shape2.[i])
                elif n1 > n2 then max shape1.[i] shape2.[i-mn]
                else max shape1.[i-mn] shape2.[i])
        else failwithf "shapes %A and %A are not related by broadcasting - each dimension must either be extra, equal, expand from 1" shape1 shape2

    /// Find the shape into which all the shapes can be expanded
    let broadcastShapes (shapes: Shape[]) = Array.reduce broadcast2 shapes

    let dilated (shape: Shape) (dilations: int[]) =
        Array.map2 (fun n d -> n + (n - 1) * (d - 1)) shape dilations

    let dilated2 (shape: Shape) (dilations: int[]) =
        Array.map2 (*) shape dilations

    let undilatedShape (shape: Shape) (dilations: int[]) =
        Array.map2 (fun n d -> (n + d - 1) / d) shape dilations

    let complete (nelement: int) (shape: Shape) =
        if (shape |> Array.filter (fun x -> x < -1) |> Array.length) > 0 then failwithf "Invalid shape %A" shape
        let numUnspecified = shape |> Array.filter ((=) -1) |> Array.length
        if numUnspecified > 1 then
            failwithf "Cannot complete shape %A, expecting at most one unspecified dimension (-1)" shape
        elif numUnspecified = 0 then 
            shape
        else
            let divisor = shape |> Array.filter ((<>) -1) |> shapeLength
            if nelement % divisor <> 0 then failwithf "Cannot complete shape %A to have %A elements" shape nelement
            let missing = nelement / divisor
            [|for d in shape do if d = -1 then yield missing else yield d|]

module Array =
    [<ExcludeFromCodeCoverage>]
    let inline allClose (relativeTolerance:'T) (absoluteTolerance:'T) (array1:'T[]) (array2:'T[]) =
        let dim1 = array1.Length
        let dim2 = array2.Length
        if dim1 <> dim2 then false
        else (array1,array2) ||> Array.forall2 (fun a b -> abs(a-b) <= absoluteTolerance + relativeTolerance*abs(b)) 

let boundsToLocation (bounds: int[,]) =
    [|for i=0 to bounds.GetLength(0) - 1 do yield bounds.[i, 0]|]

let boundsToShape (bounds: int[,]) =
    [|for i=0 to bounds.GetLength(0) - 1 do yield bounds.[i, 1] - bounds.[i, 0] + 1|] 


let mirrorCoordinates (coordinates: int[]) (shape: Shape) (mirrorDims: int[]) =
    if coordinates.Length <> shape.Length then failwithf "Expecting coordinates and shape of the same dimension, received %A, %A" coordinates.Length shape.Length
    let result = Array.copy coordinates
    for d=0 to coordinates.Length-1 do
        if mirrorDims |> Array.contains d then
            result.[d] <- abs (coordinates.[d] - shape.[d] + 1)
    result

let dilatedCoordinates (coordinates: int[]) (dilations: int[]) =
    Array.map2 (*) coordinates dilations

let checkValidIndex (shape: Shape) (index: int[]) =
    if shape.Length <> index.Length then failwithf "Expecting shape (%A) and index (%A) to have the same length" shape index
    let valid = Array.forall2 (fun s i -> i < s) shape index
    if not valid then failwithf "index (%A) is not valid for shape (%A)" index shape

let indexToFlatIndex (shape: Shape) (index: int[]) =
    checkValidIndex shape index
    let mutable flatIndex = 0
    for i=0 to index.Length - 1 do
        let v = if i = index.Length - 1 then 1 else (Array.reduce (*) shape.[i+1..])
        flatIndex <- flatIndex + index.[i] * v
    flatIndex

let flatIndexToIndex (shape: Shape) (flatIndex: int) =
    let dim = shape.Length
    let nelement = shapeLength shape
    let index = Array.create dim 0
    let mutable mul = nelement
    let mutable fi = flatIndex
    for i=dim downto 1 do
        mul <- mul / shape.[dim-i]
        index.[i-1] <- fi / mul
        fi <- fi - index.[i-1] * mul
    index |> Array.rev
    
/// Create a non-jagged 3D array from jagged data
let array3D data = 
    let data = data |> Array.ofSeq |> Array.map array2D
    let r1, r2, r3 = data.Length, data.[0].GetLength(0), data.[0].GetLength(1)
    for i in 0 .. r1-1 do 
        let q2 = data.[i].GetLength(0)
        let q3 = data.[i].GetLength(1)
        if q2 <> r2 || q3 <> r3 then 
            invalidArg "data" (sprintf "jagged input at position %d: first is _ x %d x %d, later is _ x _ x %d x %d" i r2 r3 q2 q3)
    Array3D.init r1 r2 r3 (fun i j k -> data.[i].[j,k])

/// Create a non-jagged 4D array from jagged data
let array4D data = 
    let data = data |> array2D |> Array2D.map array2D
    let r1,r2,r3,r4 = (data.GetLength(0), data.GetLength(1), data.[0,0].GetLength(0),data.[0,0].GetLength(1))
    for i in 0 .. r1-1 do 
      for j in 0 .. r2-1 do 
        let q3 = data.[i,j].GetLength(0)
        let q4 = data.[i,j].GetLength(1)
        if q3 <> r3 || q4 <> r4 then 
            invalidArg "data" (sprintf "jagged input at position (%d,%d): first is _ x _ x %d x %d, later is _ x _ x %d x %d" i j r2 r3 q3 q4)
    Array4D.init r1 r2 r3 r4 (fun i j k m -> data.[i,j].[k,m])

let arrayND (shape: Shape) f =
    match shape with 
    | [| |] -> f [| |] |> box
    | [| d0 |] -> Array.init d0 (fun i -> f [| i |]) |> box
    | [| d0; d1 |] -> Array2D.init d0 d1 (fun i1 i2 -> f [| i1; i2 |]) |> box
    | [| d0; d1; d2 |] -> Array3D.init d0 d1 d2 (fun i1 i2 i3 -> f [| i1; i2; i3 |]) |> box
    | [| d0; d1; d2; d3 |] -> Array4D.init d0 d1 d2 d3 (fun i1 i2 i3 i4 -> f [| i1; i2; i3; i4 |]) |> box
    | _ -> failwith "arrayND - nyi for dim > 4"

/// Get the elements of an arbitrary IEnumerble
let private seqElements (ie: obj) = 
    let e = (ie :?> IEnumerable).GetEnumerator()
    [| while e.MoveNext() do yield e.Current |]

/// Match an array type of arbitrary rank
let private (|ArrayTy|_|) (ty: Type) = 
    if ty.IsArray && ty.GetArrayRank() <= 4 then
        Some(ty.GetArrayRank(), ty.GetElementType())
    else 
       None

/// Match an tuple type
let private (|TupleTy|_|) (ty: Type) = 
    if FSharpType.IsTuple ty then 
        Some(FSharpType.GetTupleElements ty)
    else 
       None

let rec private  (|ListTy|_|) (ty: Type) = 
    if ty.IsGenericType && ty.GetGenericTypeDefinition().Equals(typedefof<list<int>>) then
       Some (ty.GetGenericArguments().[0])
    else   
        None

/// Match a 1D sequence type (seq<_>) or a subclass
let rec private  (|SeqTy|_|) (ty: Type) = 
    if ty.IsGenericType && ty.GetGenericTypeDefinition().Equals(typedefof<seq<int>>) then
       Some (ty.GetGenericArguments().[0])
    else   
        match ty.BaseType with 
        | null -> None 
        | _ -> 
            match ty.BaseType with 
            | SeqTy ety -> Some ety
            | _ -> 
                ty.GetInterfaces() |> Array.tryPick (|SeqTy|_|)

let rec formatType (ty: Type) = 
    match ty with 
    | ListTy ety -> sprintf "list<%s>" (formatType ety)
    | ArrayTy (_,ety) -> sprintf "%s[]" (formatType ety)
    | SeqTy ety -> sprintf "seq<%s>" (formatType ety)
    | TupleTy etys -> String.concat "*" (Array.map formatType etys)
    | ty when ty = typeof<int64> -> "int64"
    | ty when ty = typeof<int> -> "int"
    | ty when ty = typeof<double> -> "double"
    | ty when ty = typeof<float32> -> "float32"
    | _ -> ty.ToString()

let private (|SeqTupleTy|_|) (ty: Type) = 
    match ty with 
    | SeqTy (TupleTy etys) -> 
        match etys |> Array.tryFind (fun ety -> ety <> etys.[0]) with
        | None -> ()
        | Some ety2 -> failwithf "jagged input: unexpected mixed types in tuple being used as sequence notation, %s and %s" (formatType etys.[0]) (formatType ety2)
        Some (etys.[0])
    | _ -> None

let private (|TupleLeafTy|_|) (tgt: Type) (ty: Type) = 
    match ty with 
    | TupleTy etys when etys |> Array.forall (fun ety -> ety = tgt) -> Some ()
    | _ -> None

let private (|SeqTupleLeafTy|_|) (tgt: Type) (ty: Type) = 
    match ty with 
    | SeqTy (TupleLeafTy tgt) -> Some ()
    | _ -> None

let private flatArrayAndShape1D<'T> (v: 'T[]) =
    v, [|Array.length v|]

let private flatArrayAndShape2D<'T> (v: 'T[,]) =
    let n1 = Array2D.length1 v
    let n2 = Array2D.length2 v
    let arr =
        [|  for i=0 to n1-1 do
                for j=0 to n2-1 do
                   yield v.[i, j] |]
    arr, [| n1;n2|]

let private flatArrayAndShape3D<'T> (v: 'T[,,]) =
    let n1 = Array3D.length1 v
    let n2 = Array3D.length2 v
    let n3 = Array3D.length3 v
    let arr =
        [|  for i=0 to n1-1 do
                for j=0 to n2-1 do
                    for k=0 to n3-1 do
                        yield v.[i, j, k] |]
    arr, [| n1;n2;n3 |]

let private flatArrayAndShape4D<'T> (v: 'T[,,,]) =
    let n1 = Array4D.length1 v
    let n2 = Array4D.length2 v
    let n3 = Array4D.length3 v
    let n4 = Array4D.length4 v
    let arr =
        [|  for i=0 to n1-1 do
                for j=0 to n2-1 do
                    for k=0 to n3-1 do
                        for m=0 to n4-1 do
                            yield v.[i, j, k, m] |]
    arr, [| n1;n2;n3;n4 |]

let private seqTupleElements (els: obj) =
    match seqElements els with 
    | [| el |] -> FSharpValue.GetTupleFields(el) 
    | tup -> failwithf "unexpected multiple values in tuple list input: %A" (Array.toList tup)

let private arrayCast<'T> (els: obj[]) = els |> Array.map (fun v -> v :?> 'T)

let private (|SeqOrSeqTupleTy|_|) ty =
    match ty with 
    | SeqTupleTy ety -> Some (seqTupleElements, ety)
    | SeqTy ety -> Some (seqElements, ety)
    | _ -> None

let private (|SeqOrSeqTupleLeafTy|_|) tgt ty =
    match ty with 
    | SeqTupleLeafTy tgt -> Some (seqTupleElements)
    | SeqTy ety when ety = tgt -> Some (seqElements)
    | _ -> None

let rec tryFlatArrayAndShape<'T> (value:obj) : ('T[] * int[]) option =

    match value with
    | :? 'T as v -> Some ([|v|], [||])
    | :? ('T[]) as v -> Some (flatArrayAndShape1D v)
    | :? ('T[,]) as v -> Some (flatArrayAndShape2D<'T> v)
    | :? ('T[,,]) as v -> Some (flatArrayAndShape3D<'T> v)
    | :? ('T[,,,]) as v -> Some (flatArrayAndShape4D<'T> v)
    | :? seq<'T> as v -> Some (flatArrayAndShape1D (Seq.toArray v))
    | :? seq<seq<'T>> as v -> Some (flatArrayAndShape2D (array2D v))
    | :? seq<seq<seq<'T>>> as v -> Some (flatArrayAndShape3D (array3D v))
    | :? seq<seq<seq<seq<'T>>>> as v -> Some (flatArrayAndShape4D (array4D v))
    | _ -> 
    let vty = value.GetType()
    let tgt = (typeof<'T>)
    match vty with
    // list<int * int> -> dim 1
    | SeqTupleLeafTy tgt -> 
        let arr = value |> seqTupleElements |> arrayCast<'T>
        Some (arr, [| arr.Length |])
    // list<list<int * int>> etc. -> dim 2
    | SeqOrSeqTupleTy (fetcher, (SeqOrSeqTupleLeafTy tgt fetcher2)) -> 
        let els = value |> fetcher |> Array.map (fetcher2 >> arrayCast<'T>) |> array2D
        Some (flatArrayAndShape2D<'T> els)
    // ... -> dim 3
    | SeqOrSeqTupleTy (fetcher1, SeqOrSeqTupleTy (fetcher2, SeqOrSeqTupleLeafTy tgt fetcher3)) -> 
        let els = value |> fetcher1 |> Array.map (fetcher2 >> Array.map (fetcher3 >> arrayCast<'T>)) |> array3D
        Some (flatArrayAndShape3D<'T> els)
    // ... -> dim 4
    | SeqOrSeqTupleTy (fetcher1, SeqOrSeqTupleTy (fetcher2, SeqOrSeqTupleTy (fetcher3, SeqOrSeqTupleLeafTy tgt fetcher4))) -> 
        let els = value |> fetcher1 |> Array.map (fetcher2 >> Array.map (fetcher3 >> Array.map (fetcher4 >> arrayCast<'T>))) |> array4D
        Some (flatArrayAndShape4D<'T> els)
    | _ -> None

[<ExcludeFromCodeCoverage>]
let inline dataOfValues ofFloat32 ofFloat64 ofInt8 ofInt16 ofInt32 ofInt64 ofBool ofByte (value:obj) : (^T[] * int[]) = 
    match value |> tryFlatArrayAndShape<float32> with
    | Some (values, shape) -> (values |> Array.map ofFloat32, shape)
    | None -> 
    match value |> tryFlatArrayAndShape<double> with
    | Some (values, shape) -> (values |> Array.map ofFloat64, shape) 
    | None -> 
    match value |> tryFlatArrayAndShape<int32> with
    | Some (values, shape) -> (values |> Array.map ofInt32, shape) 
    | None -> 
    match value |> tryFlatArrayAndShape<int64> with
    | Some (values, shape) -> (values |> Array.map ofInt64, shape)
    | None -> 
    match value |> tryFlatArrayAndShape<int8>  with
    | Some (values, shape) -> (values |> Array.map ofInt8, shape)
    | None -> 
    match value |> tryFlatArrayAndShape<byte>  with
    | Some (values, shape) -> (values |> Array.map ofByte, shape)
    | None -> 
    match value |> tryFlatArrayAndShape<int16>  with
    | Some (values, shape) -> (values |> Array.map ofInt16, shape)
    | None -> 
    match value |> tryFlatArrayAndShape<bool> with
    | Some (values, shape) ->(values |> Array.map ofBool, shape) 
    | _ -> failwithf "Cannot convert value of type %A to RawTensorCPU" (value.GetType())

let dataOfValuesForFloat32 (value:obj) =
    dataOfValues float32 float32 float32 float32 float32 float32 (fun x -> if x then 1.0f else 0.0f) float32 value 

let dataOfValuesForFloat64 (value:obj) =
    dataOfValues double double double double double double (fun x -> if x then 1.0 else 0.0) double value 

let dataOfValuesForByte (value:obj) =
    dataOfValues byte byte byte byte byte byte (fun x -> if x then 1uy else 0uy) id value 

let dataOfValuesForInt8 (value:obj) =
    dataOfValues int8 int8 int8 int8 int8 int8 (fun x -> if x then 1y else 0y) int8 value 

let dataOfValuesForInt16 (value:obj) =
    dataOfValues int16 int16 int16 int16 int16 int16 (fun x -> if x then 1s else 0s) int16 value 

let dataOfValuesForInt32 (value:obj) =
    dataOfValues int32 int32 int32 int32 int32 int32 (fun x -> if x then 1 else 0) int32 value

let dataOfValuesForInt64 (value:obj) =
    dataOfValues int64 int64 int64 int64 int64 int64 (fun x -> if x then 1L else 0L) int64 value

let dataOfValuesForBool (value:obj) =
    dataOfValues (fun i -> abs i >= 1.0f) (fun i -> abs i >= 1.0) (fun i -> abs i > 0y) (fun i -> abs i > 0s) (fun i -> abs i > 0) (fun i -> abs i > 0L) id (fun i -> i > 0uy) value 

let toInt a =
    match box a with
    | :? float as a -> a |> int
    | :? float32 as a -> a |> int
    | :? int as a -> a
    | _ -> failwith "Cannot convert to int"

let maxIndex seq =  seq |> Seq.mapi (fun i x -> i, x) |> Seq.maxBy snd |> fst

let minIndex seq =  seq |> Seq.mapi (fun i x -> i, x) |> Seq.minBy snd |> fst

let memoize fn =
    let cache = new Dictionary<_,_>()
    fun x ->
        match cache.TryGetValue x with
        | true, v -> v
        | false, _ ->
            let v = fn x
            cache.Add(x,v)
            v

let getKeys (dictionary:Dictionary<string, 'a>) =
    let keys = Array.create dictionary.Count ""
    dictionary.Keys.CopyTo(keys, 0)
    keys

let download (url:string) (localFileName:string) =
    let wc = new WebClient()
    printfn "Downloading %A to %A" url localFileName
    wc.DownloadFile(url, localFileName)

<<<<<<< HEAD
let shuffledIndices (length: int) =
=======
let saveBinary (object:'a) (fileName:string) =
    let formatter = BinaryFormatter()
    let fs = new FileStream(fileName, FileMode.Create)
    let cs = new GZipStream(fs, CompressionMode.Compress)
    try
        formatter.Serialize(cs, object)
        cs.Flush()
        cs.Close()
        fs.Close()
    with
    | :? SerializationException as e -> failwithf "Cannot save to file. %A" e.Message

let loadBinary (fileName:string):'a =
    let formatter = BinaryFormatter()
    let fs = new FileStream(fileName, FileMode.Open)
    let cs = new GZipStream(fs, CompressionMode.Decompress)
    try
        let object = formatter.Deserialize(cs) :?> 'a
        cs.Close()
        fs.Close()
        object
    with
    | :? SerializationException as e -> failwithf "Cannot load from file. %A" e.Message

let shuffledIndices (length:int) =
>>>>>>> 5259d270
    let indices = Array.init length id
    let indicesShuffled = Random.Shuffle(indices)
    fun (i: int) -> indicesShuffled.[i]

let indentNewLines (str:String) numSpaces =
    let mutable ret = ""
    let spaces = String.replicate numSpaces " "
    str |> Seq.toList |> List.iter (fun c -> 
                        if c = '\n' then 
                            ret <- ret + "\n" + spaces
                        else ret <- ret + string c)
    ret

let stringPad (s:string) (width:int) =
    if s.Length > width then s
    else String.replicate (width - s.Length) " " + s

let stringPadAs (s1:string) (s2:string) = stringPad s1 s2.Length
<|MERGE_RESOLUTION|>--- conflicted
+++ resolved
@@ -768,9 +768,6 @@
     printfn "Downloading %A to %A" url localFileName
     wc.DownloadFile(url, localFileName)
 
-<<<<<<< HEAD
-let shuffledIndices (length: int) =
-=======
 let saveBinary (object:'a) (fileName:string) =
     let formatter = BinaryFormatter()
     let fs = new FileStream(fileName, FileMode.Create)
@@ -795,8 +792,7 @@
     with
     | :? SerializationException as e -> failwithf "Cannot load from file. %A" e.Message
 
-let shuffledIndices (length:int) =
->>>>>>> 5259d270
+let shuffledIndices (length: int) =
     let indices = Array.init length id
     let indicesShuffled = Random.Shuffle(indices)
     fun (i: int) -> indicesShuffled.[i]
