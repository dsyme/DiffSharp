/// Contains utilities related to the DiffSharp programming model.
namespace DiffSharp.Util

open System
open System.Collections
open System.Diagnostics.CodeAnalysis
open FSharp.Reflection
open DiffSharp

/// Represents a nesting level with a differentiation operation.
type NestingLevel =
    val mutable Current:uint32
    new() = {Current = 0u}
    member t.Next() = t.Current <- t.Current + 1u; t.Current

/// Contains operations to get, set or reset the global nesting level for differentiation operations.
type GlobalNestingLevel() =
    static let tagger = NestingLevel()
    static member Current = tagger.Current
    static member Next() = tagger.Next()
    static member Reset() = tagger.Current <- 0u
    static member Set(level) = tagger.Current <- level

/// Contains operations relating to the random generation of data
type Random() =
    static let mutable rnd = System.Random()

    /// Set the random seed
    static member Seed(seed) = rnd <- System.Random(seed)

    /// Return a random value for the uniform distribution over the interval [0,1)
    static member Uniform() = rnd.NextDouble()

    /// Return a random value for the uniform distribution with the given parameters
    static member Uniform(low, high) = low + (rnd.NextDouble() * (high-low))

    /// Return a random value for the normal distribution with the given parameters
    static member Normal() =
        let rec normal() = 
            let x, y = (rnd.NextDouble()) * 2.0 - 1.0, (rnd.NextDouble()) * 2.0 - 1.0
            let s = x * x + y * y
            if s > 1.0 then normal() else x * sqrt (-2.0 * (log s) / s)
        normal()

    /// Return a random value for the normal distribution with the given parameters
    static member Normal(mean, stddev) = mean + Random.Normal() * stddev

    /// Return a random integer in the given range
    static member Integer(low, high) = rnd.Next(low, high)

    /// Choose an index at random according to the given weights
    static member ChoiceIndex(probs:float[]) =
        let probsSum = probs |> Array.sum
        let cumulativeProbs = probs |> Array.map (fun v -> v / probsSum) |> Array.cumulativeSum
        let p = rnd.NextDouble()
        cumulativeProbs |> Array.findIndex (fun v -> v >= p)

    /// Choose a value at random
    static member Choice(array:_[]) = array.[rnd.Next(array.Length)]

    /// Choose multiple values at random independently
    static member Choice(array:_[], probs:float[]) = 
        if array.Length <> probs.Length then failwith "Expecting array and probs of same length"
        array.[Random.ChoiceIndex(probs)]

    /// Return an array of random values for the given weighted distribution
    static member Multinomial(probs:float[], numSamples:int) =
        Array.init numSamples (fun _ -> Random.ChoiceIndex(probs)) // Samples with replacement

    /// Return an array of random values for the given weighted distribution
    static member Multinomial(probs:float[,], numSamples:int) =
        Array2D.init (probs.GetLength(0)) numSamples (fun i _ -> Random.ChoiceIndex(probs.[i,*])) // Samples with replacement

    /// Return a random value for the given distribution
    static member Bernoulli(prob:float) = if rnd.NextDouble() < prob then 1. else 0.

    /// Return a random value according a fair coin flip
    static member Bernoulli() = Random.Bernoulli(0.5)

    /// Randomly shuffle the given array in-place 
    static member Shuffle(array:_[]) =
        // Durstenfeld/Knuth shuffle
        let a = array |> Array.copy
        let mutable n = array.Length
        while n > 1 do
            n <- n - 1
            let i = rnd.Next(n+1)
            let temp = a.[i]
            a.[i] <- a.[n]
            a.[n] <- temp
        a

<<<<<<< HEAD
[<ExcludeFromCodeCoverage>]
let inline notNull value = not (obj.ReferenceEquals(value, null))

module Shape =
    let scalar : int[] = [| |]

let arrayShape (a:System.Array) =
    if a.Length = 0 then [||]
    else Array.init a.Rank (fun i -> a.GetLength(i))

let shapeLength (shape:int[]) =
    if shape.Length = 0 then 1
    else Array.reduce (*) shape

let rec shapeSqueeze (dim:int) (shape:int[]) =
    if dim = -1 then
        [|for s in shape do if s <> 1 then yield s|]
    elif shape.[dim] = 1 then
        [|for i=0 to shape.Length - 1 do 
            if i < dim then yield shape.[i]
            elif i > dim then yield shape.[i]|]
    else
        shape

let shapeUnsqueeze (dim:int) (shape:int[]) =
    if dim < 0 || dim > shape.Length then failwithf "Expecting dim in range [0, %A]" shape.Length
    [|for i=0 to shape.Length - 1 + 1 do 
        if i < dim then yield shape.[i]
        elif i = dim then yield 1
        else yield shape.[i-1]|]

let shapeUnsqueezeAs (shape1:int[]) (shape2:int[]) =
    if shape1.Length > shape2.Length then failwithf "Expecting shape1.Length (%A) <= shape2.Length (%A)" shape1.Length shape2.Length
    let ones = Array.create (shape2.Length - shape1.Length) 1
    Array.append ones shape1

let shapeContains (bigShape:int[]) (smallShape:int[]) =
    if bigShape.Length <> smallShape.Length then failwithf "Expecting bigShape (%A) and smallShape (%A) to have the same number of dimensions" bigShape.Length smallShape.Length
    Array.map2 (<=) smallShape bigShape |> Array.forall id

let shapeLocationToBounds (shape:int[]) (location:int[]) =
    Array2D.init location.Length 3 (fun i j -> if j=0 then location.[i] elif j=1 then location.[i] + shape.[i] - 1 else 1)

let shapeFlatten (startDim:int) (endDim:int) (shape:int[]) =
    let shape = [|for i in 0..shape.Length-1 do if (i < startDim) || (i > endDim) then shape.[i] else -1|]
    let mutable emitted = false
    [|for s in shape do if s <> -1 then s elif not emitted then emitted <- true; -1|]

let duplicates l =
   l |> List.ofSeq
   |> List.groupBy id
   |> List.choose ( function
          | _, x::_::_ -> Some x
          | _ -> None )

let hasDuplicates l =
    (duplicates l) |> List.isEmpty |> not
        
[<ExcludeFromCodeCoverage>]
let inline arraysAllClose (relativeTolerance:'T) (absoluteTolerance:'T) (array1:'T[]) (array2:'T[]) =
    let dim1 = array1.Length
    let dim2 = array2.Length
    if dim1 <> dim2 then false
    else Array.map2 (fun a b -> abs(a-b) <= absoluteTolerance + relativeTolerance*abs(b)) array1 array2 |> Array.forall id

let allEqual (items:seq<'a>) =
    let item0 = items |> Seq.head
    items |> Seq.forall ((=) item0)

let canExpandShape (oldShape: int[]) (newShape: int[]) =
    newShape.Length >= oldShape.Length &&
    let trim = newShape.Length - oldShape.Length
    (oldShape,newShape.[trim..]) ||> Array.forall2 (fun n m -> n = 1 || n = m)

let checkCanExpandShape (oldShape: int[]) (newShape: int[]) =
    let isOK = canExpandShape oldShape newShape
    if not isOK then failwithf "can't expand from shape %A to %A - each dimension must either be equal or expand from 1" oldShape newShape

let checkCanStack (shapes:seq<int[]>) =
    if not (allEqual shapes) then failwith "Cannot stack Tensors with different shapes"

let checkCanUnstack (dim:int) =
    if dim < 1 then failwith "Cannot unstack scalar Tensor (dim < 1)"

let checkCanBatchTranspose (dim:int) =
    if dim < 2 then failwith "Cannot batch-transpose Tensor (dim < 2)"

let checkCanTranspose (dim:int) =
    if dim <> 2 then failwith "Cannot transpose Tensor (dim <> 2)"

let checkCanFlip (dim:int) (dims:int[]) =
    if dims.Length > dim then failwithf "Expecting dims (list of dimension indices to flip) of length less than Tensor's dimensions, received %A, %A" dims.Length dim
    if hasDuplicates dims then failwithf "Expecting dims (list of dimension indices to flip) without repetition, received %A" dims
    if (Array.max dims) >= dim then failwithf "Expecting dims (list of dimension indices to flip) where all indices are less than the tensor dimension, received %A, %A" dims dim

let checkCanRepeat (shape:int[]) (dim:int) =
    if shape.[dim] <> 1 then failwithf "Expecting Tensor's shape (%A) at dim (%A) to be 1" shape dim

let checkCanDilate (dim:int) (dilations:int[]) =
    if dilations.Length <> dim then failwithf "Expecting dilations (dilation to use in each dimension) of same length with Tensor's dimensions, received %A, %A" dilations.Length dim
    if (Array.min dilations) < 1 then failwithf "Expecting dilations (dilation to use in each dimension) >= 1 where 1 represents no dilation, received %A" dilations

let checkCanGather (tensorShape:int[]) (dim:int) (indicesShape:int[]) (indicesDtype:DType) =
    if tensorShape.Length <> indicesShape.Length then failwithf "Expecting tensorShape (%A) and indicesShape (%A) to have the same number of dimensions" tensorShape indicesShape
    if dim < 0 || dim > tensorShape.Length-1 then failwithf "Expecting 0<= dim (%A) < tensorShape.Length (%A)" dim tensorShape.Length
    if indicesShape.[dim] < 1 then failwithf "Expecting indicesShape.[dim] (%A) >= 1" indicesShape.[dim]
    if indicesDtype <> DType.Int32 then failwithf "Expecting indices to have type %A" DType.Int32

let checkCanView (shape1:int[]) (shape2:int[]) =
    if shapeLength shape1 <> shapeLength shape2 then failwithf "Cannot view Tensor of shape %A as shape %A" shape1 shape2

let checkCanFlatten (shape:int[]) (startDim:int) (endDim:int) =
    if startDim < 0 || startDim >= shape.Length then failwithf "Expecting 0 <= startDim (%A) < %A" startDim shape.Length
    if endDim < 0 || endDim >= shape.Length then failwithf "Expecting 0 <= endDim (%A) < %A" endDim shape.Length
    if endDim <= startDim then failwithf "Expecting startDim (%A) < endDim (%A)" startDim endDim

let checkCanAddSlice (shape1:int[]) (location:int[]) (shape2:int[]) =
    if not (shapeContains shape1 shape2) then failwithf "Expecting shape1 to contain shape2, received %A, %A" shape1 shape2
    if location.Length <> shape1.Length then failwithf "Expecting location of the same length as shape1, received %A, %A" (location.Length) shape1

let checkCanMatmul (shape1:int[]) (shape2:int[]) =
    if shape1.Length < 2 || shape2.Length < 2 then failwithf "Expecting two 2d Tensors, received Tensors with shapes %A, %A" shape1 shape2
    let t1MatrixPart = shape1.[shape1.Length-2..]
    let t2MatrixPart = shape2.[shape2.Length-2..]
    if t1MatrixPart.[1] <> t2MatrixPart.[0] then failwithf "Cannot matrix multiply tensors with shapes %A, %A - mismatch in matrix dimension" shape1 shape2

let checkCanDot (shape1:int[]) (shape2:int[]) =
    if shape1.Length <> 1 || shape2.Length <> 1 then failwithf "Expecting two vectors (1d Tensors), received Tensors with shapes %A, %A" shape1 shape2
    if shape1.[0] <> shape2.[0] then failwithf "Cannot multiply vectors with different lengths %A, %A" shape1.[0] shape2.[0]

let checkCanPad (shape:int[]) (paddings:int[]) =
    if shape.Length <> paddings.Length then failwithf "Expecting shape (%A) and paddings (%A) to have the same length" shape paddings
    if not (paddings |> Array.forall (fun p -> p >= 0)) then failwithf "Expecting all paddings (%A) >= 0" paddings

let checkCanMaxpool1d (shape:int[]) (kernelSize:int) (stride:int) (padding:int) =
    if shape.Length <> 3 then failwithf "Expecting a 3d tensor (NxCxL: batchSize x inputChannels x inputLength), received tensor with shape %A" shape
    if kernelSize < 1 then failwithf "Expecting kernelSize (%A) >= 1" kernelSize
    if padding < 0 then failwithf "Expecting padding (%A) >= 0" padding
    if padding > kernelSize/2 then failwithf "Expecting padding (%A) < kernelSize (%A) / 2" padding kernelSize
    if stride < 1 then failwithf "Expecting stride (%A) >= 1" stride
    let inputLengthAfterPadding = shape.[2] + 2*padding
    if kernelSize > inputLengthAfterPadding then failwithf "Expecting kernelSize (%A) <= inputLengthAfterPadding (%A)" kernelSize inputLengthAfterPadding

let checkCanMaxpool2d (shape:int[]) (kernelSize:int[]) (stride:int[]) (padding:int[]) =
    if shape.Length <> 4 then failwithf "Expecting a 4d tensor (NxCxHxW: batchSize x inputChannels x inputHeight x inputWidth), received tensor with shape %A" shape
    if kernelSize.[0] < 1 || kernelSize.[1] < 1 then failwithf "Expecting all kernelSizes (%A) >= 1" kernelSize
    if padding.[0] < 0 || padding.[1] < 0 then failwithf "Expecting all paddings (%A) >= 0" padding
    if padding.[0] > kernelSize.[0]/2 || padding.[1] > kernelSize.[1]/2 then failwithf "Expecting all paddings (%A) < kernelSizes (%A) / 2" padding kernelSize
    if stride.[0] < 1 || stride.[1] < 1 then failwithf "Expecting all strides (%A) >= 1" stride
    let inputHeightAfterPadding = shape.[2] + 2*padding.[0]
    let inputWidthAfterPadding = shape.[3] + 2*padding.[1]
    if kernelSize.[0] > inputHeightAfterPadding then failwithf "Expecting kernelSize.[0] (%A) <= inputHeightAfterPadding (%A)" kernelSize.[0] inputHeightAfterPadding
    if kernelSize.[1] > inputWidthAfterPadding then failwithf "Expecting kernelSize.[1] (%A) <= inputWidthAfterPadding (%A)" kernelSize.[1] inputWidthAfterPadding

let checkCanMaxpool3d (shape:int[]) (kernelSize:int[]) (stride:int[]) (padding:int[]) =
    if shape.Length <> 5 then failwithf "Expecting a 5d tensor (NxCxDxHxW: batchSize x inputChannels x inputDepth x inputHeight x inputWidth), received tensor with shape %A" shape
    if kernelSize.[0] < 1 || kernelSize.[1] < 1 || kernelSize.[2] < 1 then failwithf "Expecting all kernelSizes (%A) >= 1" kernelSize
    if padding.[0] < 0 || padding.[1] < 0 || padding.[2] < 0 then failwithf "Expecting all paddings (%A) >= 0" padding
    if padding.[0] > kernelSize.[0]/2 || padding.[1] > kernelSize.[1]/2 || padding.[2] > kernelSize.[2]/2 then failwithf "Expecting all paddings (%A) < kernelSizes (%A) / 2" padding kernelSize
    if stride.[0] < 1 || stride.[1] < 1 || stride.[2] < 1 then failwithf "Expecting all strides (%A) >= 1" stride
    let inputDepthAfterPadding = shape.[2] + 2*padding.[0]
    let inputHeightAfterPadding = shape.[3] + 2*padding.[1]
    let inputWidthAfterPadding = shape.[4] + 2*padding.[2]
    if kernelSize.[0] > inputDepthAfterPadding then failwithf "Expecting kernelSize.[0] (%A) <= inputDepthAfterPadding (%A)" kernelSize.[0] inputDepthAfterPadding
    if kernelSize.[1] > inputHeightAfterPadding then failwithf "Expecting kernelSize.[1] (%A) <= inputHeightAfterPadding (%A)" kernelSize.[1] inputHeightAfterPadding
    if kernelSize.[2] > inputWidthAfterPadding then failwithf "Expecting kernelSize.[1] (%A) <= inputWidthAfterPadding (%A)" kernelSize.[1] inputWidthAfterPadding

let checkCanMaxunpool1d (indicesDtype: DType) (indicesShape: int[]) (outputSize: int[]) =
    if indicesDtype <> DType.Int32 then failwithf "Expecting indices to have type %A" DType.Int32
    if outputSize.Length <> 3 then failwithf "Expecting outputSize (%A) to be 3-dimensional" outputSize
    if outputSize.[0] <> indicesShape.[0] || outputSize.[1] <> indicesShape.[1] then failwithf "Expecting the first two elements of outputSize (%A) and indicesShape (%A) to be the same" outputSize indicesShape

let checkCanMaxunpool2d (indicesDtype: DType) (indicesShape: int[]) (outputSize: int[]) =
    if indicesDtype <> DType.Int32 then failwithf "Expecting indices to have type %A" DType.Int32
    if outputSize.Length <> 4 then failwithf "Expecting outputSize (%A) to be 4-dimensional" outputSize
    if outputSize.[0] <> indicesShape.[0] || outputSize.[1] <> indicesShape.[1] then failwithf "Expecting the first two elements of outputSize (%A) and indicesShape (%A) to be the same" outputSize indicesShape

let checkCanMaxunpool3d (indicesDtype: DType) (indicesShape: int[]) (outputSize: int[]) =
    if indicesDtype <> DType.Int32 then failwithf "Expecting indices to have type %A" DType.Int32
    if outputSize.Length <> 5 then failwithf "Expecting outputSize (%A) to be 5-dimensional" outputSize
    if outputSize.[0] <> indicesShape.[0] || outputSize.[1] <> indicesShape.[1] then failwithf "Expecting the first two elements of outputSize (%A) and indicesShape (%A) to be the same" outputSize indicesShape

let checkCanConv1d (dtype1: DType) (dtype2: DType) (shape1:int[]) (shape2:int[]) (stride:int) (padding:int) (dilation:int) =
    if dtype1 <> dtype2 then failwithf "Expecting input type %A and weight type %A to be the same" dtype1 dtype2
    if shape1.Length <> 3 || shape2.Length <> 3 then failwithf "Expecting two 3d tensors t1, t2 where t1 is input (NxCxI: batchSize x inputChannels x inputLength) and t2 is filters (KxCxF: outputChannels x inputChannels x kernelLength), received Tensors with shapes %A, %A" shape1 shape2
    if padding < 0 then failwithf "Expecting padding (%A) >= 0" padding
    if stride < 1 then failwithf "Expecting stride (%A) >= 1" stride
    if dilation < 1 then failwithf "Expecting dilation (%A) >=1" dilation
    let inputChannels = shape1.[1]
    let inputLengthAfterPadding = shape1.[2] + 2*padding
    let kernelLength = shape2.[2]
    if shape2.[1] <> inputChannels then failwithf "Input and filters have different number of channels: %A, %A" inputChannels shape2.[1]
    if kernelLength > inputLengthAfterPadding then failwithf "Expecting kernelLength (%A) <= inputLengthAfterPadding (%A)" kernelLength inputLengthAfterPadding

let checkCanConv2d (dtype1: DType) (dtype2: DType) (shape1:int[]) (shape2:int[]) (stride:int[]) (padding:int[]) (dilation:int[]) =
    if dtype1 <> dtype2 then failwithf "Expecting input type %A and weight type %A to be the same" dtype1 dtype2
    if shape1.Length <> 4 || shape2.Length <> 4 then failwithf "Expecting two 4d tensors t1, t2 where t1 is input, NxCxHxW (batchSize x inputChannels x inputHeight x inputWidth) and t2 is filters, KxCxFxG (outputChannels x inputChannels x kernelHeight x kernelWidth), received Tensors with shapes %A, %A" shape1 shape2
    if stride.Length <> 2 then failwithf "Expecting stride (%A) to be a two-dimensional array" stride
    if padding.Length <> 2 then failwithf "Expecting padding (%A) to be a two-dimensional array" padding
    if dilation.Length <> 2 then failwithf "Expecting dilation (%A) to be a two-dimensional array" dilation
    if padding.[0] < 0 || padding.[1] < 0 then failwithf "Expecting all paddings (%A) >= 0" padding
    if stride.[0] < 1 || stride.[1] < 1 then failwithf "Expecting all strides (%A) >= 1" stride
    if dilation.[0] < 1 || dilation.[1] < 1 then failwithf "Expecting all dilations (%A) >= 1" dilation
    let inputChannels = shape1.[1]
    let inputHeightAfterPadding = shape1.[2] + 2*padding.[0]
    let inputWidthAfterPadding = shape1.[3] + 2*padding.[1]
    let kernelHeight = shape2.[2]
    let kernelWidth = shape2.[3]
    if shape2.[1] <> inputChannels then failwithf "Input and filters have different number of channels: %A, %A" inputChannels shape2.[1]
    if kernelHeight > inputHeightAfterPadding then failwithf "Expecting kernelHeight (%A) <= inputHeightAfterPadding (%A)" kernelHeight inputHeightAfterPadding
    if kernelWidth > inputWidthAfterPadding then failwithf "Expecting kernelWidth (%A) <= inputWidthAfterPadding (%A)" kernelWidth inputWidthAfterPadding

let checkCanConv3d (dtype1: DType) (dtype2: DType) (shape1:int[]) (shape2:int[]) (stride:int[]) (padding:int[]) (dilation:int[]) =
    if dtype1 <> dtype2 then failwithf "Expecting input type %A and weight type %A to be the same" dtype1 dtype2
    if shape1.Length <> 5 || shape2.Length <> 5 then failwithf "Expecting two 4d Tensors t1, t2 where t1 is input, NxCxDxHxW (batchSize x inputChannels x inputDepth x inputHeight x inputWidth) and t2 is filters, KxCxExFxG (outputChannels x inputChannels x kernelDepth x kernelHeight x kernelWidth), received Tensors with shapes %A, %A" shape1 shape2
    if stride.Length <> 3 then failwithf "Expecting stride (%A) to be a length-three array" stride
    if padding.Length <> 3 then failwithf "Expecting padding (%A) to be a length-three array" padding
    if dilation.Length <> 3 then failwithf "Expecting dilation (%A) to be a length-three array" dilation
    if padding.[0] < 0 || padding.[1] < 0 || padding.[2] < 0 then failwithf "Expecting all paddings (%A) >= 0" padding
    if stride.[0] < 1 || stride.[1] < 1 || stride.[2] < 1 then failwithf "Expecting all strides (%A) >= 1" stride
    if dilation.[0] < 1 || dilation.[1] < 1 || dilation.[2] < 1 then failwithf "Expecting all dilations (%A) >= 1" dilation
    let inputChannels = shape1.[1]
    let inputDepthAfterPadding = shape1.[2] + 2*padding.[0]
    let inputHeightAfterPadding = shape1.[3] + 2*padding.[1]
    let inputWidthAfterPadding = shape1.[4] + 2*padding.[2]
    let kernelDepth = shape2.[2]
    let kernelHeight = shape2.[3]
    let kernelWidth = shape2.[4]
    if shape2.[1] <> inputChannels then failwithf "Input and filters have different number of channels: %A, %A" inputChannels shape2.[1]
    if kernelDepth > inputDepthAfterPadding then failwithf "Expecting kernelDepth (%A) <= inputDepthAfterPadding (%A)" kernelDepth inputDepthAfterPadding
    if kernelHeight > inputHeightAfterPadding then failwithf "Expecting kernelHeight (%A) <= inputHeightAfterPadding (%A)" kernelHeight inputHeightAfterPadding
    if kernelWidth > inputWidthAfterPadding then failwithf "Expecting kernelWidth (%A) <= inputWidthAfterPadding (%A)" kernelWidth inputWidthAfterPadding

/// Find the shape into which shape1 and shape2 can be expanded
let broadcastShapes2 (shape1:int[]) (shape2:int[]) =
    if canExpandShape shape1 shape2 || canExpandShape shape2 shape1 then 
        let n1 = shape1.Length
        let n2 = shape2.Length
        let mx = max n1 n2
        let mn = mx - min n1 n2
        Array.init mx (fun i -> 
            if i < mn then (if n1 > n2 then shape1.[i] else shape2.[i])
            elif n1 > n2 then max shape1.[i] shape2.[i-mn]
            else max shape1.[i-mn] shape2.[i])
    else failwithf "shapes %A and %A are not related by broadcasting - each dimension must either be extra, equal, expand from 1" shape1 shape2

/// Find the shape into which all the shapes can be expanded
let broadcastShapes (shapes:int[][]) = Array.reduce broadcastShapes2 shapes

let boundsToLocation (bounds:int[,]) =
    [|for i=0 to bounds.GetLength(0) - 1 do yield bounds.[i, 0]|]

let boundsToShape (bounds:int[,]) =
    [|for i=0 to bounds.GetLength(0) - 1 do yield bounds.[i, 1] - bounds.[i, 0] + 1|] 

let shapeComplete (nelement:int) (shape:int[]) =
    if (shape |> Array.filter (fun x -> x < -1) |> Array.length) > 0 then failwithf "Invalid shape %A" shape
    let numUnspecified = shape |> Array.filter ((=) -1) |> Array.length
    if numUnspecified > 1 then
        failwithf "Cannot complete shape %A, expecting at most one unspecified dimension (-1)" shape
    elif numUnspecified = 0 then 
        shape
    else
        let divisor = shape |> Array.filter ((<>) -1) |> shapeLength
        if nelement % divisor <> 0 then failwithf "Cannot complete shape %A to have %A elements" shape nelement
        let missing = nelement / divisor
        [|for d in shape do if d = -1 then yield missing else yield d|]

let mirrorCoordinates (coordinates:int[]) (shape:int[]) (mirrorDims:int[]) =
    if coordinates.Length <> shape.Length then failwithf "Expecting coordinates and shape of the same dimension, received %A, %A" coordinates.Length shape.Length
    let result = Array.copy coordinates
    for d=0 to coordinates.Length-1 do
        if mirrorDims |> Array.contains d then
            result.[d] <- abs (coordinates.[d] - shape.[d] + 1)
    result

let dilatedShape (shape:int[]) (dilations:int[]) =
    Array.map2 (fun n d -> n + (n - 1) * (d - 1)) shape dilations

let undilatedShape (shape:int[]) (dilations:int[]) =
    Array.map2 (fun n d -> (n + d - 1) / d) shape dilations

let dilatedCoordinates (coordinates:int[]) (dilations:int[]) =
    Array.map2 (*) coordinates dilations

let checkValidIndex (shape:int[]) (index:int[]) =
    if shape.Length <> index.Length then failwithf "Expecting shape (%A) and index (%A) to have the same length" shape index
    let valid = Array.map2 (fun s i -> i < s) shape index |> Array.reduce (&&)
    if not valid then failwithf "index (%A) is not valid for shape (%A)" index shape

let indexToFlatIndex (shape:int[]) (index:int[]) =
    checkValidIndex shape index
    let mutable flatIndex = 0
    for i=0 to index.Length - 1 do
        let v = if i = index.Length - 1 then 1 else (Array.reduce (*) shape.[i+1..])
        flatIndex <- flatIndex + index.[i] * v
    flatIndex

let flatIndexToIndex (shape:int[]) (flatIndex:int) =
    let dim = shape.Length
    let nelement = shapeLength shape
    let index = Array.create dim 0
    let mutable mul = nelement
    let mutable fi = flatIndex
    for i=dim downto 1 do
        mul <- mul / shape.[dim-i]
        index.[i-1] <- fi / mul
        fi <- fi - index.[i-1] * mul
    index |> Array.rev
    
/// Create a non-jagged 3D array from jagged data
let array3D data = 
    let data = data |> Array.ofSeq |> Array.map array2D
    let r1, r2, r3 = data.Length, data.[0].GetLength(0), data.[0].GetLength(1)
    for i in 0 .. r1-1 do 
        let q2 = data.[i].GetLength(0)
        let q3 = data.[i].GetLength(1)
        if q2 <> r2 || q3 <> r3 then 
            invalidArg "data" (sprintf "jagged input at position %d: first is _ x %d x %d, later is _ x _ x %d x %d" i r2 r3 q2 q3)
    Array3D.init r1 r2 r3 (fun i j k -> data.[i].[j,k])

/// Create a non-jagged 4D array from jagged data
let array4D data = 
    let data = data |> array2D |> Array2D.map array2D
    let r1,r2,r3,r4 = (data.GetLength(0), data.GetLength(1), data.[0,0].GetLength(0),data.[0,0].GetLength(1))
    for i in 0 .. r1-1 do 
      for j in 0 .. r2-1 do 
        let q3 = data.[i,j].GetLength(0)
        let q4 = data.[i,j].GetLength(1)
        if q3 <> r3 || q4 <> r4 then 
            invalidArg "data" (sprintf "jagged input at position (%d,%d): first is _ x _ x %d x %d, later is _ x _ x %d x %d" i j r2 r3 q3 q4)
    Array4D.init r1 r2 r3 r4 (fun i j k m -> data.[i,j].[k,m])

module ArrayND = 

    let init (shape: int[]) f =
        match shape with 
        | [| |] -> f [| |] |> box
        | [| d0 |] -> Array.init d0 (fun i -> f [| i |]) |> box
        | [| d0; d1 |] -> Array2D.init d0 d1 (fun i1 i2 -> f [| i1; i2 |]) |> box
        | [| d0; d1; d2 |] -> Array3D.init d0 d1 d2 (fun i1 i2 i3 -> f [| i1; i2; i3 |]) |> box
        | [| d0; d1; d2; d3 |] -> Array4D.init d0 d1 d2 d3 (fun i1 i2 i3 i4 -> f [| i1; i2; i3; i4 |]) |> box
        | _ -> failwith "arrayND - nyi for dim > 4"

module Array = 
    // Create a 2D array using a flat representation
    let init2D i j f = Array.init (i*j) (fun ij -> f (ij/j) (ij%j))

    // Create a 3D array using a flat representation
    let init3D i j k f = Array.init (i*j*k) (fun ijk -> f (ijk/j/k) ((ijk/k)%j) (ijk%k))

    // Create a 4D array using a flat representation
    let init4D i j k l f = Array.init (i*j*k*l) (fun ijkl -> f (ijkl/j/k/l) ((ijkl/k/l)%j) ((ijkl/l)%k) (ijkl%l))

/// Get the elements of an arbitrary IEnumerble
let private seqElements (ie: obj) = 
    let e = (ie :?> IEnumerable).GetEnumerator()
    [| while e.MoveNext() do yield e.Current |]

/// Match an array type of arbitrary rank
let private (|ArrayTy|_|) (ty: Type) = 
    if ty.IsArray && ty.GetArrayRank() <= 4 then
        Some(ty.GetArrayRank(), ty.GetElementType())
    else 
       None

/// Match an tuple type
let private (|TupleTy|_|) (ty: Type) = 
    if FSharpType.IsTuple ty then 
        Some(FSharpType.GetTupleElements ty)
    else 
       None

let rec private  (|ListTy|_|) (ty: Type) = 
    if ty.IsGenericType && ty.GetGenericTypeDefinition().Equals(typedefof<list<int>>) then
       Some (ty.GetGenericArguments().[0])
    else   
        None

/// Match a 1D sequence type (seq<_>) or a subclass
let rec private  (|SeqTy|_|) (ty: Type) = 
    if ty.IsGenericType && ty.GetGenericTypeDefinition().Equals(typedefof<seq<int>>) then
       Some (ty.GetGenericArguments().[0])
    else   
        match ty.BaseType with 
        | null -> None 
        | _ -> 
=======
/// Contains operations relating to random generation of data
module Random = 
    let shuffledIndices (length: int) =
        let indices = Array.init length id
        let indicesShuffled = Random.Shuffle(indices)
        fun (i: int) -> indicesShuffled.[i]

/// Contains operations relating to converting .NET data to tensor data
module DataConverter =

    /// Get the elements of an arbitrary IEnumerble
    let private seqElements (ie: obj) = 
        let e = (ie :?> IEnumerable).GetEnumerator()
        [| while e.MoveNext() do yield e.Current |]

    /// Match an array type of arbitrary rank
    let private (|ArrayTy|_|) (ty: Type) = 
        if ty.IsArray && ty.GetArrayRank() <= 4 then
            Some(ty.GetArrayRank(), ty.GetElementType())
        else 
           None

    /// Match an tuple type
    let private (|TupleTy|_|) (ty: Type) = 
        if FSharpType.IsTuple ty then 
            Some(FSharpType.GetTupleElements ty)
        else 
           None

    let rec private  (|ListTy|_|) (ty: Type) = 
        if ty.IsGenericType && ty.GetGenericTypeDefinition().Equals(typedefof<list<int>>) then
           Some (ty.GetGenericArguments().[0])
        else   
            None

    /// Match a 1D sequence type (seq<_>) or a subclass
    let rec private  (|SeqTy|_|) (ty: Type) = 
        if ty.IsGenericType && ty.GetGenericTypeDefinition().Equals(typedefof<seq<int>>) then
           Some (ty.GetGenericArguments().[0])
        else   
>>>>>>> 2f34ca53
            match ty.BaseType with 
            | null -> None 
            | _ -> 
                match ty.BaseType with 
                | SeqTy ety -> Some ety
                | _ -> 
                    ty.GetInterfaces() |> Array.tryPick (|SeqTy|_|)

    let rec formatType (ty: Type) = 
        match ty with 
        | ListTy ety -> sprintf "list<%s>" (formatType ety)
        | ArrayTy (_,ety) -> sprintf "%s[]" (formatType ety)
        | SeqTy ety -> sprintf "seq<%s>" (formatType ety)
        | TupleTy etys -> String.concat "*" (Array.map formatType etys)
        | ty when ty = typeof<int64> -> "int64"
        | ty when ty = typeof<int> -> "int"
        | ty when ty = typeof<double> -> "double"
        | ty when ty = typeof<float32> -> "float32"
        | _ -> ty.ToString()

    let private (|SeqTupleTy|_|) (ty: Type) = 
        match ty with 
        | SeqTy (TupleTy etys) -> 
            match etys |> Array.tryFind (fun ety -> ety <> etys.[0]) with
            | None -> ()
            | Some ety2 -> failwithf "jagged input: unexpected mixed types in tuple being used as sequence notation, %s and %s" (formatType etys.[0]) (formatType ety2)
            Some (etys.[0])
        | _ -> None

    let private (|TupleLeafTy|_|) (tgt: Type) (ty: Type) = 
        match ty with 
        | TupleTy etys when etys |> Array.forall (fun ety -> ety = tgt) -> Some ()
        | _ -> None

    let private (|SeqTupleLeafTy|_|) (tgt: Type) (ty: Type) = 
        match ty with 
        | SeqTy (TupleLeafTy tgt) -> Some ()
        | _ -> None

    let private flatArrayAndShape1D<'T> (v: 'T[]) =
        v, [|Array.length v|]

    let private flatArrayAndShape2D<'T> (v: 'T[,]) =
        let n1 = Array2D.length1 v
        let n2 = Array2D.length2 v
        let arr =
            [|  for i=0 to n1-1 do
                    for j=0 to n2-1 do
                       yield v.[i, j] |]
        arr, [| n1;n2|]

    let private flatArrayAndShape3D<'T> (v: 'T[,,]) =
        let n1 = Array3D.length1 v
        let n2 = Array3D.length2 v
        let n3 = Array3D.length3 v
        let arr =
            [|  for i=0 to n1-1 do
                    for j=0 to n2-1 do
                        for k=0 to n3-1 do
                            yield v.[i, j, k] |]
        arr, [| n1;n2;n3 |]

    let private flatArrayAndShape4D<'T> (v: 'T[,,,]) =
        let n1 = Array4D.length1 v
        let n2 = Array4D.length2 v
        let n3 = Array4D.length3 v
        let n4 = Array4D.length4 v
        let arr =
            [|  for i=0 to n1-1 do
                    for j=0 to n2-1 do
                        for k=0 to n3-1 do
                            for m=0 to n4-1 do
                                yield v.[i, j, k, m] |]
        arr, [| n1;n2;n3;n4 |]

    let private seqTupleElements (els: obj) =
        match seqElements els with 
        | [| el |] -> FSharpValue.GetTupleFields(el) 
        | tup -> failwithf "unexpected multiple values in tuple list input: %A" (Array.toList tup)

    let private arrayCast<'T> (els: obj[]) = els |> Array.map (fun v -> v :?> 'T)

    let private (|SeqOrSeqTupleTy|_|) ty =
        match ty with 
        | SeqTupleTy ety -> Some (seqTupleElements, ety)
        | SeqTy ety -> Some (seqElements, ety)
        | _ -> None

    let private (|SeqOrSeqTupleLeafTy|_|) tgt ty =
        match ty with 
        | SeqTupleLeafTy tgt -> Some (seqTupleElements)
        | SeqTy ety when ety = tgt -> Some (seqElements)
        | _ -> None

    let rec tryFlatArrayAndShape<'T> (value:obj) : ('T[] * int[]) option =

        match value with
        | :? 'T as v -> Some ([|v|], [||])
        | :? ('T[]) as v -> Some (flatArrayAndShape1D v)
        | :? ('T[,]) as v -> Some (flatArrayAndShape2D<'T> v)
        | :? ('T[,,]) as v -> Some (flatArrayAndShape3D<'T> v)
        | :? ('T[,,,]) as v -> Some (flatArrayAndShape4D<'T> v)
        | :? seq<'T> as v -> Some (flatArrayAndShape1D (Seq.toArray v))
        | :? seq<seq<'T>> as v -> Some (flatArrayAndShape2D (array2D v))
        | :? seq<seq<seq<'T>>> as v -> Some (flatArrayAndShape3D (array3D v))
        | :? seq<seq<seq<seq<'T>>>> as v -> Some (flatArrayAndShape4D (array4D v))
        | _ -> 
        let vty = value.GetType()
        let tgt = (typeof<'T>)
        match vty with
        // list<int * int> -> dim 1
        | SeqTupleLeafTy tgt -> 
            let arr = value |> seqTupleElements |> arrayCast<'T>
            Some (arr, [| arr.Length |])
        // list<list<int * int>> etc. -> dim 2
        | SeqOrSeqTupleTy (fetcher, (SeqOrSeqTupleLeafTy tgt fetcher2)) -> 
            let els = value |> fetcher |> Array.map (fetcher2 >> arrayCast<'T>) |> array2D
            Some (flatArrayAndShape2D<'T> els)
        // ... -> dim 3
        | SeqOrSeqTupleTy (fetcher1, SeqOrSeqTupleTy (fetcher2, SeqOrSeqTupleLeafTy tgt fetcher3)) -> 
            let els = value |> fetcher1 |> Array.map (fetcher2 >> Array.map (fetcher3 >> arrayCast<'T>)) |> array3D
            Some (flatArrayAndShape3D<'T> els)
        // ... -> dim 4
        | SeqOrSeqTupleTy (fetcher1, SeqOrSeqTupleTy (fetcher2, SeqOrSeqTupleTy (fetcher3, SeqOrSeqTupleLeafTy tgt fetcher4))) -> 
            let els = value |> fetcher1 |> Array.map (fetcher2 >> Array.map (fetcher3 >> Array.map (fetcher4 >> arrayCast<'T>))) |> array4D
            Some (flatArrayAndShape4D<'T> els)
        | _ -> None

    [<ExcludeFromCodeCoverage>]
    let inline dataOfValues ofFloat32 ofFloat64 ofInt8 ofInt16 ofInt32 ofInt64 ofBool ofByte (value:obj) : (^T[] * int[]) = 
        match value |> tryFlatArrayAndShape<float32> with
        | Some (values, shape) -> (values |> Array.map ofFloat32, shape)
        | None -> 
        match value |> tryFlatArrayAndShape<double> with
        | Some (values, shape) -> (values |> Array.map ofFloat64, shape) 
        | None -> 
        match value |> tryFlatArrayAndShape<int32> with
        | Some (values, shape) -> (values |> Array.map ofInt32, shape) 
        | None -> 
        match value |> tryFlatArrayAndShape<int64> with
        | Some (values, shape) -> (values |> Array.map ofInt64, shape)
        | None -> 
        match value |> tryFlatArrayAndShape<int8>  with
        | Some (values, shape) -> (values |> Array.map ofInt8, shape)
        | None -> 
        match value |> tryFlatArrayAndShape<byte>  with
        | Some (values, shape) -> (values |> Array.map ofByte, shape)
        | None -> 
        match value |> tryFlatArrayAndShape<int16>  with
        | Some (values, shape) -> (values |> Array.map ofInt16, shape)
        | None -> 
        match value |> tryFlatArrayAndShape<bool> with
        | Some (values, shape) ->(values |> Array.map ofBool, shape) 
        | _ -> failwithf "Cannot convert value of type %A to RawTensorCPU" (value.GetType())

    let dataOfValuesForFloat32 (value:obj) =
        dataOfValues float32 float32 float32 float32 float32 float32 (fun x -> if x then 1.0f else 0.0f) float32 value 

    let dataOfValuesForFloat64 (value:obj) =
        dataOfValues double double double double double double (fun x -> if x then 1.0 else 0.0) double value 

    let dataOfValuesForByte (value:obj) =
        dataOfValues byte byte byte byte byte byte (fun x -> if x then 1uy else 0uy) id value 

    let dataOfValuesForInt8 (value:obj) =
        dataOfValues int8 int8 int8 int8 int8 int8 (fun x -> if x then 1y else 0y) int8 value 

    let dataOfValuesForInt16 (value:obj) =
        dataOfValues int16 int16 int16 int16 int16 int16 (fun x -> if x then 1s else 0s) int16 value 

    let dataOfValuesForInt32 (value:obj) =
        dataOfValues int32 int32 int32 int32 int32 int32 (fun x -> if x then 1 else 0) int32 value

    let dataOfValuesForInt64 (value:obj) =
        dataOfValues int64 int64 int64 int64 int64 int64 (fun x -> if x then 1L else 0L) int64 value

    let dataOfValuesForBool (value:obj) =
        dataOfValues (fun i -> abs i >= 1.0f) (fun i -> abs i >= 1.0) (fun i -> abs i > 0y) (fun i -> abs i > 0s) (fun i -> abs i > 0) (fun i -> abs i > 0L) id (fun i -> i > 0uy) value 
<|MERGE_RESOLUTION|>--- conflicted
+++ resolved
@@ -90,395 +90,6 @@
             a.[n] <- temp
         a
 
-<<<<<<< HEAD
-[<ExcludeFromCodeCoverage>]
-let inline notNull value = not (obj.ReferenceEquals(value, null))
-
-module Shape =
-    let scalar : int[] = [| |]
-
-let arrayShape (a:System.Array) =
-    if a.Length = 0 then [||]
-    else Array.init a.Rank (fun i -> a.GetLength(i))
-
-let shapeLength (shape:int[]) =
-    if shape.Length = 0 then 1
-    else Array.reduce (*) shape
-
-let rec shapeSqueeze (dim:int) (shape:int[]) =
-    if dim = -1 then
-        [|for s in shape do if s <> 1 then yield s|]
-    elif shape.[dim] = 1 then
-        [|for i=0 to shape.Length - 1 do 
-            if i < dim then yield shape.[i]
-            elif i > dim then yield shape.[i]|]
-    else
-        shape
-
-let shapeUnsqueeze (dim:int) (shape:int[]) =
-    if dim < 0 || dim > shape.Length then failwithf "Expecting dim in range [0, %A]" shape.Length
-    [|for i=0 to shape.Length - 1 + 1 do 
-        if i < dim then yield shape.[i]
-        elif i = dim then yield 1
-        else yield shape.[i-1]|]
-
-let shapeUnsqueezeAs (shape1:int[]) (shape2:int[]) =
-    if shape1.Length > shape2.Length then failwithf "Expecting shape1.Length (%A) <= shape2.Length (%A)" shape1.Length shape2.Length
-    let ones = Array.create (shape2.Length - shape1.Length) 1
-    Array.append ones shape1
-
-let shapeContains (bigShape:int[]) (smallShape:int[]) =
-    if bigShape.Length <> smallShape.Length then failwithf "Expecting bigShape (%A) and smallShape (%A) to have the same number of dimensions" bigShape.Length smallShape.Length
-    Array.map2 (<=) smallShape bigShape |> Array.forall id
-
-let shapeLocationToBounds (shape:int[]) (location:int[]) =
-    Array2D.init location.Length 3 (fun i j -> if j=0 then location.[i] elif j=1 then location.[i] + shape.[i] - 1 else 1)
-
-let shapeFlatten (startDim:int) (endDim:int) (shape:int[]) =
-    let shape = [|for i in 0..shape.Length-1 do if (i < startDim) || (i > endDim) then shape.[i] else -1|]
-    let mutable emitted = false
-    [|for s in shape do if s <> -1 then s elif not emitted then emitted <- true; -1|]
-
-let duplicates l =
-   l |> List.ofSeq
-   |> List.groupBy id
-   |> List.choose ( function
-          | _, x::_::_ -> Some x
-          | _ -> None )
-
-let hasDuplicates l =
-    (duplicates l) |> List.isEmpty |> not
-        
-[<ExcludeFromCodeCoverage>]
-let inline arraysAllClose (relativeTolerance:'T) (absoluteTolerance:'T) (array1:'T[]) (array2:'T[]) =
-    let dim1 = array1.Length
-    let dim2 = array2.Length
-    if dim1 <> dim2 then false
-    else Array.map2 (fun a b -> abs(a-b) <= absoluteTolerance + relativeTolerance*abs(b)) array1 array2 |> Array.forall id
-
-let allEqual (items:seq<'a>) =
-    let item0 = items |> Seq.head
-    items |> Seq.forall ((=) item0)
-
-let canExpandShape (oldShape: int[]) (newShape: int[]) =
-    newShape.Length >= oldShape.Length &&
-    let trim = newShape.Length - oldShape.Length
-    (oldShape,newShape.[trim..]) ||> Array.forall2 (fun n m -> n = 1 || n = m)
-
-let checkCanExpandShape (oldShape: int[]) (newShape: int[]) =
-    let isOK = canExpandShape oldShape newShape
-    if not isOK then failwithf "can't expand from shape %A to %A - each dimension must either be equal or expand from 1" oldShape newShape
-
-let checkCanStack (shapes:seq<int[]>) =
-    if not (allEqual shapes) then failwith "Cannot stack Tensors with different shapes"
-
-let checkCanUnstack (dim:int) =
-    if dim < 1 then failwith "Cannot unstack scalar Tensor (dim < 1)"
-
-let checkCanBatchTranspose (dim:int) =
-    if dim < 2 then failwith "Cannot batch-transpose Tensor (dim < 2)"
-
-let checkCanTranspose (dim:int) =
-    if dim <> 2 then failwith "Cannot transpose Tensor (dim <> 2)"
-
-let checkCanFlip (dim:int) (dims:int[]) =
-    if dims.Length > dim then failwithf "Expecting dims (list of dimension indices to flip) of length less than Tensor's dimensions, received %A, %A" dims.Length dim
-    if hasDuplicates dims then failwithf "Expecting dims (list of dimension indices to flip) without repetition, received %A" dims
-    if (Array.max dims) >= dim then failwithf "Expecting dims (list of dimension indices to flip) where all indices are less than the tensor dimension, received %A, %A" dims dim
-
-let checkCanRepeat (shape:int[]) (dim:int) =
-    if shape.[dim] <> 1 then failwithf "Expecting Tensor's shape (%A) at dim (%A) to be 1" shape dim
-
-let checkCanDilate (dim:int) (dilations:int[]) =
-    if dilations.Length <> dim then failwithf "Expecting dilations (dilation to use in each dimension) of same length with Tensor's dimensions, received %A, %A" dilations.Length dim
-    if (Array.min dilations) < 1 then failwithf "Expecting dilations (dilation to use in each dimension) >= 1 where 1 represents no dilation, received %A" dilations
-
-let checkCanGather (tensorShape:int[]) (dim:int) (indicesShape:int[]) (indicesDtype:DType) =
-    if tensorShape.Length <> indicesShape.Length then failwithf "Expecting tensorShape (%A) and indicesShape (%A) to have the same number of dimensions" tensorShape indicesShape
-    if dim < 0 || dim > tensorShape.Length-1 then failwithf "Expecting 0<= dim (%A) < tensorShape.Length (%A)" dim tensorShape.Length
-    if indicesShape.[dim] < 1 then failwithf "Expecting indicesShape.[dim] (%A) >= 1" indicesShape.[dim]
-    if indicesDtype <> DType.Int32 then failwithf "Expecting indices to have type %A" DType.Int32
-
-let checkCanView (shape1:int[]) (shape2:int[]) =
-    if shapeLength shape1 <> shapeLength shape2 then failwithf "Cannot view Tensor of shape %A as shape %A" shape1 shape2
-
-let checkCanFlatten (shape:int[]) (startDim:int) (endDim:int) =
-    if startDim < 0 || startDim >= shape.Length then failwithf "Expecting 0 <= startDim (%A) < %A" startDim shape.Length
-    if endDim < 0 || endDim >= shape.Length then failwithf "Expecting 0 <= endDim (%A) < %A" endDim shape.Length
-    if endDim <= startDim then failwithf "Expecting startDim (%A) < endDim (%A)" startDim endDim
-
-let checkCanAddSlice (shape1:int[]) (location:int[]) (shape2:int[]) =
-    if not (shapeContains shape1 shape2) then failwithf "Expecting shape1 to contain shape2, received %A, %A" shape1 shape2
-    if location.Length <> shape1.Length then failwithf "Expecting location of the same length as shape1, received %A, %A" (location.Length) shape1
-
-let checkCanMatmul (shape1:int[]) (shape2:int[]) =
-    if shape1.Length < 2 || shape2.Length < 2 then failwithf "Expecting two 2d Tensors, received Tensors with shapes %A, %A" shape1 shape2
-    let t1MatrixPart = shape1.[shape1.Length-2..]
-    let t2MatrixPart = shape2.[shape2.Length-2..]
-    if t1MatrixPart.[1] <> t2MatrixPart.[0] then failwithf "Cannot matrix multiply tensors with shapes %A, %A - mismatch in matrix dimension" shape1 shape2
-
-let checkCanDot (shape1:int[]) (shape2:int[]) =
-    if shape1.Length <> 1 || shape2.Length <> 1 then failwithf "Expecting two vectors (1d Tensors), received Tensors with shapes %A, %A" shape1 shape2
-    if shape1.[0] <> shape2.[0] then failwithf "Cannot multiply vectors with different lengths %A, %A" shape1.[0] shape2.[0]
-
-let checkCanPad (shape:int[]) (paddings:int[]) =
-    if shape.Length <> paddings.Length then failwithf "Expecting shape (%A) and paddings (%A) to have the same length" shape paddings
-    if not (paddings |> Array.forall (fun p -> p >= 0)) then failwithf "Expecting all paddings (%A) >= 0" paddings
-
-let checkCanMaxpool1d (shape:int[]) (kernelSize:int) (stride:int) (padding:int) =
-    if shape.Length <> 3 then failwithf "Expecting a 3d tensor (NxCxL: batchSize x inputChannels x inputLength), received tensor with shape %A" shape
-    if kernelSize < 1 then failwithf "Expecting kernelSize (%A) >= 1" kernelSize
-    if padding < 0 then failwithf "Expecting padding (%A) >= 0" padding
-    if padding > kernelSize/2 then failwithf "Expecting padding (%A) < kernelSize (%A) / 2" padding kernelSize
-    if stride < 1 then failwithf "Expecting stride (%A) >= 1" stride
-    let inputLengthAfterPadding = shape.[2] + 2*padding
-    if kernelSize > inputLengthAfterPadding then failwithf "Expecting kernelSize (%A) <= inputLengthAfterPadding (%A)" kernelSize inputLengthAfterPadding
-
-let checkCanMaxpool2d (shape:int[]) (kernelSize:int[]) (stride:int[]) (padding:int[]) =
-    if shape.Length <> 4 then failwithf "Expecting a 4d tensor (NxCxHxW: batchSize x inputChannels x inputHeight x inputWidth), received tensor with shape %A" shape
-    if kernelSize.[0] < 1 || kernelSize.[1] < 1 then failwithf "Expecting all kernelSizes (%A) >= 1" kernelSize
-    if padding.[0] < 0 || padding.[1] < 0 then failwithf "Expecting all paddings (%A) >= 0" padding
-    if padding.[0] > kernelSize.[0]/2 || padding.[1] > kernelSize.[1]/2 then failwithf "Expecting all paddings (%A) < kernelSizes (%A) / 2" padding kernelSize
-    if stride.[0] < 1 || stride.[1] < 1 then failwithf "Expecting all strides (%A) >= 1" stride
-    let inputHeightAfterPadding = shape.[2] + 2*padding.[0]
-    let inputWidthAfterPadding = shape.[3] + 2*padding.[1]
-    if kernelSize.[0] > inputHeightAfterPadding then failwithf "Expecting kernelSize.[0] (%A) <= inputHeightAfterPadding (%A)" kernelSize.[0] inputHeightAfterPadding
-    if kernelSize.[1] > inputWidthAfterPadding then failwithf "Expecting kernelSize.[1] (%A) <= inputWidthAfterPadding (%A)" kernelSize.[1] inputWidthAfterPadding
-
-let checkCanMaxpool3d (shape:int[]) (kernelSize:int[]) (stride:int[]) (padding:int[]) =
-    if shape.Length <> 5 then failwithf "Expecting a 5d tensor (NxCxDxHxW: batchSize x inputChannels x inputDepth x inputHeight x inputWidth), received tensor with shape %A" shape
-    if kernelSize.[0] < 1 || kernelSize.[1] < 1 || kernelSize.[2] < 1 then failwithf "Expecting all kernelSizes (%A) >= 1" kernelSize
-    if padding.[0] < 0 || padding.[1] < 0 || padding.[2] < 0 then failwithf "Expecting all paddings (%A) >= 0" padding
-    if padding.[0] > kernelSize.[0]/2 || padding.[1] > kernelSize.[1]/2 || padding.[2] > kernelSize.[2]/2 then failwithf "Expecting all paddings (%A) < kernelSizes (%A) / 2" padding kernelSize
-    if stride.[0] < 1 || stride.[1] < 1 || stride.[2] < 1 then failwithf "Expecting all strides (%A) >= 1" stride
-    let inputDepthAfterPadding = shape.[2] + 2*padding.[0]
-    let inputHeightAfterPadding = shape.[3] + 2*padding.[1]
-    let inputWidthAfterPadding = shape.[4] + 2*padding.[2]
-    if kernelSize.[0] > inputDepthAfterPadding then failwithf "Expecting kernelSize.[0] (%A) <= inputDepthAfterPadding (%A)" kernelSize.[0] inputDepthAfterPadding
-    if kernelSize.[1] > inputHeightAfterPadding then failwithf "Expecting kernelSize.[1] (%A) <= inputHeightAfterPadding (%A)" kernelSize.[1] inputHeightAfterPadding
-    if kernelSize.[2] > inputWidthAfterPadding then failwithf "Expecting kernelSize.[1] (%A) <= inputWidthAfterPadding (%A)" kernelSize.[1] inputWidthAfterPadding
-
-let checkCanMaxunpool1d (indicesDtype: DType) (indicesShape: int[]) (outputSize: int[]) =
-    if indicesDtype <> DType.Int32 then failwithf "Expecting indices to have type %A" DType.Int32
-    if outputSize.Length <> 3 then failwithf "Expecting outputSize (%A) to be 3-dimensional" outputSize
-    if outputSize.[0] <> indicesShape.[0] || outputSize.[1] <> indicesShape.[1] then failwithf "Expecting the first two elements of outputSize (%A) and indicesShape (%A) to be the same" outputSize indicesShape
-
-let checkCanMaxunpool2d (indicesDtype: DType) (indicesShape: int[]) (outputSize: int[]) =
-    if indicesDtype <> DType.Int32 then failwithf "Expecting indices to have type %A" DType.Int32
-    if outputSize.Length <> 4 then failwithf "Expecting outputSize (%A) to be 4-dimensional" outputSize
-    if outputSize.[0] <> indicesShape.[0] || outputSize.[1] <> indicesShape.[1] then failwithf "Expecting the first two elements of outputSize (%A) and indicesShape (%A) to be the same" outputSize indicesShape
-
-let checkCanMaxunpool3d (indicesDtype: DType) (indicesShape: int[]) (outputSize: int[]) =
-    if indicesDtype <> DType.Int32 then failwithf "Expecting indices to have type %A" DType.Int32
-    if outputSize.Length <> 5 then failwithf "Expecting outputSize (%A) to be 5-dimensional" outputSize
-    if outputSize.[0] <> indicesShape.[0] || outputSize.[1] <> indicesShape.[1] then failwithf "Expecting the first two elements of outputSize (%A) and indicesShape (%A) to be the same" outputSize indicesShape
-
-let checkCanConv1d (dtype1: DType) (dtype2: DType) (shape1:int[]) (shape2:int[]) (stride:int) (padding:int) (dilation:int) =
-    if dtype1 <> dtype2 then failwithf "Expecting input type %A and weight type %A to be the same" dtype1 dtype2
-    if shape1.Length <> 3 || shape2.Length <> 3 then failwithf "Expecting two 3d tensors t1, t2 where t1 is input (NxCxI: batchSize x inputChannels x inputLength) and t2 is filters (KxCxF: outputChannels x inputChannels x kernelLength), received Tensors with shapes %A, %A" shape1 shape2
-    if padding < 0 then failwithf "Expecting padding (%A) >= 0" padding
-    if stride < 1 then failwithf "Expecting stride (%A) >= 1" stride
-    if dilation < 1 then failwithf "Expecting dilation (%A) >=1" dilation
-    let inputChannels = shape1.[1]
-    let inputLengthAfterPadding = shape1.[2] + 2*padding
-    let kernelLength = shape2.[2]
-    if shape2.[1] <> inputChannels then failwithf "Input and filters have different number of channels: %A, %A" inputChannels shape2.[1]
-    if kernelLength > inputLengthAfterPadding then failwithf "Expecting kernelLength (%A) <= inputLengthAfterPadding (%A)" kernelLength inputLengthAfterPadding
-
-let checkCanConv2d (dtype1: DType) (dtype2: DType) (shape1:int[]) (shape2:int[]) (stride:int[]) (padding:int[]) (dilation:int[]) =
-    if dtype1 <> dtype2 then failwithf "Expecting input type %A and weight type %A to be the same" dtype1 dtype2
-    if shape1.Length <> 4 || shape2.Length <> 4 then failwithf "Expecting two 4d tensors t1, t2 where t1 is input, NxCxHxW (batchSize x inputChannels x inputHeight x inputWidth) and t2 is filters, KxCxFxG (outputChannels x inputChannels x kernelHeight x kernelWidth), received Tensors with shapes %A, %A" shape1 shape2
-    if stride.Length <> 2 then failwithf "Expecting stride (%A) to be a two-dimensional array" stride
-    if padding.Length <> 2 then failwithf "Expecting padding (%A) to be a two-dimensional array" padding
-    if dilation.Length <> 2 then failwithf "Expecting dilation (%A) to be a two-dimensional array" dilation
-    if padding.[0] < 0 || padding.[1] < 0 then failwithf "Expecting all paddings (%A) >= 0" padding
-    if stride.[0] < 1 || stride.[1] < 1 then failwithf "Expecting all strides (%A) >= 1" stride
-    if dilation.[0] < 1 || dilation.[1] < 1 then failwithf "Expecting all dilations (%A) >= 1" dilation
-    let inputChannels = shape1.[1]
-    let inputHeightAfterPadding = shape1.[2] + 2*padding.[0]
-    let inputWidthAfterPadding = shape1.[3] + 2*padding.[1]
-    let kernelHeight = shape2.[2]
-    let kernelWidth = shape2.[3]
-    if shape2.[1] <> inputChannels then failwithf "Input and filters have different number of channels: %A, %A" inputChannels shape2.[1]
-    if kernelHeight > inputHeightAfterPadding then failwithf "Expecting kernelHeight (%A) <= inputHeightAfterPadding (%A)" kernelHeight inputHeightAfterPadding
-    if kernelWidth > inputWidthAfterPadding then failwithf "Expecting kernelWidth (%A) <= inputWidthAfterPadding (%A)" kernelWidth inputWidthAfterPadding
-
-let checkCanConv3d (dtype1: DType) (dtype2: DType) (shape1:int[]) (shape2:int[]) (stride:int[]) (padding:int[]) (dilation:int[]) =
-    if dtype1 <> dtype2 then failwithf "Expecting input type %A and weight type %A to be the same" dtype1 dtype2
-    if shape1.Length <> 5 || shape2.Length <> 5 then failwithf "Expecting two 4d Tensors t1, t2 where t1 is input, NxCxDxHxW (batchSize x inputChannels x inputDepth x inputHeight x inputWidth) and t2 is filters, KxCxExFxG (outputChannels x inputChannels x kernelDepth x kernelHeight x kernelWidth), received Tensors with shapes %A, %A" shape1 shape2
-    if stride.Length <> 3 then failwithf "Expecting stride (%A) to be a length-three array" stride
-    if padding.Length <> 3 then failwithf "Expecting padding (%A) to be a length-three array" padding
-    if dilation.Length <> 3 then failwithf "Expecting dilation (%A) to be a length-three array" dilation
-    if padding.[0] < 0 || padding.[1] < 0 || padding.[2] < 0 then failwithf "Expecting all paddings (%A) >= 0" padding
-    if stride.[0] < 1 || stride.[1] < 1 || stride.[2] < 1 then failwithf "Expecting all strides (%A) >= 1" stride
-    if dilation.[0] < 1 || dilation.[1] < 1 || dilation.[2] < 1 then failwithf "Expecting all dilations (%A) >= 1" dilation
-    let inputChannels = shape1.[1]
-    let inputDepthAfterPadding = shape1.[2] + 2*padding.[0]
-    let inputHeightAfterPadding = shape1.[3] + 2*padding.[1]
-    let inputWidthAfterPadding = shape1.[4] + 2*padding.[2]
-    let kernelDepth = shape2.[2]
-    let kernelHeight = shape2.[3]
-    let kernelWidth = shape2.[4]
-    if shape2.[1] <> inputChannels then failwithf "Input and filters have different number of channels: %A, %A" inputChannels shape2.[1]
-    if kernelDepth > inputDepthAfterPadding then failwithf "Expecting kernelDepth (%A) <= inputDepthAfterPadding (%A)" kernelDepth inputDepthAfterPadding
-    if kernelHeight > inputHeightAfterPadding then failwithf "Expecting kernelHeight (%A) <= inputHeightAfterPadding (%A)" kernelHeight inputHeightAfterPadding
-    if kernelWidth > inputWidthAfterPadding then failwithf "Expecting kernelWidth (%A) <= inputWidthAfterPadding (%A)" kernelWidth inputWidthAfterPadding
-
-/// Find the shape into which shape1 and shape2 can be expanded
-let broadcastShapes2 (shape1:int[]) (shape2:int[]) =
-    if canExpandShape shape1 shape2 || canExpandShape shape2 shape1 then 
-        let n1 = shape1.Length
-        let n2 = shape2.Length
-        let mx = max n1 n2
-        let mn = mx - min n1 n2
-        Array.init mx (fun i -> 
-            if i < mn then (if n1 > n2 then shape1.[i] else shape2.[i])
-            elif n1 > n2 then max shape1.[i] shape2.[i-mn]
-            else max shape1.[i-mn] shape2.[i])
-    else failwithf "shapes %A and %A are not related by broadcasting - each dimension must either be extra, equal, expand from 1" shape1 shape2
-
-/// Find the shape into which all the shapes can be expanded
-let broadcastShapes (shapes:int[][]) = Array.reduce broadcastShapes2 shapes
-
-let boundsToLocation (bounds:int[,]) =
-    [|for i=0 to bounds.GetLength(0) - 1 do yield bounds.[i, 0]|]
-
-let boundsToShape (bounds:int[,]) =
-    [|for i=0 to bounds.GetLength(0) - 1 do yield bounds.[i, 1] - bounds.[i, 0] + 1|] 
-
-let shapeComplete (nelement:int) (shape:int[]) =
-    if (shape |> Array.filter (fun x -> x < -1) |> Array.length) > 0 then failwithf "Invalid shape %A" shape
-    let numUnspecified = shape |> Array.filter ((=) -1) |> Array.length
-    if numUnspecified > 1 then
-        failwithf "Cannot complete shape %A, expecting at most one unspecified dimension (-1)" shape
-    elif numUnspecified = 0 then 
-        shape
-    else
-        let divisor = shape |> Array.filter ((<>) -1) |> shapeLength
-        if nelement % divisor <> 0 then failwithf "Cannot complete shape %A to have %A elements" shape nelement
-        let missing = nelement / divisor
-        [|for d in shape do if d = -1 then yield missing else yield d|]
-
-let mirrorCoordinates (coordinates:int[]) (shape:int[]) (mirrorDims:int[]) =
-    if coordinates.Length <> shape.Length then failwithf "Expecting coordinates and shape of the same dimension, received %A, %A" coordinates.Length shape.Length
-    let result = Array.copy coordinates
-    for d=0 to coordinates.Length-1 do
-        if mirrorDims |> Array.contains d then
-            result.[d] <- abs (coordinates.[d] - shape.[d] + 1)
-    result
-
-let dilatedShape (shape:int[]) (dilations:int[]) =
-    Array.map2 (fun n d -> n + (n - 1) * (d - 1)) shape dilations
-
-let undilatedShape (shape:int[]) (dilations:int[]) =
-    Array.map2 (fun n d -> (n + d - 1) / d) shape dilations
-
-let dilatedCoordinates (coordinates:int[]) (dilations:int[]) =
-    Array.map2 (*) coordinates dilations
-
-let checkValidIndex (shape:int[]) (index:int[]) =
-    if shape.Length <> index.Length then failwithf "Expecting shape (%A) and index (%A) to have the same length" shape index
-    let valid = Array.map2 (fun s i -> i < s) shape index |> Array.reduce (&&)
-    if not valid then failwithf "index (%A) is not valid for shape (%A)" index shape
-
-let indexToFlatIndex (shape:int[]) (index:int[]) =
-    checkValidIndex shape index
-    let mutable flatIndex = 0
-    for i=0 to index.Length - 1 do
-        let v = if i = index.Length - 1 then 1 else (Array.reduce (*) shape.[i+1..])
-        flatIndex <- flatIndex + index.[i] * v
-    flatIndex
-
-let flatIndexToIndex (shape:int[]) (flatIndex:int) =
-    let dim = shape.Length
-    let nelement = shapeLength shape
-    let index = Array.create dim 0
-    let mutable mul = nelement
-    let mutable fi = flatIndex
-    for i=dim downto 1 do
-        mul <- mul / shape.[dim-i]
-        index.[i-1] <- fi / mul
-        fi <- fi - index.[i-1] * mul
-    index |> Array.rev
-    
-/// Create a non-jagged 3D array from jagged data
-let array3D data = 
-    let data = data |> Array.ofSeq |> Array.map array2D
-    let r1, r2, r3 = data.Length, data.[0].GetLength(0), data.[0].GetLength(1)
-    for i in 0 .. r1-1 do 
-        let q2 = data.[i].GetLength(0)
-        let q3 = data.[i].GetLength(1)
-        if q2 <> r2 || q3 <> r3 then 
-            invalidArg "data" (sprintf "jagged input at position %d: first is _ x %d x %d, later is _ x _ x %d x %d" i r2 r3 q2 q3)
-    Array3D.init r1 r2 r3 (fun i j k -> data.[i].[j,k])
-
-/// Create a non-jagged 4D array from jagged data
-let array4D data = 
-    let data = data |> array2D |> Array2D.map array2D
-    let r1,r2,r3,r4 = (data.GetLength(0), data.GetLength(1), data.[0,0].GetLength(0),data.[0,0].GetLength(1))
-    for i in 0 .. r1-1 do 
-      for j in 0 .. r2-1 do 
-        let q3 = data.[i,j].GetLength(0)
-        let q4 = data.[i,j].GetLength(1)
-        if q3 <> r3 || q4 <> r4 then 
-            invalidArg "data" (sprintf "jagged input at position (%d,%d): first is _ x _ x %d x %d, later is _ x _ x %d x %d" i j r2 r3 q3 q4)
-    Array4D.init r1 r2 r3 r4 (fun i j k m -> data.[i,j].[k,m])
-
-module ArrayND = 
-
-    let init (shape: int[]) f =
-        match shape with 
-        | [| |] -> f [| |] |> box
-        | [| d0 |] -> Array.init d0 (fun i -> f [| i |]) |> box
-        | [| d0; d1 |] -> Array2D.init d0 d1 (fun i1 i2 -> f [| i1; i2 |]) |> box
-        | [| d0; d1; d2 |] -> Array3D.init d0 d1 d2 (fun i1 i2 i3 -> f [| i1; i2; i3 |]) |> box
-        | [| d0; d1; d2; d3 |] -> Array4D.init d0 d1 d2 d3 (fun i1 i2 i3 i4 -> f [| i1; i2; i3; i4 |]) |> box
-        | _ -> failwith "arrayND - nyi for dim > 4"
-
-module Array = 
-    // Create a 2D array using a flat representation
-    let init2D i j f = Array.init (i*j) (fun ij -> f (ij/j) (ij%j))
-
-    // Create a 3D array using a flat representation
-    let init3D i j k f = Array.init (i*j*k) (fun ijk -> f (ijk/j/k) ((ijk/k)%j) (ijk%k))
-
-    // Create a 4D array using a flat representation
-    let init4D i j k l f = Array.init (i*j*k*l) (fun ijkl -> f (ijkl/j/k/l) ((ijkl/k/l)%j) ((ijkl/l)%k) (ijkl%l))
-
-/// Get the elements of an arbitrary IEnumerble
-let private seqElements (ie: obj) = 
-    let e = (ie :?> IEnumerable).GetEnumerator()
-    [| while e.MoveNext() do yield e.Current |]
-
-/// Match an array type of arbitrary rank
-let private (|ArrayTy|_|) (ty: Type) = 
-    if ty.IsArray && ty.GetArrayRank() <= 4 then
-        Some(ty.GetArrayRank(), ty.GetElementType())
-    else 
-       None
-
-/// Match an tuple type
-let private (|TupleTy|_|) (ty: Type) = 
-    if FSharpType.IsTuple ty then 
-        Some(FSharpType.GetTupleElements ty)
-    else 
-       None
-
-let rec private  (|ListTy|_|) (ty: Type) = 
-    if ty.IsGenericType && ty.GetGenericTypeDefinition().Equals(typedefof<list<int>>) then
-       Some (ty.GetGenericArguments().[0])
-    else   
-        None
-
-/// Match a 1D sequence type (seq<_>) or a subclass
-let rec private  (|SeqTy|_|) (ty: Type) = 
-    if ty.IsGenericType && ty.GetGenericTypeDefinition().Equals(typedefof<seq<int>>) then
-       Some (ty.GetGenericArguments().[0])
-    else   
-        match ty.BaseType with 
-        | null -> None 
-        | _ -> 
-=======
 /// Contains operations relating to random generation of data
 module Random = 
     let shuffledIndices (length: int) =
@@ -519,7 +130,6 @@
         if ty.IsGenericType && ty.GetGenericTypeDefinition().Equals(typedefof<seq<int>>) then
            Some (ty.GetGenericArguments().[0])
         else   
->>>>>>> 2f34ca53
             match ty.BaseType with 
             | null -> None 
             | _ -> 
