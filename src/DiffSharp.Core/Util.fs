--- conflicted
+++ resolved
@@ -76,12 +76,10 @@
 
     /// Return a random value according a fair coin flip
     static member Bernoulli() = Random.Bernoulli(0.5)
-<<<<<<< HEAD
+
     static member UUID() = System.Guid.NewGuid().ToString()
-=======
 
     /// Randomly shuffle the given array in-place 
->>>>>>> 790321ce
     static member Shuffle(array:_[]) =
         // Durstenfeld/Knuth shuffle
         let a = array |> Array.copy
@@ -137,269 +135,6 @@
             match ty.BaseType with 
             | null -> None 
             | _ -> 
-<<<<<<< HEAD
-                ty.GetInterfaces() |> Array.tryPick (|SeqTy|_|)
-
-let rec formatType (ty: Type) = 
-    match ty with 
-    | ListTy ety -> sprintf "list<%s>" (formatType ety)
-    | ArrayTy (_,ety) -> sprintf "%s[]" (formatType ety)
-    | SeqTy ety -> sprintf "seq<%s>" (formatType ety)
-    | TupleTy etys -> String.concat "*" (Array.map formatType etys)
-    | ty when ty = typeof<int64> -> "int64"
-    | ty when ty = typeof<int> -> "int"
-    | ty when ty = typeof<double> -> "double"
-    | ty when ty = typeof<float32> -> "float32"
-    | _ -> ty.ToString()
-
-let private (|SeqTupleTy|_|) (ty: Type) = 
-    match ty with 
-    | SeqTy (TupleTy etys) -> 
-        match etys |> Array.tryFind (fun ety -> ety <> etys.[0]) with
-        | None -> ()
-        | Some ety2 -> failwithf "jagged input: unexpected mixed types in tuple being used as sequence notation, %s and %s" (formatType etys.[0]) (formatType ety2)
-        Some (etys.[0])
-    | _ -> None
-
-let private (|TupleLeafTy|_|) (tgt: Type) (ty: Type) = 
-    match ty with 
-    | TupleTy etys when etys |> Array.forall (fun ety -> ety = tgt) -> Some ()
-    | _ -> None
-
-let private (|SeqTupleLeafTy|_|) (tgt: Type) (ty: Type) = 
-    match ty with 
-    | SeqTy (TupleLeafTy tgt) -> Some ()
-    | _ -> None
-
-let private flatArrayAndShape1D<'T> (v: 'T[]) =
-    v, [|Array.length v|]
-
-let private flatArrayAndShape2D<'T> (v: 'T[,]) =
-    let n1 = Array2D.length1 v
-    let n2 = Array2D.length2 v
-    let arr =
-        [|  for i=0 to n1-1 do
-                for j=0 to n2-1 do
-                   yield v.[i, j] |]
-    arr, [| n1;n2|]
-
-let private flatArrayAndShape3D<'T> (v: 'T[,,]) =
-    let n1 = Array3D.length1 v
-    let n2 = Array3D.length2 v
-    let n3 = Array3D.length3 v
-    let arr =
-        [|  for i=0 to n1-1 do
-                for j=0 to n2-1 do
-                    for k=0 to n3-1 do
-                        yield v.[i, j, k] |]
-    arr, [| n1;n2;n3 |]
-
-let private flatArrayAndShape4D<'T> (v: 'T[,,,]) =
-    let n1 = Array4D.length1 v
-    let n2 = Array4D.length2 v
-    let n3 = Array4D.length3 v
-    let n4 = Array4D.length4 v
-    let arr =
-        [|  for i=0 to n1-1 do
-                for j=0 to n2-1 do
-                    for k=0 to n3-1 do
-                        for m=0 to n4-1 do
-                            yield v.[i, j, k, m] |]
-    arr, [| n1;n2;n3;n4 |]
-
-let private seqTupleElements (els: obj) =
-    match seqElements els with 
-    | [| el |] -> FSharpValue.GetTupleFields(el) 
-    | tup -> failwithf "unexpected multiple values in tuple list input: %A" (Array.toList tup)
-
-let private arrayCast<'T> (els: obj[]) = els |> Array.map (fun v -> v :?> 'T)
-
-let private (|SeqOrSeqTupleTy|_|) ty =
-    match ty with 
-    | SeqTupleTy ety -> Some (seqTupleElements, ety)
-    | SeqTy ety -> Some (seqElements, ety)
-    | _ -> None
-
-let private (|SeqOrSeqTupleLeafTy|_|) tgt ty =
-    match ty with 
-    | SeqTupleLeafTy tgt -> Some (seqTupleElements)
-    | SeqTy ety when ety = tgt -> Some (seqElements)
-    | _ -> None
-
-let rec tryFlatArrayAndShape<'T> (value:obj) : ('T[] * int[]) option =
-    match value with
-    | :? 'T as v -> Some ([|v|], [||])
-    | :? ('T[]) as v -> Some (flatArrayAndShape1D v)
-    | :? ('T[,]) as v -> Some (flatArrayAndShape2D<'T> v)
-    | :? ('T[,,]) as v -> Some (flatArrayAndShape3D<'T> v)
-    | :? ('T[,,,]) as v -> Some (flatArrayAndShape4D<'T> v)
-    | :? seq<'T> as v -> Some (flatArrayAndShape1D (Seq.toArray v))
-    | :? seq<seq<'T>> as v -> Some (flatArrayAndShape2D (array2D v))
-    | :? seq<seq<seq<'T>>> as v -> Some (flatArrayAndShape3D (array3D v))
-    | :? seq<seq<seq<seq<'T>>>> as v -> Some (flatArrayAndShape4D (array4D v))
-    | _ -> 
-    let vty = value.GetType()
-    let tgt = (typeof<'T>)
-    match vty with
-    // list<int * int> -> dim 1
-    | SeqTupleLeafTy tgt -> 
-        let arr = value |> seqTupleElements |> arrayCast<'T>
-        Some (arr, [| arr.Length |])
-    // list<list<int * int>> etc. -> dim 2
-    | SeqOrSeqTupleTy (fetcher, (SeqOrSeqTupleLeafTy tgt fetcher2)) -> 
-        let els = value |> fetcher |> Array.map (fetcher2 >> arrayCast<'T>) |> array2D
-        Some (flatArrayAndShape2D<'T> els)
-    // ... -> dim 3
-    | SeqOrSeqTupleTy (fetcher1, SeqOrSeqTupleTy (fetcher2, SeqOrSeqTupleLeafTy tgt fetcher3)) -> 
-        let els = value |> fetcher1 |> Array.map (fetcher2 >> Array.map (fetcher3 >> arrayCast<'T>)) |> array3D
-        Some (flatArrayAndShape3D<'T> els)
-    // ... -> dim 4
-    | SeqOrSeqTupleTy (fetcher1, SeqOrSeqTupleTy (fetcher2, SeqOrSeqTupleTy (fetcher3, SeqOrSeqTupleLeafTy tgt fetcher4))) -> 
-        let els = value |> fetcher1 |> Array.map (fetcher2 >> Array.map (fetcher3 >> Array.map (fetcher4 >> arrayCast<'T>))) |> array4D
-        Some (flatArrayAndShape4D<'T> els)
-    | _ -> None
-
-[<ExcludeFromCodeCoverage>]
-let inline dataOfValues ofFloat32 ofFloat64 ofInt8 ofInt16 ofInt32 ofInt64 ofBool ofByte (value:obj) : (^T[] * int[]) = 
-    match value |> tryFlatArrayAndShape<float32> with
-    | Some (values, shape) -> (values |> Array.map ofFloat32, shape)
-    | None -> 
-    match value |> tryFlatArrayAndShape<double> with
-    | Some (values, shape) -> (values |> Array.map ofFloat64, shape) 
-    | None -> 
-    match value |> tryFlatArrayAndShape<int32> with
-    | Some (values, shape) -> (values |> Array.map ofInt32, shape) 
-    | None -> 
-    match value |> tryFlatArrayAndShape<int64> with
-    | Some (values, shape) -> (values |> Array.map ofInt64, shape)
-    | None -> 
-    match value |> tryFlatArrayAndShape<int8>  with
-    | Some (values, shape) -> (values |> Array.map ofInt8, shape)
-    | None -> 
-    match value |> tryFlatArrayAndShape<byte>  with
-    | Some (values, shape) -> (values |> Array.map ofByte, shape)
-    | None -> 
-    match value |> tryFlatArrayAndShape<int16>  with
-    | Some (values, shape) -> (values |> Array.map ofInt16, shape)
-    | None -> 
-    match value |> tryFlatArrayAndShape<bool> with
-    | Some (values, shape) ->(values |> Array.map ofBool, shape) 
-    | _ -> failwithf "Cannot convert value of type %A to RawTensorCPU" (value.GetType())
-
-let dataOfValuesForFloat32 (value:obj) =
-    dataOfValues float32 float32 float32 float32 float32 float32 (fun x -> if x then 1.0f else 0.0f) float32 value 
-
-let dataOfValuesForFloat64 (value:obj) =
-    dataOfValues double double double double double double (fun x -> if x then 1.0 else 0.0) double value 
-
-let dataOfValuesForByte (value:obj) =
-    dataOfValues byte byte byte byte byte byte (fun x -> if x then 1uy else 0uy) id value 
-
-let dataOfValuesForInt8 (value:obj) =
-    dataOfValues int8 int8 int8 int8 int8 int8 (fun x -> if x then 1y else 0y) int8 value 
-
-let dataOfValuesForInt16 (value:obj) =
-    dataOfValues int16 int16 int16 int16 int16 int16 (fun x -> if x then 1s else 0s) int16 value 
-
-let dataOfValuesForInt32 (value:obj) =
-    dataOfValues int32 int32 int32 int32 int32 int32 (fun x -> if x then 1 else 0) int32 value
-
-let dataOfValuesForInt64 (value:obj) =
-    dataOfValues int64 int64 int64 int64 int64 int64 (fun x -> if x then 1L else 0L) int64 value
-
-let dataOfValuesForBool (value:obj) =
-    dataOfValues (fun i -> abs i >= 1.0f) (fun i -> abs i >= 1.0) (fun i -> abs i > 0y) (fun i -> abs i > 0s) (fun i -> abs i > 0) (fun i -> abs i > 0L) id (fun i -> i > 0uy) value 
-
-let toInt a =
-    match box a with
-    | :? float as a -> a |> int
-    | :? float32 as a -> a |> int
-    | :? int as a -> a
-    | _ -> failwith "Cannot convert to int"
-
-let maxIndex seq =  seq |> Seq.mapi (fun i x -> i, x) |> Seq.maxBy snd |> fst
-
-let minIndex seq =  seq |> Seq.mapi (fun i x -> i, x) |> Seq.minBy snd |> fst
-
-let memoize fn =
-    let cache = new Dictionary<_,_>()
-    fun x ->
-        match cache.TryGetValue x with
-        | true, v -> v
-        | false, _ ->
-            let v = fn x
-            cache.Add(x,v)
-            v
-
-let getUniqueCounts (values:'a[]) (sorted:bool) =
-    let counts = Dictionary<'a, int>()
-    for v in values do
-        if counts.ContainsKey(v) then counts.[v] <- counts.[v] + 1 else counts.[v] <- 1
-    if sorted then
-        counts |> Array.ofSeq |> Array.sortByDescending (fun (KeyValue(_, v)) -> v) |> Array.map (fun (KeyValue(k, v)) -> k, v) |> Array.unzip
-    else
-        counts |> Array.ofSeq |> Array.map (fun (KeyValue(k, v)) -> k, v) |> Array.unzip
-
-let inline copyKeys (dictionary:Dictionary<'a, 'b>) =
-    let keys = Array.zeroCreate dictionary.Count
-    dictionary.Keys.CopyTo(keys, 0)
-    keys
-
-let inline copyValues (dictionary:Dictionary<'a, 'b>) =
-    let values = Array.zeroCreate dictionary.Count
-    dictionary.Values.CopyTo(values, 0)
-    values
-
-let download (url:string) (localFileName:string) =
-    let wc = new WebClient()
-    printfn "Downloading %A to %A" url localFileName
-    wc.DownloadFile(url, localFileName)
-    wc.Dispose()
-
-let saveBinary (object:'a) (fileName:string) =
-    let formatter = BinaryFormatter()
-    let fs = new FileStream(fileName, FileMode.Create)
-    let cs = new GZipStream(fs, CompressionMode.Compress)
-    try
-        formatter.Serialize(cs, object)
-        cs.Flush()
-        cs.Close()
-        fs.Close()
-    with
-    | :? SerializationException as e -> failwithf "Cannot save to file. %A" e.Message
-
-let loadBinary (fileName:string):'a =
-    let formatter = BinaryFormatter()
-    let fs = new FileStream(fileName, FileMode.Open)
-    let cs = new GZipStream(fs, CompressionMode.Decompress)
-    try
-        let object = formatter.Deserialize(cs) :?> 'a
-        cs.Close()
-        fs.Close()
-        object
-    with
-    | :? SerializationException as e -> failwithf "Cannot load from file. %A" e.Message
-
-let shuffledIndices (length: int) =
-    let indices = Array.init length id
-    let indicesShuffled = Random.Shuffle(indices)
-    fun (i: int) -> indicesShuffled.[i]
-
-let indentNewLines (str:String) numSpaces =
-    let mutable ret = ""
-    let spaces = String.replicate numSpaces " "
-    str |> Seq.toList |> List.iter (fun c -> 
-                        if c = '\n' then 
-                            ret <- ret + "\n" + spaces
-                        else ret <- ret + string c)
-    ret
-
-let stringPad (s:string) (width:int) =
-    if s.Length > width then s
-    else String.replicate (width - s.Length) " " + s
-
-let stringPadAs (s1:string) (s2:string) = stringPad s1 s2.Length
-=======
                 match ty.BaseType with 
                 | SeqTy ety -> Some ety
                 | _ -> 
@@ -574,5 +309,4 @@
         dataOfValues int64 int64 int64 int64 int64 int64 (fun x -> if x then 1L else 0L) int64 value
 
     let dataOfValuesForBool (value:obj) =
-        dataOfValues (fun i -> abs i >= 1.0f) (fun i -> abs i >= 1.0) (fun i -> abs i > 0y) (fun i -> abs i > 0s) (fun i -> abs i > 0) (fun i -> abs i > 0L) id (fun i -> i > 0uy) value 
->>>>>>> 790321ce
+        dataOfValues (fun i -> abs i >= 1.0f) (fun i -> abs i >= 1.0) (fun i -> abs i > 0y) (fun i -> abs i > 0s) (fun i -> abs i > 0) (fun i -> abs i > 0L) id (fun i -> i > 0uy) value 