--- conflicted
+++ resolved
@@ -8,9 +8,9 @@
      BackendStatics() = 
     // cache for most recently accessed backend
     static let mutable last = None
-<<<<<<< HEAD
     static let backends = System.Collections.Concurrent.ConcurrentDictionary<int, BackendStatics>()
 
+    abstract Seed: seed:int -> unit
     abstract Zero: device: Device -> RawTensor
     abstract Zeros: shape:int[] * device: Device -> RawTensor
     abstract One: device: Device -> RawTensor
@@ -18,20 +18,7 @@
     abstract Full: shape:int[] * obj * device: Device -> RawTensor
     abstract Random: shape:int[] * device: Device -> RawTensor
     abstract RandomNormal: shape:int[] * device: Device -> RawTensor
-    abstract RandomIntegers: max: int64 * shape:int[] * device: Device -> RawTensor
-=======
-    static let backends = System.Collections.Concurrent.ConcurrentDictionary<int, RawTensorStatics>()
-
-    abstract Seed: seed:int -> unit
-    abstract Zero: RawTensor
-    abstract Zeros: shape:int[] -> RawTensor
-    abstract One: RawTensor
-    abstract Ones: shape:int[] -> RawTensor
-    abstract Full: shape:int[] * obj -> RawTensor
-    abstract Random: shape:int[] -> RawTensor
-    abstract RandomNormal: shape:int[] -> RawTensor
-    abstract RandomInt: shape:int[] * low:int * high:int -> RawTensor
->>>>>>> 5a45490c
+    abstract RandomInt: shape:int[] * low:int * high:int  * device: Device -> RawTensor
     
     static member Seed(?seed:int) =
         let seed = defaultArg seed (int DateTime.Now.Ticks)
@@ -118,14 +105,10 @@
         let device = defaultArg device Device.Default
         statics.RandomNormal(shape, device)
 
-    static member RandomIntegers(max, shape: int[], ?dtype, ?device, ?backend) =
-        let statics = BackendStatics.Get(?dtype=dtype, ?backend=backend)
-        let device = defaultArg device Device.Default
-        statics.RandomIntegers(max, shape, device)
-
     static member RandomInt(shape, low, high, ?dtype, ?device, ?backend) =
-        let statics = RawTensorStatics.Get(?dtype=dtype, ?device=device, ?backend=backend)
-        statics.RandomInt(shape|>Seq.toArray, low, high)
+        let statics = BackendStatics.Get(?dtype=dtype, ?backend=backend)
+        let device = defaultArg device Device.Default
+        statics.RandomInt(shape|>Seq.toArray, low, high, device)
 
     static member Create(values: obj, ?dtype, ?device, ?backend) =
         // We deliver consistent in-memory data to the backend - a dtype Int32 gets int32 etc.
@@ -195,16 +178,9 @@
     member t.RandomNormalLike(shape: int[], ?dtype: DType, ?device: Device, ?backend: Backend) =
         RawTensor.RandomNormal(shape=shape, dtype=defaultArg dtype t.DType, device=defaultArg device t.Device, backend=defaultArg backend t.Backend)
 
-<<<<<<< HEAD
-    member t.RandomIntegersLike(maxn, shape: int[], ?dtype: DType, ?device: Device, ?backend: Backend) =
-        RawTensor.RandomIntegers(maxn, shape=shape, dtype=defaultArg dtype t.DType, device=defaultArg device t.Device, backend=defaultArg backend t.Backend)
-
-=======
     member t.RandomIntLike(shape: int[], low:int, high:int, ?dtype: DType, ?device: Device, ?backend: Backend) =
         RawTensor.RandomInt(shape=shape, low=low, high=high, dtype=defaultArg dtype t.DType, device=defaultArg device t.Device, backend=defaultArg backend t.Backend)
 
-    abstract member CompareTo: RawTensor -> int
->>>>>>> 5a45490c
     abstract member Clone : unit -> RawTensor
     abstract member Expand: newShape: int[] -> RawTensor
     abstract member StackTs: RawTensor[] * dim:int -> RawTensor
