--- conflicted
+++ resolved
@@ -127,17 +127,11 @@
     abstract member CompareTo: RawTensor -> int
     abstract member Create : obj -> RawTensor
     abstract member CreateFromScalar : obj * int[] -> RawTensor
-<<<<<<< HEAD
-    abstract member Copy : unit -> RawTensor
+    abstract member Clone : unit -> RawTensor
     abstract member StackTs: RawTensor[] * dim:int -> RawTensor
     abstract member UnstackT: dim:int -> RawTensor[]
     abstract member ConcatTs: RawTensor[] * dim: int -> RawTensor
     abstract member Split: int[] * dim: int -> RawTensor[]
-=======
-    abstract member Clone : unit -> RawTensor
-    abstract member StackTs: seq<RawTensor> -> RawTensor
-    abstract member UnstackT: unit -> seq<RawTensor>
->>>>>>> 1dbd26f6
     abstract member Zero : unit -> RawTensor
     abstract member Zeros : int[] -> RawTensor
     abstract member One : unit -> RawTensor
