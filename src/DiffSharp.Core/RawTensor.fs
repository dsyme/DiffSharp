--- conflicted
+++ resolved
@@ -248,12 +248,8 @@
     abstract member NegT : unit -> RawTensor
     abstract member SumT : ?resultType: Dtype -> RawTensor
     abstract member SumT2Dim0 : unit -> RawTensor
-<<<<<<< HEAD
-    abstract member BatchTransposeT: unit -> RawTensor
-=======
     abstract member TransposeT: int * int -> RawTensor
     abstract member TransposeT2: unit -> RawTensor
->>>>>>> 2f34ca53
     abstract member SqueezeT: int -> RawTensor
     abstract member UnsqueezeT: int -> RawTensor
     abstract member FlipT: int[] -> RawTensor
